// ⚡️ Fiber is an Express inspired web framework written in Go with ☕️
// 🤖 Github Repository: https://github.com/gofiber/fiber
// 📌 API Documentation: https://docs.gofiber.io

package fiber

import (
	"bytes"
	"crypto/tls"
	"io"
	"log"
	"net"
	"os"
	"path/filepath"
	"reflect"
	"strings"
	"time"
	"unsafe"

<<<<<<< HEAD
=======
	"github.com/gofiber/fiber/v2/utils"
>>>>>>> f8457f2e
	"github.com/valyala/bytebufferpool"
	"github.com/valyala/fasthttp"
)

/* #nosec */
// getTlsConfig returns a net listener's tls config
func getTlsConfig(ln net.Listener) *tls.Config {
	// Get listener type
	pointer := reflect.ValueOf(ln)

	// Is it a tls.listener?
	if pointer.String() == "<*tls.listener Value>" {
		// Copy value from pointer
		if val := reflect.Indirect(pointer); val.Type() != nil {
			// Get private field from value
			if field := val.FieldByName("config"); field.Type() != nil {
				// Copy value from pointer field (unsafe)
				newval := reflect.NewAt(field.Type(), unsafe.Pointer(field.UnsafeAddr())) // #nosec G103
				if newval.Type() != nil {
					// Get element from pointer
					if elem := newval.Elem(); elem.Type() != nil {
						// Cast value to *tls.Config
						return elem.Interface().(*tls.Config)
					}
				}
			}
		}
	}

	return nil
}

// readContent opens a named file and read content from it
func readContent(rf io.ReaderFrom, name string) (n int64, err error) {
	// Read file
	f, err := os.Open(filepath.Clean(name))
	if err != nil {
		return 0, err
	}
	// #nosec G307
	defer func() {
		if err = f.Close(); err != nil {
			log.Printf("Error closing file: %s\n", err)
		}
	}()
	return rf.ReadFrom(f)
}

// quoteString escape special characters in a given string
func (app *App) quoteString(raw string) string {
	bb := bytebufferpool.Get()
	// quoted := string(fasthttp.AppendQuotedArg(bb.B, getBytes(raw)))
	quoted := app.getString(fasthttp.AppendQuotedArg(bb.B, app.getBytes(raw)))
	bytebufferpool.Put(bb)
	return quoted
}

// Scan stack if other methods match the request
<<<<<<< HEAD
func methodExist(c *DefaultCtx) (exist bool) {
	for i := 0; i < len(intMethod); i++ {
=======
func (app *App) methodExist(ctx *Ctx) (exist bool) {
	methods := app.config.RequestMethods
	for i := 0; i < len(methods); i++ {
>>>>>>> f8457f2e
		// Skip original method
		if c.getMethodINT() == i {
			continue
		}
		// Reset stack index
		c.setIndexRoute(-1)

		tree, ok := c.App().treeStack[i][c.getTreePath()]
		if !ok {
			tree = c.App().treeStack[i][""]
		}
		// Get stack length
		lenr := len(tree) - 1
		// Loop over the route stack starting from previous index
		for c.getIndexRoute() < lenr {
			// Increment route index
			c.setIndexRoute(c.getIndexRoute() + 1)
			// Get *Route
			route := tree[c.getIndexRoute()]
			// Skip use routes
			if route.use {
				continue
			}
			// Check if it matches the request path
			match := route.match(c.getDetectionPath(), c.Path(), c.getValues())
			// No match, next route
			if match {
				// We matched
				exist = true
				// Add method to Allow header
<<<<<<< HEAD
				c.Append(HeaderAllow, intMethod[i])
				// Break stack loop
				break
			}
		}
	}
	return
}

// Scan stack if other methods match the request
func methodExistCustom(c CustomCtx) (exist bool) {
	for i := 0; i < len(intMethod); i++ {
		// Skip original method
		if c.getMethodINT() == i {
			continue
		}
		// Reset stack index
		c.setIndexRoute(-1)

		tree, ok := c.App().treeStack[i][c.getTreePath()]
		if !ok {
			tree = c.App().treeStack[i][""]
		}
		// Get stack length
		lenr := len(tree) - 1
		// Loop over the route stack starting from previous index
		for c.getIndexRoute() < lenr {
			// Increment route index
			c.setIndexRoute(c.getIndexRoute() + 1)
			// Get *Route
			route := tree[c.getIndexRoute()]
			// Skip use routes
			if route.use {
				continue
			}
			// Check if it matches the request path
			match := route.match(c.getDetectionPath(), c.Path(), c.getValues())
			// No match, next route
			if match {
				// We matched
				exist = true
				// Add method to Allow header
				c.Append(HeaderAllow, intMethod[i])
=======
				ctx.Append(HeaderAllow, methods[i])
>>>>>>> f8457f2e
				// Break stack loop
				break
			}
		}
	}
	return
}

// uniqueRouteStack drop all not unique routes from the slice
func uniqueRouteStack(stack []*Route) []*Route {
	var unique []*Route
	m := make(map[*Route]int)
	for _, v := range stack {
		if _, ok := m[v]; !ok {
			// Unique key found. Record position and collect
			// in result.
			m[v] = len(unique)
			unique = append(unique, v)
		}
	}

	return unique
}

// defaultString returns the value or a default value if it is set
func defaultString(value string, defaultValue []string) string {
	if len(value) == 0 && len(defaultValue) > 0 {
		return defaultValue[0]
	}
	return value
}

func getGroupPath(prefix, path string) string {
	if len(path) == 0 {
		return prefix
	}

	if path[0] != '/' {
		path = "/" + path
	}

	return strings.TrimRight(prefix, "/") + path
}

// return valid offer for header negotiation
func getOffer(header string, offers ...string) string {
	if len(offers) == 0 {
		return ""
	} else if header == "" {
		return offers[0]
	}

	spec, commaPos := "", 0
	for len(header) > 0 && commaPos != -1 {
		commaPos = strings.IndexByte(header, ',')
		if commaPos != -1 {
			spec = strings.TrimSpace(header[:commaPos])
		} else {
			spec = header
		}
		if factorSign := strings.IndexByte(spec, ';'); factorSign != -1 {
			spec = spec[:factorSign]
		}

		for _, offer := range offers {
			// has star prefix
			if len(spec) >= 1 && spec[len(spec)-1] == '*' {
				return offer
			} else if strings.HasPrefix(spec, offer) {
				return offer
			}
		}
		if commaPos != -1 {
			header = header[commaPos+1:]
		}
	}

	return ""
}

func matchEtag(s string, etag string) bool {
	if s == etag || s == "W/"+etag || "W/"+s == etag {
		return true
	}

	return false
}

func (app *App) isEtagStale(etag string, noneMatchBytes []byte) bool {
	var start, end int

	// Adapted from:
	// https://github.com/jshttp/fresh/blob/10e0471669dbbfbfd8de65bc6efac2ddd0bfa057/index.js#L110
	for i := range noneMatchBytes {
		switch noneMatchBytes[i] {
		case 0x20:
			if start == end {
				start = i + 1
				end = i + 1
			}
		case 0x2c:
			if matchEtag(app.getString(noneMatchBytes[start:end]), etag) {
				return false
			}
			start = i + 1
			end = i + 1
		default:
			end = i + 1
		}
	}

	return !matchEtag(app.getString(noneMatchBytes[start:end]), etag)
}

func parseAddr(raw string) (host, port string) {
	if i := strings.LastIndex(raw, ":"); i != -1 {
		return raw[:i], raw[i+1:]
	}
	return raw, ""
}

const noCacheValue = "no-cache"

// isNoCache checks if the cacheControl header value is a `no-cache`.
func isNoCache(cacheControl string) bool {
	i := strings.Index(cacheControl, noCacheValue)
	if i == -1 {
		return false
	}

	// Xno-cache
	if i > 0 && !(cacheControl[i-1] == ' ' || cacheControl[i-1] == ',') {
		return false
	}

	// bla bla, no-cache
	if i+len(noCacheValue) == len(cacheControl) {
		return true
	}

	// bla bla, no-cacheX
	if cacheControl[i+len(noCacheValue)] != ',' {
		return false
	}

	// OK
	return true
}

type testConn struct {
	r bytes.Buffer
	w bytes.Buffer
}

func (c *testConn) Read(b []byte) (int, error)  { return c.r.Read(b) }
func (c *testConn) Write(b []byte) (int, error) { return c.w.Write(b) }
func (c *testConn) Close() error                { return nil }

func (c *testConn) LocalAddr() net.Addr                { return &net.TCPAddr{Port: 0, Zone: "", IP: net.IPv4zero} }
func (c *testConn) RemoteAddr() net.Addr               { return &net.TCPAddr{Port: 0, Zone: "", IP: net.IPv4zero} }
func (c *testConn) SetDeadline(_ time.Time) error      { return nil }
func (c *testConn) SetReadDeadline(_ time.Time) error  { return nil }
func (c *testConn) SetWriteDeadline(_ time.Time) error { return nil }

var getStringImmutable = func(b []byte) string {
	return string(b)
}

var getBytesImmutable = func(s string) (b []byte) {
	return []byte(s)
}

// HTTP methods and their unique INTs
func (app *App) methodInt(s string) int {
	// For better performance
	if len(app.configured.RequestMethods) == 0 {
		switch s {
		case MethodGet:
			return 0
		case MethodHead:
			return 1
		case MethodPost:
			return 2
		case MethodPut:
			return 3
		case MethodDelete:
			return 4
		case MethodConnect:
			return 5
		case MethodOptions:
			return 6
		case MethodTrace:
			return 7
		case MethodPatch:
			return 8
		default:
			return -1
		}
	}

	// For method customization
	for i, v := range app.config.RequestMethods {
		if s == v {
			return i
		}
	}

	return -1
}

// HTTP methods were copied from net/http.
const (
	MethodGet     = "GET"     // RFC 7231, 4.3.1
	MethodHead    = "HEAD"    // RFC 7231, 4.3.2
	MethodPost    = "POST"    // RFC 7231, 4.3.3
	MethodPut     = "PUT"     // RFC 7231, 4.3.4
	MethodPatch   = "PATCH"   // RFC 5789
	MethodDelete  = "DELETE"  // RFC 7231, 4.3.5
	MethodConnect = "CONNECT" // RFC 7231, 4.3.6
	MethodOptions = "OPTIONS" // RFC 7231, 4.3.7
	MethodTrace   = "TRACE"   // RFC 7231, 4.3.8
	methodUse     = "USE"
)

// MIME types that are commonly used
const (
	MIMETextXML         = "text/xml"
	MIMETextHTML        = "text/html"
	MIMETextPlain       = "text/plain"
	MIMETextJavaScript  = "text/javascript"
	MIMEApplicationXML  = "application/xml"
	MIMEApplicationJSON = "application/json"
	// Deprecated: use MIMETextJavaScript instead
	MIMEApplicationJavaScript = "application/javascript"
	MIMEApplicationForm       = "application/x-www-form-urlencoded"
	MIMEOctetStream           = "application/octet-stream"
	MIMEMultipartForm         = "multipart/form-data"

	MIMETextXMLCharsetUTF8         = "text/xml; charset=utf-8"
	MIMETextHTMLCharsetUTF8        = "text/html; charset=utf-8"
	MIMETextPlainCharsetUTF8       = "text/plain; charset=utf-8"
	MIMETextJavaScriptCharsetUTF8  = "text/javascript; charset=utf-8"
	MIMEApplicationXMLCharsetUTF8  = "application/xml; charset=utf-8"
	MIMEApplicationJSONCharsetUTF8 = "application/json; charset=utf-8"
	// Deprecated: use MIMETextJavaScriptCharsetUTF8 instead
	MIMEApplicationJavaScriptCharsetUTF8 = "application/javascript; charset=utf-8"
)

// HTTP status codes were copied from https://github.com/nginx/nginx/blob/67d2a9541826ecd5db97d604f23460210fd3e517/conf/mime.types with the following updates:
// - Rename StatusNonAuthoritativeInfo to StatusNonAuthoritativeInformation
// - Add StatusSwitchProxy (306)
// NOTE: Keep this list in sync with statusMessage
const (
	StatusContinue           = 100 // RFC 9110, 15.2.1
	StatusSwitchingProtocols = 101 // RFC 9110, 15.2.2
	StatusProcessing         = 102 // RFC 2518, 10.1
	StatusEarlyHints         = 103 // RFC 8297

	StatusOK                          = 200 // RFC 9110, 15.3.1
	StatusCreated                     = 201 // RFC 9110, 15.3.2
	StatusAccepted                    = 202 // RFC 9110, 15.3.3
	StatusNonAuthoritativeInformation = 203 // RFC 9110, 15.3.4
	StatusNoContent                   = 204 // RFC 9110, 15.3.5
	StatusResetContent                = 205 // RFC 9110, 15.3.6
	StatusPartialContent              = 206 // RFC 9110, 15.3.7
	StatusMultiStatus                 = 207 // RFC 4918, 11.1
	StatusAlreadyReported             = 208 // RFC 5842, 7.1
	StatusIMUsed                      = 226 // RFC 3229, 10.4.1

	StatusMultipleChoices   = 300 // RFC 9110, 15.4.1
	StatusMovedPermanently  = 301 // RFC 9110, 15.4.2
	StatusFound             = 302 // RFC 9110, 15.4.3
	StatusSeeOther          = 303 // RFC 9110, 15.4.4
	StatusNotModified       = 304 // RFC 9110, 15.4.5
	StatusUseProxy          = 305 // RFC 9110, 15.4.6
	StatusSwitchProxy       = 306 // RFC 9110, 15.4.7 (Unused)
	StatusTemporaryRedirect = 307 // RFC 9110, 15.4.8
	StatusPermanentRedirect = 308 // RFC 9110, 15.4.9

	StatusBadRequest                   = 400 // RFC 9110, 15.5.1
	StatusUnauthorized                 = 401 // RFC 9110, 15.5.2
	StatusPaymentRequired              = 402 // RFC 9110, 15.5.3
	StatusForbidden                    = 403 // RFC 9110, 15.5.4
	StatusNotFound                     = 404 // RFC 9110, 15.5.5
	StatusMethodNotAllowed             = 405 // RFC 9110, 15.5.6
	StatusNotAcceptable                = 406 // RFC 9110, 15.5.7
	StatusProxyAuthRequired            = 407 // RFC 9110, 15.5.8
	StatusRequestTimeout               = 408 // RFC 9110, 15.5.9
	StatusConflict                     = 409 // RFC 9110, 15.5.10
	StatusGone                         = 410 // RFC 9110, 15.5.11
	StatusLengthRequired               = 411 // RFC 9110, 15.5.12
	StatusPreconditionFailed           = 412 // RFC 9110, 15.5.13
	StatusRequestEntityTooLarge        = 413 // RFC 9110, 15.5.14
	StatusRequestURITooLong            = 414 // RFC 9110, 15.5.15
	StatusUnsupportedMediaType         = 415 // RFC 9110, 15.5.16
	StatusRequestedRangeNotSatisfiable = 416 // RFC 9110, 15.5.17
	StatusExpectationFailed            = 417 // RFC 9110, 15.5.18
	StatusTeapot                       = 418 // RFC 9110, 15.5.19 (Unused)
	StatusMisdirectedRequest           = 421 // RFC 9110, 15.5.20
	StatusUnprocessableEntity          = 422 // RFC 9110, 15.5.21
	StatusLocked                       = 423 // RFC 4918, 11.3
	StatusFailedDependency             = 424 // RFC 4918, 11.4
	StatusTooEarly                     = 425 // RFC 8470, 5.2.
	StatusUpgradeRequired              = 426 // RFC 9110, 15.5.22
	StatusPreconditionRequired         = 428 // RFC 6585, 3
	StatusTooManyRequests              = 429 // RFC 6585, 4
	StatusRequestHeaderFieldsTooLarge  = 431 // RFC 6585, 5
	StatusUnavailableForLegalReasons   = 451 // RFC 7725, 3

	StatusInternalServerError           = 500 // RFC 9110, 15.6.1
	StatusNotImplemented                = 501 // RFC 9110, 15.6.2
	StatusBadGateway                    = 502 // RFC 9110, 15.6.3
	StatusServiceUnavailable            = 503 // RFC 9110, 15.6.4
	StatusGatewayTimeout                = 504 // RFC 9110, 15.6.5
	StatusHTTPVersionNotSupported       = 505 // RFC 9110, 15.6.6
	StatusVariantAlsoNegotiates         = 506 // RFC 2295, 8.1
	StatusInsufficientStorage           = 507 // RFC 4918, 11.5
	StatusLoopDetected                  = 508 // RFC 5842, 7.2
	StatusNotExtended                   = 510 // RFC 2774, 7
	StatusNetworkAuthenticationRequired = 511 // RFC 6585, 6
)

// Errors
var (
	ErrBadRequest                   = NewError(StatusBadRequest)                   // 400
	ErrUnauthorized                 = NewError(StatusUnauthorized)                 // 401
	ErrPaymentRequired              = NewError(StatusPaymentRequired)              // 402
	ErrForbidden                    = NewError(StatusForbidden)                    // 403
	ErrNotFound                     = NewError(StatusNotFound)                     // 404
	ErrMethodNotAllowed             = NewError(StatusMethodNotAllowed)             // 405
	ErrNotAcceptable                = NewError(StatusNotAcceptable)                // 406
	ErrProxyAuthRequired            = NewError(StatusProxyAuthRequired)            // 407
	ErrRequestTimeout               = NewError(StatusRequestTimeout)               // 408
	ErrConflict                     = NewError(StatusConflict)                     // 409
	ErrGone                         = NewError(StatusGone)                         // 410
	ErrLengthRequired               = NewError(StatusLengthRequired)               // 411
	ErrPreconditionFailed           = NewError(StatusPreconditionFailed)           // 412
	ErrRequestEntityTooLarge        = NewError(StatusRequestEntityTooLarge)        // 413
	ErrRequestURITooLong            = NewError(StatusRequestURITooLong)            // 414
	ErrUnsupportedMediaType         = NewError(StatusUnsupportedMediaType)         // 415
	ErrRequestedRangeNotSatisfiable = NewError(StatusRequestedRangeNotSatisfiable) // 416
	ErrExpectationFailed            = NewError(StatusExpectationFailed)            // 417
	ErrTeapot                       = NewError(StatusTeapot)                       // 418
	ErrMisdirectedRequest           = NewError(StatusMisdirectedRequest)           // 421
	ErrUnprocessableEntity          = NewError(StatusUnprocessableEntity)          // 422
	ErrLocked                       = NewError(StatusLocked)                       // 423
	ErrFailedDependency             = NewError(StatusFailedDependency)             // 424
	ErrTooEarly                     = NewError(StatusTooEarly)                     // 425
	ErrUpgradeRequired              = NewError(StatusUpgradeRequired)              // 426
	ErrPreconditionRequired         = NewError(StatusPreconditionRequired)         // 428
	ErrTooManyRequests              = NewError(StatusTooManyRequests)              // 429
	ErrRequestHeaderFieldsTooLarge  = NewError(StatusRequestHeaderFieldsTooLarge)  // 431
	ErrUnavailableForLegalReasons   = NewError(StatusUnavailableForLegalReasons)   // 451

	ErrInternalServerError           = NewError(StatusInternalServerError)           // 500
	ErrNotImplemented                = NewError(StatusNotImplemented)                // 501
	ErrBadGateway                    = NewError(StatusBadGateway)                    // 502
	ErrServiceUnavailable            = NewError(StatusServiceUnavailable)            // 503
	ErrGatewayTimeout                = NewError(StatusGatewayTimeout)                // 504
	ErrHTTPVersionNotSupported       = NewError(StatusHTTPVersionNotSupported)       // 505
	ErrVariantAlsoNegotiates         = NewError(StatusVariantAlsoNegotiates)         // 506
	ErrInsufficientStorage           = NewError(StatusInsufficientStorage)           // 507
	ErrLoopDetected                  = NewError(StatusLoopDetected)                  // 508
	ErrNotExtended                   = NewError(StatusNotExtended)                   // 510
	ErrNetworkAuthenticationRequired = NewError(StatusNetworkAuthenticationRequired) // 511
)

// HTTP Headers were copied from net/http.
const (
	HeaderAuthorization                   = "Authorization"
	HeaderProxyAuthenticate               = "Proxy-Authenticate"
	HeaderProxyAuthorization              = "Proxy-Authorization"
	HeaderWWWAuthenticate                 = "WWW-Authenticate"
	HeaderAge                             = "Age"
	HeaderCacheControl                    = "Cache-Control"
	HeaderClearSiteData                   = "Clear-Site-Data"
	HeaderExpires                         = "Expires"
	HeaderPragma                          = "Pragma"
	HeaderWarning                         = "Warning"
	HeaderAcceptCH                        = "Accept-CH"
	HeaderAcceptCHLifetime                = "Accept-CH-Lifetime"
	HeaderContentDPR                      = "Content-DPR"
	HeaderDPR                             = "DPR"
	HeaderEarlyData                       = "Early-Data"
	HeaderSaveData                        = "Save-Data"
	HeaderViewportWidth                   = "Viewport-Width"
	HeaderWidth                           = "Width"
	HeaderETag                            = "ETag"
	HeaderIfMatch                         = "If-Match"
	HeaderIfModifiedSince                 = "If-Modified-Since"
	HeaderIfNoneMatch                     = "If-None-Match"
	HeaderIfUnmodifiedSince               = "If-Unmodified-Since"
	HeaderLastModified                    = "Last-Modified"
	HeaderVary                            = "Vary"
	HeaderConnection                      = "Connection"
	HeaderKeepAlive                       = "Keep-Alive"
	HeaderAccept                          = "Accept"
	HeaderAcceptCharset                   = "Accept-Charset"
	HeaderAcceptEncoding                  = "Accept-Encoding"
	HeaderAcceptLanguage                  = "Accept-Language"
	HeaderCookie                          = "Cookie"
	HeaderExpect                          = "Expect"
	HeaderMaxForwards                     = "Max-Forwards"
	HeaderSetCookie                       = "Set-Cookie"
	HeaderAccessControlAllowCredentials   = "Access-Control-Allow-Credentials"
	HeaderAccessControlAllowHeaders       = "Access-Control-Allow-Headers"
	HeaderAccessControlAllowMethods       = "Access-Control-Allow-Methods"
	HeaderAccessControlAllowOrigin        = "Access-Control-Allow-Origin"
	HeaderAccessControlExposeHeaders      = "Access-Control-Expose-Headers"
	HeaderAccessControlMaxAge             = "Access-Control-Max-Age"
	HeaderAccessControlRequestHeaders     = "Access-Control-Request-Headers"
	HeaderAccessControlRequestMethod      = "Access-Control-Request-Method"
	HeaderOrigin                          = "Origin"
	HeaderTimingAllowOrigin               = "Timing-Allow-Origin"
	HeaderXPermittedCrossDomainPolicies   = "X-Permitted-Cross-Domain-Policies"
	HeaderDNT                             = "DNT"
	HeaderTk                              = "Tk"
	HeaderContentDisposition              = "Content-Disposition"
	HeaderContentEncoding                 = "Content-Encoding"
	HeaderContentLanguage                 = "Content-Language"
	HeaderContentLength                   = "Content-Length"
	HeaderContentLocation                 = "Content-Location"
	HeaderContentType                     = "Content-Type"
	HeaderForwarded                       = "Forwarded"
	HeaderVia                             = "Via"
	HeaderXForwardedFor                   = "X-Forwarded-For"
	HeaderXForwardedHost                  = "X-Forwarded-Host"
	HeaderXForwardedProto                 = "X-Forwarded-Proto"
	HeaderXForwardedProtocol              = "X-Forwarded-Protocol"
	HeaderXForwardedSsl                   = "X-Forwarded-Ssl"
	HeaderXUrlScheme                      = "X-Url-Scheme"
	HeaderLocation                        = "Location"
	HeaderFrom                            = "From"
	HeaderHost                            = "Host"
	HeaderReferer                         = "Referer"
	HeaderReferrerPolicy                  = "Referrer-Policy"
	HeaderUserAgent                       = "User-Agent"
	HeaderAllow                           = "Allow"
	HeaderServer                          = "Server"
	HeaderAcceptRanges                    = "Accept-Ranges"
	HeaderContentRange                    = "Content-Range"
	HeaderIfRange                         = "If-Range"
	HeaderRange                           = "Range"
	HeaderContentSecurityPolicy           = "Content-Security-Policy"
	HeaderContentSecurityPolicyReportOnly = "Content-Security-Policy-Report-Only"
	HeaderCrossOriginResourcePolicy       = "Cross-Origin-Resource-Policy"
	HeaderExpectCT                        = "Expect-CT"
	HeaderPermissionsPolicy               = "Permissions-Policy"
	HeaderPublicKeyPins                   = "Public-Key-Pins"
	HeaderPublicKeyPinsReportOnly         = "Public-Key-Pins-Report-Only"
	HeaderStrictTransportSecurity         = "Strict-Transport-Security"
	HeaderUpgradeInsecureRequests         = "Upgrade-Insecure-Requests"
	HeaderXContentTypeOptions             = "X-Content-Type-Options"
	HeaderXDownloadOptions                = "X-Download-Options"
	HeaderXFrameOptions                   = "X-Frame-Options"
	HeaderXPoweredBy                      = "X-Powered-By"
	HeaderXXSSProtection                  = "X-XSS-Protection"
	HeaderLastEventID                     = "Last-Event-ID"
	HeaderNEL                             = "NEL"
	HeaderPingFrom                        = "Ping-From"
	HeaderPingTo                          = "Ping-To"
	HeaderReportTo                        = "Report-To"
	HeaderTE                              = "TE"
	HeaderTrailer                         = "Trailer"
	HeaderTransferEncoding                = "Transfer-Encoding"
	HeaderSecWebSocketAccept              = "Sec-WebSocket-Accept"
	HeaderSecWebSocketExtensions          = "Sec-WebSocket-Extensions"
	HeaderSecWebSocketKey                 = "Sec-WebSocket-Key"
	HeaderSecWebSocketProtocol            = "Sec-WebSocket-Protocol"
	HeaderSecWebSocketVersion             = "Sec-WebSocket-Version"
	HeaderAcceptPatch                     = "Accept-Patch"
	HeaderAcceptPushPolicy                = "Accept-Push-Policy"
	HeaderAcceptSignature                 = "Accept-Signature"
	HeaderAltSvc                          = "Alt-Svc"
	HeaderDate                            = "Date"
	HeaderIndex                           = "Index"
	HeaderLargeAllocation                 = "Large-Allocation"
	HeaderLink                            = "Link"
	HeaderPushPolicy                      = "Push-Policy"
	HeaderRetryAfter                      = "Retry-After"
	HeaderServerTiming                    = "Server-Timing"
	HeaderSignature                       = "Signature"
	HeaderSignedHeaders                   = "Signed-Headers"
	HeaderSourceMap                       = "SourceMap"
	HeaderUpgrade                         = "Upgrade"
	HeaderXDNSPrefetchControl             = "X-DNS-Prefetch-Control"
	HeaderXPingback                       = "X-Pingback"
	HeaderXRequestID                      = "X-Request-ID"
	HeaderXRequestedWith                  = "X-Requested-With"
	HeaderXRobotsTag                      = "X-Robots-Tag"
	HeaderXUACompatible                   = "X-UA-Compatible"
)

// Network types that are commonly used
const (
	NetworkTCP  = "tcp"
	NetworkTCP4 = "tcp4"
	NetworkTCP6 = "tcp6"
)

// Compression types
const (
	StrGzip    = "gzip"
	StrBr      = "br"
	StrDeflate = "deflate"
	StrBrotli  = "brotli"
)

// Cookie SameSite
// https://datatracker.ietf.org/doc/html/draft-ietf-httpbis-rfc6265bis-03#section-4.1.2.7
const (
	CookieSameSiteDisabled   = "disabled" // not in RFC, just control "SameSite" attribute will not be set.
	CookieSameSiteLaxMode    = "lax"
	CookieSameSiteStrictMode = "strict"
	CookieSameSiteNoneMode   = "none"
)

// Route Constraints
const (
	ConstraintInt             = "int"
	ConstraintBool            = "bool"
	ConstraintFloat           = "float"
	ConstraintAlpha           = "alpha"
	ConstraintGuid            = "guid"
	ConstraintMinLen          = "minLen"
	ConstraintMaxLen          = "maxLen"
	ConstraintLen             = "len"
	ConstraintBetweenLen      = "betweenLen"
	ConstraintMinLenLower     = "minlen"
	ConstraintMaxLenLower     = "maxlen"
	ConstraintBetweenLenLower = "betweenlen"
	ConstraintMin             = "min"
	ConstraintMax             = "max"
	ConstraintRange           = "range"
	ConstraintDatetime        = "datetime"
	ConstraintRegex           = "regex"
)<|MERGE_RESOLUTION|>--- conflicted
+++ resolved
@@ -17,10 +17,6 @@
 	"time"
 	"unsafe"
 
-<<<<<<< HEAD
-=======
-	"github.com/gofiber/fiber/v2/utils"
->>>>>>> f8457f2e
 	"github.com/valyala/bytebufferpool"
 	"github.com/valyala/fasthttp"
 )
@@ -79,14 +75,9 @@
 }
 
 // Scan stack if other methods match the request
-<<<<<<< HEAD
-func methodExist(c *DefaultCtx) (exist bool) {
-	for i := 0; i < len(intMethod); i++ {
-=======
-func (app *App) methodExist(ctx *Ctx) (exist bool) {
+func (app *App) methodExist(c *DefaultCtx) (exist bool) {
 	methods := app.config.RequestMethods
 	for i := 0; i < len(methods); i++ {
->>>>>>> f8457f2e
 		// Skip original method
 		if c.getMethodINT() == i {
 			continue
@@ -117,8 +108,7 @@
 				// We matched
 				exist = true
 				// Add method to Allow header
-<<<<<<< HEAD
-				c.Append(HeaderAllow, intMethod[i])
+				c.Append(HeaderAllow, methods[i])
 				// Break stack loop
 				break
 			}
@@ -128,8 +118,9 @@
 }
 
 // Scan stack if other methods match the request
-func methodExistCustom(c CustomCtx) (exist bool) {
-	for i := 0; i < len(intMethod); i++ {
+func (app *App) methodExistCustom(c CustomCtx) (exist bool) {
+	methods := app.config.RequestMethods
+	for i := 0; i < len(methods); i++ {
 		// Skip original method
 		if c.getMethodINT() == i {
 			continue
@@ -160,10 +151,7 @@
 				// We matched
 				exist = true
 				// Add method to Allow header
-				c.Append(HeaderAllow, intMethod[i])
-=======
-				ctx.Append(HeaderAllow, methods[i])
->>>>>>> f8457f2e
+				c.Append(HeaderAllow, methods[i])
 				// Break stack loop
 				break
 			}
