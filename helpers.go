--- conflicted
+++ resolved
@@ -114,15 +114,9 @@
 		// Reset stack index
 		c.setIndexRoute(-1)
 
-<<<<<<< HEAD
-		tree, ok := app.treeStack[i][c.getTreePath()]
+		tree, ok := app.treeStack[i][c.treePathHash]
 		if !ok {
-			tree = app.treeStack[i][""]
-=======
-		tree, ok := c.App().treeStack[i][c.treePathHash]
-		if !ok {
-			tree = c.App().treeStack[i][0]
->>>>>>> e90fe8af
+			tree = app.treeStack[i][0]
 		}
 		// Get stack length
 		lenr := len(tree) - 1
@@ -165,15 +159,9 @@
 		// Reset stack index
 		c.setIndexRoute(-1)
 
-<<<<<<< HEAD
-		tree, ok := app.treeStack[i][c.getTreePath()]
+		tree, ok := app.treeStack[i][c.getTreePathHash()]
 		if !ok {
-			tree = app.treeStack[i][""]
-=======
-		tree, ok := c.App().treeStack[i][c.getTreePathHash()]
-		if !ok {
-			tree = c.App().treeStack[i][0]
->>>>>>> e90fe8af
+			tree = app.treeStack[i][0]
 		}
 		// Get stack length
 		lenr := len(tree) - 1
