--- conflicted
+++ resolved
@@ -25,13 +25,10 @@
 	envVar.Vars[key] = val
 }
 
-<<<<<<< HEAD
-=======
 func (envVar *EnvVar) get(key string) string {
 	return envVar.Vars[key]
 }
 
->>>>>>> 1b88f544
 func New(config ...Config) fiber.Handler {
 	var cfg Config
 	if len(config) > 0 {
