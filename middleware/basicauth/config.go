--- conflicted
+++ resolved
@@ -40,8 +40,6 @@
 	//
 	// Optional. Default: nil
 	Unauthorized fiber.Handler
-<<<<<<< HEAD
-=======
 
 	// ContextUser is the key to store the username in Locals
 	//
@@ -52,7 +50,6 @@
 	//
 	// Optional. Default: "password"
 	ContextPassword interface{}
->>>>>>> 4e0f180f
 }
 
 // ConfigDefault is the default config
@@ -96,14 +93,11 @@
 			return c.SendStatus(fiber.StatusUnauthorized)
 		}
 	}
-<<<<<<< HEAD
-=======
 	if cfg.ContextUsername == nil {
 		cfg.ContextUsername = ConfigDefault.ContextUsername
 	}
 	if cfg.ContextPassword == nil {
 		cfg.ContextPassword = ConfigDefault.ContextPassword
 	}
->>>>>>> 4e0f180f
 	return cfg
 }