package timeout

import (
	"context"
	"errors"

	"github.com/gofiber/fiber/v3"
)

// New enforces a timeout for each incoming request. It replaces the request's
// context with one that has the configured deadline, which is exposed through
// c.Context(). If the timeout expires or any of the specified errors occur,
// fiber.ErrRequestTimeout is returned.
func New(h fiber.Handler, config ...Config) fiber.Handler {
	cfg := configDefault(config...)

	return func(ctx fiber.Ctx) error {
		if cfg.Next != nil && cfg.Next(ctx) {
			return h(ctx)
		}

		timeout := cfg.Timeout
		if timeout <= 0 {
			return runHandler(ctx, h, cfg)
		}
<<<<<<< HEAD
		tCtx, cancel := context.WithTimeout(ctx, timeout)
		defer cancel()
		done := make(chan error, 1)
		panicChan := make(chan any, 1)
=======

		parent := ctx.Context()
		tCtx, cancel := context.WithTimeout(parent, timeout)
		ctx.SetContext(tCtx)
		defer func() {
			cancel()
			ctx.SetContext(parent)
		}()
>>>>>>> b1760627

		go func() {
			defer func() {
				if p := recover(); p != nil {
					panicChan <- p
				}
			}()
			done <- runHandler(ctx, h, cfg)
		}()

<<<<<<< HEAD
		err := safeCall(func() error {
			select {
			case err := <-done:
				return err
			case <-panicChan:
				return fiber.ErrRequestTimeout
			case <-tCtx.Done():
				if cfg.OnTimeout != nil {
					return cfg.OnTimeout(ctx)
				}
				return fiber.ErrRequestTimeout
=======
		if errors.Is(tCtx.Err(), context.DeadlineExceeded) && err == nil {
			if cfg.OnTimeout != nil {
				return cfg.OnTimeout(ctx)
>>>>>>> b1760627
			}
		})
		return err
	}
}

func safeCall(fn func() error) error {
	err := error(nil)
	func() {
		defer func() {
			if r := recover(); r != nil {
				err = fiber.ErrRequestTimeout
			}
		}()
		err = fn()
	}()
	return err
}

// runHandler executes the handler and returns fiber.ErrRequestTimeout if it
// sees a deadline exceeded error or one of the custom "timeout-like" errors.
func runHandler(c fiber.Ctx, h fiber.Handler, cfg Config) error {
	err := h(c)
	if err != nil && (errors.Is(err, context.DeadlineExceeded) || (len(cfg.Errors) > 0 && isCustomError(err, cfg.Errors))) {
		if cfg.OnTimeout != nil {
			if toErr := cfg.OnTimeout(c); toErr != nil {
				return toErr
			}
		}
		return fiber.ErrRequestTimeout
	}
	return err
}

// isCustomError checks whether err matches any error in errList using errors.Is.
func isCustomError(err error, errList []error) bool {
	for _, e := range errList {
		if errors.Is(err, e) {
			return true
		}
	}
	return false
}<|MERGE_RESOLUTION|>--- conflicted
+++ resolved
@@ -23,12 +23,6 @@
 		if timeout <= 0 {
 			return runHandler(ctx, h, cfg)
 		}
-<<<<<<< HEAD
-		tCtx, cancel := context.WithTimeout(ctx, timeout)
-		defer cancel()
-		done := make(chan error, 1)
-		panicChan := make(chan any, 1)
-=======
 
 		parent := ctx.Context()
 		tCtx, cancel := context.WithTimeout(parent, timeout)
@@ -37,7 +31,10 @@
 			cancel()
 			ctx.SetContext(parent)
 		}()
->>>>>>> b1760627
+		tCtx, cancel := context.WithTimeout(ctx, timeout)
+		defer cancel()
+		done := make(chan error, 1)
+		panicChan := make(chan any, 1)
 
 		go func() {
 			defer func() {
@@ -48,7 +45,14 @@
 			done <- runHandler(ctx, h, cfg)
 		}()
 
-<<<<<<< HEAD
+		if errors.Is(tCtx.Err(), context.DeadlineExceeded) && err == nil {
+			if cfg.OnTimeout != nil {
+				return cfg.OnTimeout(ctx)
+			}
+			return fiber.ErrRequestTimeout
+		}
+		return err
+	}
 		err := safeCall(func() error {
 			select {
 			case err := <-done:
@@ -60,11 +64,6 @@
 					return cfg.OnTimeout(ctx)
 				}
 				return fiber.ErrRequestTimeout
-=======
-		if errors.Is(tCtx.Err(), context.DeadlineExceeded) && err == nil {
-			if cfg.OnTimeout != nil {
-				return cfg.OnTimeout(ctx)
->>>>>>> b1760627
 			}
 		})
 		return err
