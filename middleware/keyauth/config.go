--- conflicted
+++ resolved
@@ -37,15 +37,11 @@
 	AuthScheme string
 
 	// Validator is a function to validate key.
-<<<<<<< HEAD
 	Validator func(fiber.Ctx, string) (bool, error)
-=======
-	Validator func(*fiber.Ctx, string) (bool, error)
 
 	// Context key to store the bearertoken from the token into context.
 	// Optional. Default: "token".
 	ContextKey interface{}
->>>>>>> 4e0f180f
 }
 
 // ConfigDefault is the default config
@@ -90,12 +86,9 @@
 	if cfg.Validator == nil {
 		panic("fiber: keyauth middleware requires a validator function")
 	}
-<<<<<<< HEAD
-=======
 	if cfg.ContextKey == nil {
 		cfg.ContextKey = ConfigDefault.ContextKey
 	}
->>>>>>> 4e0f180f
 
 	return cfg
 }