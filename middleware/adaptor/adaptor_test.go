//nolint:bodyclose, contextcheck, revive // Much easier to just ignore memory leaks in tests
package adaptor

import (
	"bytes"
	"context"
	"fmt"
	"io"
	"net"
	"net/http"
	"net/http/httptest"
	"net/url"
	"testing"

	"github.com/gofiber/fiber/v3"
	"github.com/stretchr/testify/require"
	"github.com/valyala/fasthttp"
)

func Test_HTTPHandler(t *testing.T) {
	expectedMethod := fiber.MethodPost
	expectedProto := "HTTP/1.1"
	expectedProtoMajor := 1
	expectedProtoMinor := 1
	expectedRequestURI := "/foo/bar?baz=123"
	expectedBody := "body 123 foo bar baz"
	expectedContentLength := len(expectedBody)
	expectedHost := "foobar.com"
	expectedRemoteAddr := "1.2.3.4:6789"
	expectedHeader := map[string]string{
		"Foo-Bar":         "baz",
		"Abc":             "defg",
		"XXX-Remote-Addr": "123.43.4543.345",
	}
	expectedURL, err := url.ParseRequestURI(expectedRequestURI)
	require.NoError(t, err)

	type contextKeyType string
	expectedContextKey := contextKeyType("contextKey")
	expectedContextValue := "contextValue"

	callsCount := 0
	nethttpH := func(w http.ResponseWriter, r *http.Request) {
		callsCount++
		require.Equal(t, expectedMethod, r.Method, "Method")
		require.Equal(t, expectedProto, r.Proto, "Proto")
		require.Equal(t, expectedProtoMajor, r.ProtoMajor, "ProtoMajor")
		require.Equal(t, expectedProtoMinor, r.ProtoMinor, "ProtoMinor")
		require.Equal(t, expectedRequestURI, r.RequestURI, "RequestURI")
		require.Equal(t, expectedContentLength, int(r.ContentLength), "ContentLength")
		require.Empty(t, r.TransferEncoding, "TransferEncoding")
		require.Equal(t, expectedHost, r.Host, "Host")
		require.Equal(t, expectedRemoteAddr, r.RemoteAddr, "RemoteAddr")

		body, err := io.ReadAll(r.Body)
		require.NoError(t, err)
		require.Equal(t, expectedBody, string(body), "Body")
		require.Equal(t, expectedURL, r.URL, "URL")
		require.Equal(t, expectedContextValue, r.Context().Value(expectedContextKey), "Context")

		for k, expectedV := range expectedHeader {
			v := r.Header.Get(k)
			require.Equal(t, expectedV, v, "Header")
		}

		w.Header().Set("Header1", "value1")
		w.Header().Set("Header2", "value2")
		w.WriteHeader(http.StatusBadRequest)
		fmt.Fprintf(w, "request body is %q", body)
	}
	fiberH := HTTPHandlerFunc(http.HandlerFunc(nethttpH))
	fiberH = setFiberContextValueMiddleware(fiberH, expectedContextKey, expectedContextValue)

	var fctx fasthttp.RequestCtx
	var req fasthttp.Request

	req.Header.SetMethod(expectedMethod)
	req.SetRequestURI(expectedRequestURI)
	req.Header.SetHost(expectedHost)
	req.BodyWriter().Write([]byte(expectedBody)) //nolint:errcheck // not needed
	for k, v := range expectedHeader {
		req.Header.Set(k, v)
	}

	remoteAddr, err := net.ResolveTCPAddr("tcp", expectedRemoteAddr)
	require.NoError(t, err)

	fctx.Init(&req, remoteAddr, nil)
	app := fiber.New()
	ctx := app.NewCtx(&fctx)
	defer app.ReleaseCtx(ctx)

	err = fiberH(ctx)
	require.NoError(t, err)
	require.Equal(t, 1, callsCount, "callsCount")

	resp := &fctx.Response
	require.Equal(t, http.StatusBadRequest, resp.StatusCode(), "StatusCode")
	require.Equal(t, "value1", string(resp.Header.Peek("Header1")), "Header1")
	require.Equal(t, "value2", string(resp.Header.Peek("Header2")), "Header2")

	expectedResponseBody := fmt.Sprintf("request body is %q", expectedBody)
	require.Equal(t, expectedResponseBody, string(resp.Body()), "Body")
}

type contextKey string

func (c contextKey) String() string {
	return "test-" + string(c)
}

var (
	TestContextKey       = contextKey("TestContextKey")
	TestContextSecondKey = contextKey("TestContextSecondKey")
)

func Test_HTTPMiddleware(t *testing.T) {
	const expectedHost = "foobar.com"
	tests := []struct {
		name       string
		url        string
		method     string
		statusCode int
	}{
		{
			name:       "Should return 200",
			url:        "/",
			method:     "POST",
			statusCode: 200,
		},
		{
			name:       "Should return 405",
			url:        "/",
			method:     "GET",
			statusCode: 405,
		},
		{
			name:       "Should return 400",
			url:        "/unknown",
			method:     "POST",
			statusCode: 404,
		},
	}

	nethttpMW := func(next http.Handler) http.Handler {
		return http.HandlerFunc(func(w http.ResponseWriter, r *http.Request) {
			if r.Method != http.MethodPost {
				w.WriteHeader(http.StatusMethodNotAllowed)
				return
			}

			r = r.WithContext(context.WithValue(r.Context(), TestContextKey, "okay"))
			r = r.WithContext(context.WithValue(r.Context(), TestContextSecondKey, "not_okay"))
			r = r.WithContext(context.WithValue(r.Context(), TestContextSecondKey, "okay"))

			next.ServeHTTP(w, r)
		})
	}

	app := fiber.New()
	app.Use(HTTPMiddleware(nethttpMW))
	app.Post("/", func(c fiber.Ctx) error {
		value := c.Context().Value(TestContextKey)
		val, ok := value.(string)
		if !ok {
			t.Error("unexpected error on type-assertion")
		}
		if value != nil {
			c.Set("context_okay", val)
		}
		value = c.Context().Value(TestContextSecondKey)
		if value != nil {
			val, ok := value.(string)
			if !ok {
				t.Error("unexpected error on type-assertion")
			}
			c.Set("context_second_okay", val)
		}
		return c.SendStatus(fiber.StatusOK)
	})

	for _, tt := range tests {
		req, err := http.NewRequestWithContext(context.Background(), tt.method, tt.url, nil)
<<<<<<< HEAD
		require.NoError(t, err)
=======
		req.Host = expectedHost
		utils.AssertEqual(t, nil, err)
>>>>>>> 4e0f180f

		resp, err := app.Test(req)
		require.NoError(t, err)
		require.Equal(t, tt.statusCode, resp.StatusCode, "StatusCode")
	}

	req, err := http.NewRequestWithContext(context.Background(), fiber.MethodPost, "/", nil)
<<<<<<< HEAD
	require.NoError(t, err)
=======
	req.Host = expectedHost
	utils.AssertEqual(t, nil, err)
>>>>>>> 4e0f180f

	resp, err := app.Test(req)
	require.NoError(t, err)
	require.Equal(t, "okay", resp.Header.Get("context_okay"))
	require.Equal(t, "okay", resp.Header.Get("context_second_okay"))
}

func Test_FiberHandler(t *testing.T) {
	testFiberToHandlerFunc(t, false)
}

func Test_FiberApp(t *testing.T) {
	testFiberToHandlerFunc(t, false, fiber.New())
}

func Test_FiberHandlerDefaultPort(t *testing.T) {
	testFiberToHandlerFunc(t, true)
}

func Test_FiberAppDefaultPort(t *testing.T) {
	testFiberToHandlerFunc(t, true, fiber.New())
}

func testFiberToHandlerFunc(t *testing.T, checkDefaultPort bool, app ...*fiber.App) {
	t.Helper()

	expectedMethod := fiber.MethodPost
	expectedRequestURI := "/foo/bar?baz=123"
	expectedBody := "body 123 foo bar baz"
	expectedContentLength := len(expectedBody)
	expectedHost := "foobar.com"
	expectedRemoteAddr := "1.2.3.4:6789"
	if checkDefaultPort {
		expectedRemoteAddr = "1.2.3.4:80"
	}
	expectedHeader := map[string]string{
		"Foo-Bar":         "baz",
		"Abc":             "defg",
		"XXX-Remote-Addr": "123.43.4543.345",
	}
	expectedURL, err := url.ParseRequestURI(expectedRequestURI)
	require.NoError(t, err)

	callsCount := 0
	fiberH := func(c fiber.Ctx) error {
		callsCount++
<<<<<<< HEAD
		require.Equal(t, expectedMethod, c.Method(), "Method")
		require.Equal(t, expectedRequestURI, string(c.Context().RequestURI()), "RequestURI")
		require.Equal(t, expectedContentLength, c.Context().Request.Header.ContentLength(), "ContentLength")
		require.Equal(t, expectedHost, c.Hostname(), "Host")
		require.Equal(t, expectedRemoteAddr, c.Context().RemoteAddr().String(), "RemoteAddr")
=======
		utils.AssertEqual(t, expectedMethod, c.Method(), "Method")
		utils.AssertEqual(t, expectedRequestURI, string(c.Context().RequestURI()), "RequestURI")
		utils.AssertEqual(t, expectedContentLength, c.Context().Request.Header.ContentLength(), "ContentLength")
		utils.AssertEqual(t, expectedHost, c.Hostname(), "Host")
		utils.AssertEqual(t, expectedHost, string(c.Request().Header.Host()), "Host")
		utils.AssertEqual(t, "http://"+expectedHost, c.BaseURL(), "BaseURL")
		utils.AssertEqual(t, expectedRemoteAddr, c.Context().RemoteAddr().String(), "RemoteAddr")
>>>>>>> 4e0f180f

		body := string(c.Body())
		require.Equal(t, expectedBody, body, "Body")
		require.Equal(t, expectedURL.String(), c.OriginalURL(), "URL")

		for k, expectedV := range expectedHeader {
			v := c.Get(k)
			require.Equal(t, expectedV, v, "Header")
		}

		c.Set("Header1", "value1")
		c.Set("Header2", "value2")
		c.Status(fiber.StatusBadRequest)
		_, err := c.Write([]byte(fmt.Sprintf("request body is %q", body)))
		return err
	}

	var handlerFunc http.HandlerFunc
	if len(app) > 0 {
		app[0].Post("/foo/bar", fiberH)
		handlerFunc = FiberApp(app[0])
	} else {
		handlerFunc = FiberHandlerFunc(fiberH)
	}

	var r http.Request

	r.Method = expectedMethod
	r.Body = &netHTTPBody{[]byte(expectedBody)}
	r.RequestURI = expectedRequestURI
	r.ContentLength = int64(expectedContentLength)
	r.Host = expectedHost
	r.RemoteAddr = expectedRemoteAddr
	if checkDefaultPort {
		r.RemoteAddr = "1.2.3.4"
	}

	hdr := make(http.Header)
	for k, v := range expectedHeader {
		hdr.Set(k, v)
	}
	r.Header = hdr

	var w netHTTPResponseWriter
	handlerFunc.ServeHTTP(&w, &r)

	require.Equal(t, http.StatusBadRequest, w.StatusCode(), "StatusCode")
	require.Equal(t, "value1", w.Header().Get("Header1"), "Header1")
	require.Equal(t, "value2", w.Header().Get("Header2"), "Header2")

	expectedResponseBody := fmt.Sprintf("request body is %q", expectedBody)
	require.Equal(t, expectedResponseBody, string(w.body), "Body")
}

<<<<<<< HEAD
func setFiberContextValueMiddleware(next fiber.Handler, key string, value any) fiber.Handler {
	return func(c fiber.Ctx) error {
=======
func setFiberContextValueMiddleware(next fiber.Handler, key, value interface{}) fiber.Handler {
	return func(c *fiber.Ctx) error {
>>>>>>> 4e0f180f
		c.Locals(key, value)
		return next(c)
	}
}

func Test_FiberHandler_RequestNilBody(t *testing.T) {
	expectedMethod := fiber.MethodGet
	expectedRequestURI := "/foo/bar"
	expectedContentLength := 0

	callsCount := 0
	fiberH := func(c fiber.Ctx) error {
		callsCount++
		require.Equal(t, expectedMethod, c.Method(), "Method")
		require.Equal(t, expectedRequestURI, string(c.Context().RequestURI()), "RequestURI")
		require.Equal(t, expectedContentLength, c.Context().Request.Header.ContentLength(), "ContentLength")

		_, err := c.Write([]byte("request body is nil"))
		return err
	}
	nethttpH := FiberHandler(fiberH)

	var r http.Request

	r.Method = expectedMethod
	r.RequestURI = expectedRequestURI

	var w netHTTPResponseWriter
	nethttpH.ServeHTTP(&w, &r)

	expectedResponseBody := "request body is nil"
	require.Equal(t, expectedResponseBody, string(w.body), "Body")
}

type netHTTPBody struct {
	b []byte
}

func (r *netHTTPBody) Read(p []byte) (int, error) {
	if len(r.b) == 0 {
		return 0, io.EOF
	}
	n := copy(p, r.b)
	r.b = r.b[n:]
	return n, nil
}

func (r *netHTTPBody) Close() error {
	r.b = r.b[:0]
	return nil
}

type netHTTPResponseWriter struct {
	statusCode int
	h          http.Header
	body       []byte
}

func (w *netHTTPResponseWriter) StatusCode() int {
	if w.statusCode == 0 {
		return http.StatusOK
	}
	return w.statusCode
}

func (w *netHTTPResponseWriter) Header() http.Header {
	if w.h == nil {
		w.h = make(http.Header)
	}
	return w.h
}

func (w *netHTTPResponseWriter) WriteHeader(statusCode int) {
	w.statusCode = statusCode
}

func (w *netHTTPResponseWriter) Write(p []byte) (int, error) {
	w.body = append(w.body, p...)
	return len(p), nil
}

func Test_ConvertRequest(t *testing.T) {
	t.Parallel()

	app := fiber.New()

	app.Get("/test", func(c fiber.Ctx) error {
		httpReq, err := ConvertRequest(c, false)
		if err != nil {
			return err
		}

		return c.SendString("Request URL: " + httpReq.URL.String())
	})

	resp, err := app.Test(httptest.NewRequest(fiber.MethodGet, "/test?hello=world&another=test", http.NoBody))
	require.NoError(t, err, "app.Test(req)")
	require.Equal(t, http.StatusOK, resp.StatusCode, "Status code")

	body, err := io.ReadAll(resp.Body)
	require.NoError(t, err)
	require.Equal(t, "Request URL: /test?hello=world&another=test", string(body))
}

// Benchmark for FiberHandlerFunc
func Benchmark_FiberHandlerFunc_1MB(b *testing.B) {
	fiberH := func(c fiber.Ctx) error {
		return c.SendStatus(fiber.StatusOK)
	}
	handlerFunc := FiberHandlerFunc(fiberH)

	// Create body content
	bodyContent := make([]byte, 1*1024*1024)
	bodyBuffer := bytes.NewBuffer(bodyContent)

	r := http.Request{
		Method: http.MethodPost,
		Body:   http.NoBody,
	}

	// Replace the empty Body with our buffer
	r.Body = io.NopCloser(bodyBuffer)
	defer r.Body.Close() //nolint:errcheck // not needed

	// Create recorder
	w := httptest.NewRecorder()

	b.ResetTimer()
	for i := 0; i < b.N; i++ {
		handlerFunc.ServeHTTP(w, &r)
	}
}

func Benchmark_FiberHandlerFunc_10MB(b *testing.B) {
	fiberH := func(c fiber.Ctx) error {
		return c.SendStatus(fiber.StatusOK)
	}
	handlerFunc := FiberHandlerFunc(fiberH)

	// Create body content
	bodyContent := make([]byte, 10*1024*1024)
	bodyBuffer := bytes.NewBuffer(bodyContent)

	r := http.Request{
		Method: http.MethodPost,
		Body:   http.NoBody,
	}

	// Replace the empty Body with our buffer
	r.Body = io.NopCloser(bodyBuffer)
	defer r.Body.Close() //nolint:errcheck // not needed

	// Create recorder
	w := httptest.NewRecorder()

	b.ResetTimer()
	for i := 0; i < b.N; i++ {
		handlerFunc.ServeHTTP(w, &r)
	}
}

func Benchmark_FiberHandlerFunc_50MB(b *testing.B) {
	fiberH := func(c fiber.Ctx) error {
		return c.SendStatus(fiber.StatusOK)
	}
	handlerFunc := FiberHandlerFunc(fiberH)

	// Create body content
	bodyContent := make([]byte, 50*1024*1024)
	bodyBuffer := bytes.NewBuffer(bodyContent)

	r := http.Request{
		Method: http.MethodPost,
		Body:   http.NoBody,
	}

	// Replace the empty Body with our buffer
	r.Body = io.NopCloser(bodyBuffer)
	defer r.Body.Close() //nolint:errcheck // not needed

	// Create recorder
	w := httptest.NewRecorder()

	b.ResetTimer()
	for i := 0; i < b.N; i++ {
		handlerFunc.ServeHTTP(w, &r)
	}
}<|MERGE_RESOLUTION|>--- conflicted
+++ resolved
@@ -181,12 +181,8 @@
 
 	for _, tt := range tests {
 		req, err := http.NewRequestWithContext(context.Background(), tt.method, tt.url, nil)
-<<<<<<< HEAD
+		req.Host = expectedHost
 		require.NoError(t, err)
-=======
-		req.Host = expectedHost
-		utils.AssertEqual(t, nil, err)
->>>>>>> 4e0f180f
 
 		resp, err := app.Test(req)
 		require.NoError(t, err)
@@ -194,12 +190,8 @@
 	}
 
 	req, err := http.NewRequestWithContext(context.Background(), fiber.MethodPost, "/", nil)
-<<<<<<< HEAD
-	require.NoError(t, err)
-=======
 	req.Host = expectedHost
-	utils.AssertEqual(t, nil, err)
->>>>>>> 4e0f180f
+	require.NoError(t, err)
 
 	resp, err := app.Test(req)
 	require.NoError(t, err)
@@ -246,21 +238,13 @@
 	callsCount := 0
 	fiberH := func(c fiber.Ctx) error {
 		callsCount++
-<<<<<<< HEAD
 		require.Equal(t, expectedMethod, c.Method(), "Method")
 		require.Equal(t, expectedRequestURI, string(c.Context().RequestURI()), "RequestURI")
 		require.Equal(t, expectedContentLength, c.Context().Request.Header.ContentLength(), "ContentLength")
 		require.Equal(t, expectedHost, c.Hostname(), "Host")
+		require.Equal(t, expectedHost, string(c.Request().Header.Host()), "Host")
+		require.Equal(t, "http://"+expectedHost, c.BaseURL(), "BaseURL")
 		require.Equal(t, expectedRemoteAddr, c.Context().RemoteAddr().String(), "RemoteAddr")
-=======
-		utils.AssertEqual(t, expectedMethod, c.Method(), "Method")
-		utils.AssertEqual(t, expectedRequestURI, string(c.Context().RequestURI()), "RequestURI")
-		utils.AssertEqual(t, expectedContentLength, c.Context().Request.Header.ContentLength(), "ContentLength")
-		utils.AssertEqual(t, expectedHost, c.Hostname(), "Host")
-		utils.AssertEqual(t, expectedHost, string(c.Request().Header.Host()), "Host")
-		utils.AssertEqual(t, "http://"+expectedHost, c.BaseURL(), "BaseURL")
-		utils.AssertEqual(t, expectedRemoteAddr, c.Context().RemoteAddr().String(), "RemoteAddr")
->>>>>>> 4e0f180f
 
 		body := string(c.Body())
 		require.Equal(t, expectedBody, body, "Body")
@@ -315,13 +299,8 @@
 	require.Equal(t, expectedResponseBody, string(w.body), "Body")
 }
 
-<<<<<<< HEAD
-func setFiberContextValueMiddleware(next fiber.Handler, key string, value any) fiber.Handler {
+func setFiberContextValueMiddleware(next fiber.Handler, key, value any) fiber.Handler {
 	return func(c fiber.Ctx) error {
-=======
-func setFiberContextValueMiddleware(next fiber.Handler, key, value interface{}) fiber.Handler {
-	return func(c *fiber.Ctx) error {
->>>>>>> 4e0f180f
 		c.Locals(key, value)
 		return next(c)
 	}
