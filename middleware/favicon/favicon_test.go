package favicon

import (
	"net/http/httptest"
	"os"
	"testing"

	"github.com/stretchr/testify/require"
	"github.com/valyala/fasthttp"

	"github.com/gofiber/fiber/v3"
)

// go test -run Test_Middleware_Favicon
func Test_Middleware_Favicon(t *testing.T) {
	t.Parallel()
	app := fiber.New()

	app.Use(New())

	app.Get("/", func(c fiber.Ctx) error {
		return nil
	})

	// Skip Favicon middleware
	resp, err := app.Test(httptest.NewRequest(fiber.MethodGet, "/", nil))
	require.NoError(t, err, "app.Test(req)")
	require.Equal(t, fiber.StatusOK, resp.StatusCode, "Status code")

	resp, err = app.Test(httptest.NewRequest(fiber.MethodGet, "/favicon.ico", nil))
	require.NoError(t, err, "app.Test(req)")
	require.Equal(t, fiber.StatusNoContent, resp.StatusCode, "Status code")

	resp, err = app.Test(httptest.NewRequest(fiber.MethodOptions, "/favicon.ico", nil))
	require.NoError(t, err, "app.Test(req)")
	require.Equal(t, fiber.StatusOK, resp.StatusCode, "Status code")

	resp, err = app.Test(httptest.NewRequest(fiber.MethodPut, "/favicon.ico", nil))
	require.NoError(t, err, "app.Test(req)")
	require.Equal(t, fiber.StatusMethodNotAllowed, resp.StatusCode, "Status code")
	require.Equal(t, "GET, HEAD, OPTIONS", resp.Header.Get(fiber.HeaderAllow))
}

// go test -run Test_Middleware_Favicon_Not_Found
func Test_Middleware_Favicon_Not_Found(t *testing.T) {
	t.Parallel()
	defer func() {
		if err := recover(); err == nil {
			t.Fatal("should cache panic")
		}
	}()

	fiber.New().Use(New(Config{
		File: "non-exist.ico",
	}))
}

// go test -run Test_Middleware_Favicon_Found
func Test_Middleware_Favicon_Found(t *testing.T) {
	t.Parallel()
	app := fiber.New()

	app.Use(New(Config{
		File: "../../.github/testdata/favicon.ico",
	}))

	app.Get("/", func(c fiber.Ctx) error {
		return nil
	})

	resp, err := app.Test(httptest.NewRequest(fiber.MethodGet, "/favicon.ico", nil))

<<<<<<< HEAD
	require.NoError(t, err, "app.Test(req)")
	require.Equal(t, fiber.StatusOK, resp.StatusCode, "Status code")
	require.Equal(t, "image/x-icon", resp.Header.Get(fiber.HeaderContentType))
	require.Equal(t, "public, max-age=31536000", resp.Header.Get(fiber.HeaderCacheControl), "CacheControl Control")
=======
// go test -run Test_Custom_Favicon_Data
func Test_Custom_Favicon_Data(t *testing.T) {
	data, err := os.ReadFile("../../.github/testdata/favicon.ico")
	utils.AssertEqual(t, nil, err)

	app := fiber.New()

	app.Use(New(Config{
		Data: data,
	}))

	app.Get("/", func(c *fiber.Ctx) error {
		return nil
	})

	resp, err := app.Test(httptest.NewRequest(fiber.MethodGet, "/favicon.ico", nil))
	utils.AssertEqual(t, nil, err, "app.Test(req)")
	utils.AssertEqual(t, fiber.StatusOK, resp.StatusCode, "Status code")
	utils.AssertEqual(t, "image/x-icon", resp.Header.Get(fiber.HeaderContentType))
	utils.AssertEqual(t, "public, max-age=31536000", resp.Header.Get(fiber.HeaderCacheControl), "CacheControl Control")
}

// mockFS wraps local filesystem for the purposes of
// Test_Middleware_Favicon_FileSystem located below
// TODO use os.Dir if fiber upgrades to 1.16
type mockFS struct{}

func (mockFS) Open(name string) (http.File, error) {
	if name == "/" {
		name = "."
	} else {
		name = strings.TrimPrefix(name, "/")
	}
	file, err := os.Open(name) //nolint:gosec // We're in a test func, so this is fine
	if err != nil {
		return nil, fmt.Errorf("failed to open: %w", err)
	}
	return file, nil
>>>>>>> cbcb1aec
}

// go test -run Test_Middleware_Favicon_FileSystem
func Test_Middleware_Favicon_FileSystem(t *testing.T) {
	t.Parallel()
	app := fiber.New()

	app.Use(New(Config{
		File:       "favicon.ico",
		FileSystem: os.DirFS("../../.github/testdata"),
	}))

	resp, err := app.Test(httptest.NewRequest(fiber.MethodGet, "/favicon.ico", nil))
	require.NoError(t, err, "app.Test(req)")
	require.Equal(t, fiber.StatusOK, resp.StatusCode, "Status code")
	require.Equal(t, "image/x-icon", resp.Header.Get(fiber.HeaderContentType))
	require.Equal(t, "public, max-age=31536000", resp.Header.Get(fiber.HeaderCacheControl), "CacheControl Control")
}

// go test -run Test_Middleware_Favicon_CacheControl
func Test_Middleware_Favicon_CacheControl(t *testing.T) {
	t.Parallel()
	app := fiber.New()

	app.Use(New(Config{
		CacheControl: "public, max-age=100",
		File:         "../../.github/testdata/favicon.ico",
	}))

	resp, err := app.Test(httptest.NewRequest(fiber.MethodGet, "/favicon.ico", nil))
	require.NoError(t, err, "app.Test(req)")
	require.Equal(t, fiber.StatusOK, resp.StatusCode, "Status code")
	require.Equal(t, "image/x-icon", resp.Header.Get(fiber.HeaderContentType))
	require.Equal(t, "public, max-age=100", resp.Header.Get(fiber.HeaderCacheControl), "CacheControl Control")
}

// go test -v -run=^$ -bench=Benchmark_Middleware_Favicon -benchmem -count=4
func Benchmark_Middleware_Favicon(b *testing.B) {
	app := fiber.New()
	app.Use(New())
	app.Get("/", func(c fiber.Ctx) error {
		return nil
	})
	handler := app.Handler()

	c := &fasthttp.RequestCtx{}
	c.Request.SetRequestURI("/")

	b.ReportAllocs()
	b.ResetTimer()
	for n := 0; n < b.N; n++ {
		handler(c)
	}
}

// go test -run Test_Favicon_Next
func Test_Favicon_Next(t *testing.T) {
	t.Parallel()
	app := fiber.New()
	app.Use(New(Config{
		Next: func(_ fiber.Ctx) bool {
			return true
		},
	}))

	resp, err := app.Test(httptest.NewRequest(fiber.MethodGet, "/", nil))
	require.NoError(t, err)
	require.Equal(t, fiber.StatusNotFound, resp.StatusCode)
}

// go test -run Test_Custom_Favicon_URL
func Test_Custom_Favicon_URL(t *testing.T) {
	app := fiber.New()
	const customURL = "/favicon.svg"
	app.Use(New(Config{
		File: "../../.github/testdata/favicon.ico",
		URL:  customURL,
	}))

	app.Get("/", func(c fiber.Ctx) error {
		return nil
	})

	resp, err := app.Test(httptest.NewRequest(fiber.MethodGet, customURL, nil))

	require.NoError(t, err, "app.Test(req)")
	require.Equal(t, fiber.StatusOK, resp.StatusCode, "Status code")
	require.Equal(t, "image/x-icon", resp.Header.Get(fiber.HeaderContentType))
}<|MERGE_RESOLUTION|>--- conflicted
+++ resolved
@@ -1,14 +1,18 @@
 package favicon
 
 import (
+	"fmt"
+	"net/http"
 	"net/http/httptest"
 	"os"
+	"strings"
 	"testing"
 
 	"github.com/stretchr/testify/require"
 	"github.com/valyala/fasthttp"
 
 	"github.com/gofiber/fiber/v3"
+	"github.com/gofiber/fiber/v3/utils"
 )
 
 // go test -run Test_Middleware_Favicon
@@ -69,13 +73,32 @@
 	})
 
 	resp, err := app.Test(httptest.NewRequest(fiber.MethodGet, "/favicon.ico", nil))
-
-<<<<<<< HEAD
-	require.NoError(t, err, "app.Test(req)")
+	require.NoError(t, nil, err, "app.Test(req)")
 	require.Equal(t, fiber.StatusOK, resp.StatusCode, "Status code")
 	require.Equal(t, "image/x-icon", resp.Header.Get(fiber.HeaderContentType))
 	require.Equal(t, "public, max-age=31536000", resp.Header.Get(fiber.HeaderCacheControl), "CacheControl Control")
-=======
+}
+
+// go test -run Test_Custom_Favicon_Url
+func Test_Custom_Favicon_Url(t *testing.T) {
+	app := fiber.New()
+	const customURL = "/favicon.svg"
+	app.Use(New(Config{
+		File: "../../.github/testdata/favicon.ico",
+		URL:  customURL,
+	}))
+
+	app.Get("/", func(c fiber.Ctx) error {
+		return nil
+	})
+
+	resp, err := app.Test(httptest.NewRequest(http.MethodGet, customURL, nil))
+
+	utils.AssertEqual(t, nil, err, "app.Test(req)")
+	utils.AssertEqual(t, fiber.StatusOK, resp.StatusCode, "Status code")
+	utils.AssertEqual(t, "image/x-icon", resp.Header.Get(fiber.HeaderContentType))
+}
+
 // go test -run Test_Custom_Favicon_Data
 func Test_Custom_Favicon_Data(t *testing.T) {
 	data, err := os.ReadFile("../../.github/testdata/favicon.ico")
@@ -87,7 +110,7 @@
 		Data: data,
 	}))
 
-	app.Get("/", func(c *fiber.Ctx) error {
+	app.Get("/", func(c fiber.Ctx) error {
 		return nil
 	})
 
@@ -114,7 +137,6 @@
 		return nil, fmt.Errorf("failed to open: %w", err)
 	}
 	return file, nil
->>>>>>> cbcb1aec
 }
 
 // go test -run Test_Middleware_Favicon_FileSystem
