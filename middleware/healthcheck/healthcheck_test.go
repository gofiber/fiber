--- conflicted
+++ resolved
@@ -13,8 +13,8 @@
 func shouldGiveStatus(t *testing.T, app *fiber.App, path string, expectedStatus int) {
 	t.Helper()
 	req, err := app.Test(httptest.NewRequest(fiber.MethodGet, path, nil))
-	utils.AssertEqual(t, nil, err)
-	utils.AssertEqual(t, expectedStatus, req.StatusCode, "path: "+path+" should match "+fmt.Sprint(expectedStatus))
+	require.Equal(t, nil, err)
+	require.Equal(t, expectedStatus, req.StatusCode, "path: "+path+" should match "+fmt.Sprint(expectedStatus))
 }
 
 func shouldGiveOK(t *testing.T, app *fiber.App, path string) {
@@ -109,22 +109,12 @@
 	app := fiber.New()
 	app.Use(New())
 
-<<<<<<< HEAD
-	req, err := app.Test(httptest.NewRequest(fiber.MethodGet, "/readyz", nil))
-	require.NoError(t, err)
-	require.Equal(t, fiber.StatusOK, req.StatusCode)
-
-	req, err = app.Test(httptest.NewRequest(fiber.MethodGet, "/livez", nil))
-	require.NoError(t, err)
-	require.Equal(t, fiber.StatusOK, req.StatusCode)
-=======
 	shouldGiveOK(t, app, "/readyz")
 	shouldGiveOK(t, app, "/livez")
 	shouldGiveOK(t, app, "/readyz/")
 	shouldGiveOK(t, app, "/livez/")
 	shouldGiveNotFound(t, app, "/notDefined/readyz")
 	shouldGiveNotFound(t, app, "/notDefined/livez")
->>>>>>> 70f21d5f
 }
 
 func Test_HealthCheck_Custom(t *testing.T) {
@@ -150,22 +140,11 @@
 	}))
 
 	// Live should return 200 with GET request
-<<<<<<< HEAD
-	req, err := app.Test(httptest.NewRequest(fiber.MethodGet, "/live", nil))
-	require.NoError(t, err)
-	require.Equal(t, fiber.StatusOK, req.StatusCode)
-
-	// Live should return 404 with POST request
-	req, err = app.Test(httptest.NewRequest(fiber.MethodPost, "/live", nil))
-	require.NoError(t, err)
-	require.Equal(t, fiber.StatusNotFound, req.StatusCode)
-=======
 	shouldGiveOK(t, app, "/live")
 	// Live should return 404 with POST request
 	req, err := app.Test(httptest.NewRequest(fiber.MethodPost, "/live", nil))
-	utils.AssertEqual(t, nil, err)
-	utils.AssertEqual(t, fiber.StatusNotFound, req.StatusCode)
->>>>>>> 70f21d5f
+	require.NoError(t, err)
+	require.Equal(t, fiber.StatusNotFound, req.StatusCode)
 
 	// Ready should return 404 with POST request
 	req, err = app.Test(httptest.NewRequest(fiber.MethodPost, "/ready", nil))
@@ -173,18 +152,6 @@
 	require.Equal(t, fiber.StatusNotFound, req.StatusCode)
 
 	// Ready should return 503 with GET request before the channel is closed
-<<<<<<< HEAD
-	req, err = app.Test(httptest.NewRequest(fiber.MethodGet, "/ready", nil))
-	require.NoError(t, err)
-	require.Equal(t, fiber.StatusServiceUnavailable, req.StatusCode)
-
-	time.Sleep(1 * time.Second)
-
-	// Ready should return 200 with GET request after the channel is closed
-	req, err = app.Test(httptest.NewRequest(fiber.MethodGet, "/ready", nil))
-	require.NoError(t, err)
-	require.Equal(t, fiber.StatusOK, req.StatusCode)
-=======
 	shouldGiveStatus(t, app, "/ready", fiber.StatusServiceUnavailable)
 
 	// Ready should return 200 with GET request after the channel is closed
@@ -200,11 +167,11 @@
 	c1 := make(chan struct{}, 1)
 
 	app.Use(New(Config{
-		LivenessProbe: func(c *fiber.Ctx) bool {
+		LivenessProbe: func(_ fiber.Ctx) bool {
 			return true
 		},
 		LivenessEndpoint: "/probe/live",
-		ReadinessProbe: func(c *fiber.Ctx) bool {
+		ReadinessProbe: func(_ fiber.Ctx) bool {
 			select {
 			case <-c1:
 				return true
@@ -232,7 +199,6 @@
 	shouldGiveOK(t, app, "/probe/ready")
 	c1 <- struct{}{}
 	shouldGiveOK(t, app, "/probe/ready/")
->>>>>>> 70f21d5f
 }
 
 func Test_HealthCheck_Next(t *testing.T) {
@@ -246,14 +212,8 @@
 		},
 	}))
 
-<<<<<<< HEAD
-	req, err := app.Test(httptest.NewRequest(fiber.MethodGet, "/livez", nil))
-	require.NoError(t, err)
-	require.Equal(t, fiber.StatusNotFound, req.StatusCode)
-=======
 	shouldGiveNotFound(t, app, "/readyz")
 	shouldGiveNotFound(t, app, "/livez")
->>>>>>> 70f21d5f
 }
 
 func Benchmark_HealthCheck(b *testing.B) {
