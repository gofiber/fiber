package healthcheck

import (
<<<<<<< HEAD
	"github.com/gofiber/fiber/v3"
=======
	"github.com/gofiber/fiber/v2"
	"github.com/gofiber/fiber/v2/utils"
>>>>>>> 70f21d5f
)

// HealthChecker defines a function to check liveness or readiness of the application
type HealthChecker func(fiber.Ctx) bool

// HealthCheckerHandler defines a function that returns a HealthChecker
type HealthCheckerHandler func(HealthChecker) fiber.Handler

func healthCheckerHandler(checker HealthChecker) fiber.Handler {
	return func(c fiber.Ctx) error {
		if checker == nil {
			return c.Next()
		}

		if checker(c) {
			return c.SendStatus(fiber.StatusOK)
		}

		return c.SendStatus(fiber.StatusServiceUnavailable)
	}
}

func New(config ...Config) fiber.Handler {
	cfg := defaultConfig(config...)

	isLiveHandler := healthCheckerHandler(cfg.LivenessProbe)
	isReadyHandler := healthCheckerHandler(cfg.ReadinessProbe)

	return func(c fiber.Ctx) error {
		// Don't execute middleware if Next returns true
		if cfg.Next != nil && cfg.Next(c) {
			return c.Next()
		}

		if c.Method() != fiber.MethodGet {
			return c.Next()
		}

		prefixCount := len(utils.TrimRight(c.Route().Path, '/'))
		if len(c.Path()) >= prefixCount {
			checkPath := c.Path()[prefixCount:]
			checkPathTrimmed := checkPath
			if !c.App().Config().StrictRouting {
				checkPathTrimmed = utils.TrimRight(checkPath, '/')
			}
			switch {
			case checkPath == cfg.ReadinessEndpoint || checkPathTrimmed == cfg.ReadinessEndpoint:
				return isReadyHandler(c)
			case checkPath == cfg.LivenessEndpoint || checkPathTrimmed == cfg.LivenessEndpoint:
				return isLiveHandler(c)
			}
		}

		return c.Next()
	}
}<|MERGE_RESOLUTION|>--- conflicted
+++ resolved
@@ -1,12 +1,8 @@
 package healthcheck
 
 import (
-<<<<<<< HEAD
 	"github.com/gofiber/fiber/v3"
-=======
-	"github.com/gofiber/fiber/v2"
 	"github.com/gofiber/fiber/v2/utils"
->>>>>>> 70f21d5f
 )
 
 // HealthChecker defines a function to check liveness or readiness of the application
