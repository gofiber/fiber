--- conflicted
+++ resolved
@@ -179,15 +179,8 @@
 		// Tell the browser that a new header value is generated
 		c.Vary(fiber.HeaderCookie)
 
-<<<<<<< HEAD
 		// Store the token in the context
 		c.Locals(tokenKey, token)
-=======
-		// Store the token in the context if a context key is specified
-		if cfg.ContextKey != nil {
-			c.Locals(cfg.ContextKey, token)
-		}
->>>>>>> fd811cf8
 
 		// Continue stack
 		return c.Next()
@@ -323,14 +316,8 @@
 // refererMatchesHost checks that the referer header matches the host header
 // returns an error if the referer header is not present or is invalid
 // returns nil if the referer header is valid
-<<<<<<< HEAD
 func refererMatchesHost(c fiber.Ctx, trustedOrigins []string, trustedSubOrigins []subdomain) error {
 	referer := strings.ToLower(c.Get(fiber.HeaderReferer))
-
-=======
-func refererMatchesHost(c *fiber.Ctx) error {
-	referer := strings.ToLower(c.Get(fiber.HeaderReferer))
->>>>>>> fd811cf8
 	if referer == "" {
 		return ErrRefererNotFound
 	}
@@ -340,7 +327,6 @@
 		return ErrRefererInvalid
 	}
 
-<<<<<<< HEAD
 	if refererURL.Scheme == c.Scheme() && refererURL.Host == c.Host() {
 		return nil
 	}
@@ -360,11 +346,4 @@
 	}
 
 	return ErrRefererNoMatch
-=======
-	if refererURL.Scheme == c.Protocol() && refererURL.Host == c.Hostname() {
-		return nil
-	}
-
-	return ErrBadReferer
->>>>>>> fd811cf8
 }