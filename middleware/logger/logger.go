package logger

import (
	"os"
	"strconv"
	"strings"
	"sync"
	"sync/atomic"
	"time"

	"github.com/gofiber/fiber/v3"
)

// Logger variables
const (
	TagPid               = "pid"
	TagTime              = "time"
	TagReferer           = "referer"
	TagProtocol          = "protocol"
	TagScheme            = "scheme"
	TagPort              = "port"
	TagIP                = "ip"
	TagIPs               = "ips"
	TagHost              = "host"
	TagMethod            = "method"
	TagPath              = "path"
	TagURL               = "url"
	TagUA                = "ua"
	TagLatency           = "latency"
	TagStatus            = "status"
	TagResBody           = "resBody"
	TagReqHeaders        = "reqHeaders"
	TagQueryStringParams = "queryParams"
	TagBody              = "body"
	TagBytesSent         = "bytesSent"
	TagBytesReceived     = "bytesReceived"
	TagRoute             = "route"
	TagError             = "error"
	TagReqHeader         = "reqHeader:"
	TagRespHeader        = "respHeader:"
	TagLocals            = "locals:"
	TagQuery             = "query:"
	TagForm              = "form:"
	TagCookie            = "cookie:"
	TagBlack             = "black"
	TagRed               = "red"
	TagGreen             = "green"
	TagYellow            = "yellow"
	TagBlue              = "blue"
	TagMagenta           = "magenta"
	TagCyan              = "cyan"
	TagWhite             = "white"
	TagReset             = "reset"
)

// New creates a new middleware handler
func New(config ...Config) fiber.Handler {
	// Set default config
	cfg := configDefault(config...)

	// Get timezone location
	tz, err := time.LoadLocation(cfg.TimeZone)
	if err != nil || tz == nil {
		cfg.timeZoneLocation = time.Local
	} else {
		cfg.timeZoneLocation = tz
	}

	// Check if format contains latency
	cfg.enableLatency = strings.Contains(cfg.Format, "${latency}")

	// Create correct timeformat
	var timestamp atomic.Value
	timestamp.Store(time.Now().In(cfg.timeZoneLocation).Format(cfg.TimeFormat))

	// Update date/time every 750 milliseconds in a separate go routine
	if strings.Contains(cfg.Format, "${time}") {
		go func() {
			for {
				time.Sleep(cfg.TimeInterval)
				timestamp.Store(time.Now().In(cfg.timeZoneLocation).Format(cfg.TimeFormat))
			}
		}()
	}

	// Set PID once
	pid := strconv.Itoa(os.Getpid())

	// Set variables
	var (
		mu         sync.Mutex
		once       sync.Once
		errHandler fiber.ErrorHandler
	)

	// Err padding
	errPadding := 15
	errPaddingStr := strconv.Itoa(errPadding)

	// Before handling func
	cfg.BeforeHandlerFunc(cfg)

	// Logger data
	data := &LoggerData{
		Pid:           pid,
		ErrPaddingStr: errPaddingStr,
		Timestamp:     timestamp,
	}

	// Return new handler
	return func(c fiber.Ctx) (err error) {
		// Don't execute middleware if Next returns true
		if cfg.Next != nil && cfg.Next(c) {
			return c.Next()
		}

		// Set error handler once
		once.Do(func() {
			// get longested possible path
			stack := c.App().Stack()
			for m := range stack {
				for r := range stack[m] {
					if len(stack[m][r].Path) > errPadding {
						errPadding = len(stack[m][r].Path)
						errPaddingStr = strconv.Itoa(errPadding)
					}
				}
			}
			// override error handler
			errHandler = c.App().ErrorHandler
		})

		var start, stop time.Time

		// Set latency start time
		if cfg.enableLatency {
			start = time.Now()
		}

		// Handle request, store err for logging
		chainErr := c.Next()

		// Manually call error handler
		if chainErr != nil {
			if err := errHandler(c, chainErr); err != nil {
				_ = c.SendStatus(fiber.StatusInternalServerError)
			}
		}

		// Set latency stop time
		if cfg.enableLatency {
			stop = time.Now()
		}

<<<<<<< HEAD
		// Get new buffer
		buf := bytebufferpool.Get()

		// Default output when no custom Format or io.Writer is given
		if cfg.enableColors && cfg.Format == ConfigDefault.Format {
			// Format error if exist
			formatErr := ""
			if chainErr != nil {
				formatErr = colors.Red + " | " + chainErr.Error() + colors.Reset
			}

			// Format log to buffer
			_, _ = buf.WriteString(fmt.Sprintf("%s |%s %3d %s| %7v | %15s |%s %-7s %s| %-"+errPaddingStr+"s %s\n",
				timestamp.Load().(string),
				statusColor(c.Response().StatusCode(), colors), c.Response().StatusCode(), colors.Reset,
				stop.Sub(start).Round(time.Millisecond),
				c.IP(),
				methodColor(c.Method(), colors), c.Method(), colors.Reset,
				c.Path(),
				formatErr,
			))

			// Write buffer to output
			_, _ = cfg.Output.Write(buf.Bytes())

			// Put buffer back to pool
			bytebufferpool.Put(buf)

			// End chain
			return nil
		}

		// Loop over template tags to replace it with the correct value
		_, err = tmpl.ExecuteFunc(buf, func(w io.Writer, tag string) (int, error) {
			switch tag {
			case TagTime:
				return buf.WriteString(timestamp.Load().(string))
			case TagReferer:
				return buf.WriteString(c.Get(fiber.HeaderReferer))
			case TagProtocol:
				return buf.WriteString(c.Protocol())
			case TagScheme:
				return buf.WriteString(c.Scheme())
			case TagPid:
				return buf.WriteString(pid)
			case TagPort:
				return buf.WriteString(c.Port())
			case TagIP:
				return buf.WriteString(c.IP())
			case TagIPs:
				return buf.WriteString(c.Get(fiber.HeaderXForwardedFor))
			case TagHost:
				return buf.WriteString(c.Hostname())
			case TagPath:
				return buf.WriteString(c.Path())
			case TagURL:
				return buf.WriteString(c.OriginalURL())
			case TagUA:
				return buf.WriteString(c.Get(fiber.HeaderUserAgent))
			case TagLatency:
				return buf.WriteString(fmt.Sprintf("%7v", stop.Sub(start).Round(time.Millisecond)))
			case TagBody:
				return buf.Write(c.Body())
			case TagBytesReceived:
				return appendInt(buf, len(c.Request().Body()))
			case TagBytesSent:
				return appendInt(buf, len(c.Response().Body()))
			case TagRoute:
				return buf.WriteString(c.Route().Path)
			case TagStatus:
				if cfg.enableColors {
					return buf.WriteString(fmt.Sprintf("%s %3d %s", statusColor(c.Response().StatusCode(), colors), c.Response().StatusCode(), colors.Reset))
				}
				return appendInt(buf, c.Response().StatusCode())
			case TagResBody:
				return buf.Write(c.Response().Body())
			case TagReqHeaders:
				reqHeaders := make([]string, 0)
				c.Request().Header.VisitAll(func(k, v []byte) {
					reqHeaders = append(reqHeaders, string(k)+"="+string(v))
				})
				return buf.Write([]byte(strings.Join(reqHeaders, "&")))
			case TagQueryStringParams:
				return buf.WriteString(c.Request().URI().QueryArgs().String())
			case TagMethod:
				if cfg.enableColors {
					return buf.WriteString(fmt.Sprintf("%s %-7s %s", methodColor(c.Method(), colors), c.Method(), colors.Reset))
				}
				return buf.WriteString(c.Method())
			case TagBlack:
				return buf.WriteString(colors.Black)
			case TagRed:
				return buf.WriteString(colors.Red)
			case TagGreen:
				return buf.WriteString(colors.Green)
			case TagYellow:
				return buf.WriteString(colors.Yellow)
			case TagBlue:
				return buf.WriteString(colors.Blue)
			case TagMagenta:
				return buf.WriteString(colors.Magenta)
			case TagCyan:
				return buf.WriteString(colors.Cyan)
			case TagWhite:
				return buf.WriteString(colors.White)
			case TagReset:
				return buf.WriteString(colors.Reset)
			case TagError:
				if chainErr != nil {
					return buf.WriteString(chainErr.Error())
				}
				return buf.WriteString("-")
			default:
				// Check if we have a value tag i.e.: "reqHeader:x-key"
				switch {
				case strings.HasPrefix(tag, TagReqHeader):
					return buf.WriteString(c.Get(tag[10:]))
				case strings.HasPrefix(tag, TagRespHeader):
					return buf.WriteString(c.GetRespHeader(tag[11:]))
				case strings.HasPrefix(tag, TagQuery):
					return buf.WriteString(c.Query(tag[6:]))
				case strings.HasPrefix(tag, TagForm):
					return buf.WriteString(c.FormValue(tag[5:]))
				case strings.HasPrefix(tag, TagCookie):
					return buf.WriteString(c.Cookies(tag[7:]))
				case strings.HasPrefix(tag, TagLocals):
					switch v := c.Locals(tag[7:]).(type) {
					case []byte:
						return buf.Write(v)
					case string:
						return buf.WriteString(v)
					case nil:
						return 0, nil
					default:
						return buf.WriteString(fmt.Sprintf("%v", v))
					}
				}
			}
			return 0, nil
		})
		// Also write errors to the buffer
		if err != nil {
			_, _ = buf.WriteString(err.Error())
		}
=======
		// Logger instance & update some logger data fields
>>>>>>> 281e2f00
		mu.Lock()
		data.ChainErr = chainErr
		data.Start = start
		data.Stop = stop

		if err = cfg.LoggerFunc(c, data, cfg); err != nil {
			return err
		}
		mu.Unlock()

		return nil
	}
}<|MERGE_RESOLUTION|>--- conflicted
+++ resolved
@@ -152,154 +152,7 @@
 			stop = time.Now()
 		}
 
-<<<<<<< HEAD
-		// Get new buffer
-		buf := bytebufferpool.Get()
-
-		// Default output when no custom Format or io.Writer is given
-		if cfg.enableColors && cfg.Format == ConfigDefault.Format {
-			// Format error if exist
-			formatErr := ""
-			if chainErr != nil {
-				formatErr = colors.Red + " | " + chainErr.Error() + colors.Reset
-			}
-
-			// Format log to buffer
-			_, _ = buf.WriteString(fmt.Sprintf("%s |%s %3d %s| %7v | %15s |%s %-7s %s| %-"+errPaddingStr+"s %s\n",
-				timestamp.Load().(string),
-				statusColor(c.Response().StatusCode(), colors), c.Response().StatusCode(), colors.Reset,
-				stop.Sub(start).Round(time.Millisecond),
-				c.IP(),
-				methodColor(c.Method(), colors), c.Method(), colors.Reset,
-				c.Path(),
-				formatErr,
-			))
-
-			// Write buffer to output
-			_, _ = cfg.Output.Write(buf.Bytes())
-
-			// Put buffer back to pool
-			bytebufferpool.Put(buf)
-
-			// End chain
-			return nil
-		}
-
-		// Loop over template tags to replace it with the correct value
-		_, err = tmpl.ExecuteFunc(buf, func(w io.Writer, tag string) (int, error) {
-			switch tag {
-			case TagTime:
-				return buf.WriteString(timestamp.Load().(string))
-			case TagReferer:
-				return buf.WriteString(c.Get(fiber.HeaderReferer))
-			case TagProtocol:
-				return buf.WriteString(c.Protocol())
-			case TagScheme:
-				return buf.WriteString(c.Scheme())
-			case TagPid:
-				return buf.WriteString(pid)
-			case TagPort:
-				return buf.WriteString(c.Port())
-			case TagIP:
-				return buf.WriteString(c.IP())
-			case TagIPs:
-				return buf.WriteString(c.Get(fiber.HeaderXForwardedFor))
-			case TagHost:
-				return buf.WriteString(c.Hostname())
-			case TagPath:
-				return buf.WriteString(c.Path())
-			case TagURL:
-				return buf.WriteString(c.OriginalURL())
-			case TagUA:
-				return buf.WriteString(c.Get(fiber.HeaderUserAgent))
-			case TagLatency:
-				return buf.WriteString(fmt.Sprintf("%7v", stop.Sub(start).Round(time.Millisecond)))
-			case TagBody:
-				return buf.Write(c.Body())
-			case TagBytesReceived:
-				return appendInt(buf, len(c.Request().Body()))
-			case TagBytesSent:
-				return appendInt(buf, len(c.Response().Body()))
-			case TagRoute:
-				return buf.WriteString(c.Route().Path)
-			case TagStatus:
-				if cfg.enableColors {
-					return buf.WriteString(fmt.Sprintf("%s %3d %s", statusColor(c.Response().StatusCode(), colors), c.Response().StatusCode(), colors.Reset))
-				}
-				return appendInt(buf, c.Response().StatusCode())
-			case TagResBody:
-				return buf.Write(c.Response().Body())
-			case TagReqHeaders:
-				reqHeaders := make([]string, 0)
-				c.Request().Header.VisitAll(func(k, v []byte) {
-					reqHeaders = append(reqHeaders, string(k)+"="+string(v))
-				})
-				return buf.Write([]byte(strings.Join(reqHeaders, "&")))
-			case TagQueryStringParams:
-				return buf.WriteString(c.Request().URI().QueryArgs().String())
-			case TagMethod:
-				if cfg.enableColors {
-					return buf.WriteString(fmt.Sprintf("%s %-7s %s", methodColor(c.Method(), colors), c.Method(), colors.Reset))
-				}
-				return buf.WriteString(c.Method())
-			case TagBlack:
-				return buf.WriteString(colors.Black)
-			case TagRed:
-				return buf.WriteString(colors.Red)
-			case TagGreen:
-				return buf.WriteString(colors.Green)
-			case TagYellow:
-				return buf.WriteString(colors.Yellow)
-			case TagBlue:
-				return buf.WriteString(colors.Blue)
-			case TagMagenta:
-				return buf.WriteString(colors.Magenta)
-			case TagCyan:
-				return buf.WriteString(colors.Cyan)
-			case TagWhite:
-				return buf.WriteString(colors.White)
-			case TagReset:
-				return buf.WriteString(colors.Reset)
-			case TagError:
-				if chainErr != nil {
-					return buf.WriteString(chainErr.Error())
-				}
-				return buf.WriteString("-")
-			default:
-				// Check if we have a value tag i.e.: "reqHeader:x-key"
-				switch {
-				case strings.HasPrefix(tag, TagReqHeader):
-					return buf.WriteString(c.Get(tag[10:]))
-				case strings.HasPrefix(tag, TagRespHeader):
-					return buf.WriteString(c.GetRespHeader(tag[11:]))
-				case strings.HasPrefix(tag, TagQuery):
-					return buf.WriteString(c.Query(tag[6:]))
-				case strings.HasPrefix(tag, TagForm):
-					return buf.WriteString(c.FormValue(tag[5:]))
-				case strings.HasPrefix(tag, TagCookie):
-					return buf.WriteString(c.Cookies(tag[7:]))
-				case strings.HasPrefix(tag, TagLocals):
-					switch v := c.Locals(tag[7:]).(type) {
-					case []byte:
-						return buf.Write(v)
-					case string:
-						return buf.WriteString(v)
-					case nil:
-						return 0, nil
-					default:
-						return buf.WriteString(fmt.Sprintf("%v", v))
-					}
-				}
-			}
-			return 0, nil
-		})
-		// Also write errors to the buffer
-		if err != nil {
-			_, _ = buf.WriteString(err.Error())
-		}
-=======
 		// Logger instance & update some logger data fields
->>>>>>> 281e2f00
 		mu.Lock()
 		data.ChainErr = chainErr
 		data.Start = start
