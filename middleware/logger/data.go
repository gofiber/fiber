package logger

import (
	"sync/atomic"
	"time"
)

<<<<<<< HEAD
var DataPool = sync.Pool{New: func() any { return new(Data) }}

=======
>>>>>>> 61a33361
// Data is a struct to define some variables to use in custom logger function.
type Data struct {
	Pid           string
	ErrPaddingStr string
	ChainErr      error
	TemplateChain [][]byte
	LogFuncChain  []LogFunc
	Start         time.Time
	Stop          time.Time
	Timestamp     atomic.Value
}<|MERGE_RESOLUTION|>--- conflicted
+++ resolved
@@ -5,11 +5,6 @@
 	"time"
 )
 
-<<<<<<< HEAD
-var DataPool = sync.Pool{New: func() any { return new(Data) }}
-
-=======
->>>>>>> 61a33361
 // Data is a struct to define some variables to use in custom logger function.
 type Data struct {
 	Pid           string
