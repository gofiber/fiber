--- conflicted
+++ resolved
@@ -195,19 +195,10 @@
 		fcookie.SetValue(s.id)
 		fcookie.SetPath(s.config.CookiePath)
 		fcookie.SetDomain(s.config.CookieDomain)
-<<<<<<< HEAD
-		// Cookies are session cookies if they do not specify the Expires or Max-Age attribute.
-		// refer: https://developer.mozilla.org/en-US/docs/Web/HTTP/Headers/Set-Cookie
-		// Skipping setting 0 time and seconds to MaxAge and Expires
-		if int(s.exp.Seconds()) != 0 {
-			fcookie.SetMaxAge(int(s.exp.Seconds()))
-		} else if s.exp != 0 {
-=======
 		// Cookies are also session cookies if they do not specify the Expires or Max-Age attribute.
 		// refer: https://developer.mozilla.org/en-US/docs/Web/HTTP/Headers/Set-Cookie
 		if !s.config.CookieSessionOnly {
 			fcookie.SetMaxAge(int(s.exp.Seconds()))
->>>>>>> 1b39361b
 			fcookie.SetExpire(time.Now().Add(s.exp))
 		}
 		fcookie.SetSecure(s.config.CookieSecure)
