package session

import (
	"bytes"
	"encoding/gob"
	"fmt"
	"sync"
	"time"

	"github.com/gofiber/fiber/v3"
	"github.com/gofiber/utils/v2"
	"github.com/valyala/fasthttp"
)

type Session struct {
<<<<<<< HEAD
	id          string        // session id
	fresh       bool          // if new session
	ctx         fiber.Ctx     // fiber context
	config      *Store        // store configuration
	data        *data         // key value data
	byteBuffer  *bytes.Buffer // byte buffer for the en- and decode
	idleTimeout time.Duration // idleTimeout of this session
=======
	mu         sync.RWMutex  // Mutex to protect non-data fields
	id         string        // session id
	fresh      bool          // if new session
	ctx        fiber.Ctx     // fiber context
	config     *Store        // store configuration
	data       *data         // key value data
	byteBuffer *bytes.Buffer // byte buffer for the en- and decode
	exp        time.Duration // expiration of this session
>>>>>>> 9ea76518
}

var sessionPool = sync.Pool{
	New: func() any {
		return new(Session)
	},
}

func acquireSession() *Session {
	s := sessionPool.Get().(*Session) //nolint:forcetypeassert,errcheck // We store nothing else in the pool
	if s.data == nil {
		s.data = acquireData()
	}
	if s.byteBuffer == nil {
		s.byteBuffer = new(bytes.Buffer)
	}
	s.fresh = true
	return s
}

func releaseSession(s *Session) {
	s.mu.Lock()
	s.id = ""
	s.idleTimeout = 0
	s.ctx = nil
	s.config = nil
	if s.data != nil {
		s.data.Reset()
	}
	if s.byteBuffer != nil {
		s.byteBuffer.Reset()
	}
	s.mu.Unlock()
	sessionPool.Put(s)
}

// Fresh is true if the current session is new
func (s *Session) Fresh() bool {
	s.mu.RLock()
	defer s.mu.RUnlock()
	return s.fresh
}

// ID returns the session id
func (s *Session) ID() string {
	s.mu.RLock()
	defer s.mu.RUnlock()
	return s.id
}

// Get will return the value
func (s *Session) Get(key string) any {
	// Better safe than sorry
	if s.data == nil {
		return nil
	}
	return s.data.Get(key)
}

// Set will update or create a new key value
func (s *Session) Set(key string, val any) {
	// Better safe than sorry
	if s.data == nil {
		return
	}
	s.data.Set(key, val)
}

// Delete will delete the value
func (s *Session) Delete(key string) {
	// Better safe than sorry
	if s.data == nil {
		return
	}
	s.data.Delete(key)
}

// Destroy will delete the session from Storage and expire session cookie
func (s *Session) Destroy() error {
	// Better safe than sorry
	if s.data == nil {
		return nil
	}

	// Reset local data
	s.data.Reset()

	s.mu.RLock()
	defer s.mu.RUnlock()

	// Use external Storage if exist
	if err := s.config.Storage.Delete(s.id); err != nil {
		return err
	}

	// Expire session
	s.delSession()
	return nil
}

// Regenerate generates a new session id and delete the old one from Storage
func (s *Session) Regenerate() error {
	s.mu.Lock()
	defer s.mu.Unlock()

	// Delete old id from storage
	if err := s.config.Storage.Delete(s.id); err != nil {
		return err
	}

	// Generate a new session, and set session.fresh to true
	s.refresh()

	return nil
}

// Reset generates a new session id, deletes the old one from storage, and resets the associated data
func (s *Session) Reset() error {
	// Reset local data
	if s.data != nil {
		s.data.Reset()
	}

	s.mu.Lock()
	defer s.mu.Unlock()

	// Reset byte buffer
	if s.byteBuffer != nil {
		s.byteBuffer.Reset()
	}
	// Reset expiration
	s.idleTimeout = 0

	// Delete old id from storage
	if err := s.config.Storage.Delete(s.id); err != nil {
		return err
	}

	// Expire session
	s.delSession()

	// Generate a new session, and set session.fresh to true
	s.refresh()

	return nil
}

// refresh generates a new session, and set session.fresh to be true
func (s *Session) refresh() {
	s.id = s.config.KeyGenerator()
	s.fresh = true
}

// Save will update the storage and client cookie
//
// sess.Save() will save the session data to the storage and update the
// client cookie, and it will release the session after saving.
//
// It's not safe to use the session after calling Save().
func (s *Session) Save() error {
	// If the session is being used in the handler, it should not be saved
	if _, ok := s.ctx.Locals(key).(*Middleware); ok {
		// Session is in use, so we do nothing and return
		return nil
	}

	return s.saveSession()
}

func (s *Session) saveSession() error {
	// Better safe than sorry
	if s.data == nil {
		return nil
	}

<<<<<<< HEAD
	// Check if session has your own idle timeout, otherwise use default value
	if s.idleTimeout <= 0 {
		s.idleTimeout = s.config.IdleTimeout
=======
	s.mu.Lock()

	// Check if session has your own expiration, otherwise use default value
	if s.exp <= 0 {
		s.exp = s.config.Expiration
>>>>>>> 9ea76518
	}

	// Update client cookie
	s.setSession()

	// Convert data to bytes
	encCache := gob.NewEncoder(s.byteBuffer)
	err := encCache.Encode(&s.data.Data)
	if err != nil {
		return fmt.Errorf("failed to encode data: %w", err)
	}

	// Copy the data in buffer
	encodedBytes := make([]byte, s.byteBuffer.Len())
	copy(encodedBytes, s.byteBuffer.Bytes())

<<<<<<< HEAD
	// pass copied bytes with session id to provider
	if err := s.config.Storage.Set(s.id, encodedBytes, s.idleTimeout); err != nil {
=======
	// Pass copied bytes with session id to provider
	if err := s.config.Storage.Set(s.id, encodedBytes, s.exp); err != nil {
>>>>>>> 9ea76518
		return err
	}

	s.mu.Unlock()

	// Release session
	// TODO: It's not safe to use the Session after calling Save()
	releaseSession(s)

	return nil
}

// Keys will retrieve all keys in current session
func (s *Session) Keys() []string {
	if s.data == nil {
		return []string{}
	}
	return s.data.Keys()
}

// SetExpiry sets a specific expiration for this session
<<<<<<< HEAD
func (s *Session) SetIdleTimeout(idleTimeout time.Duration) {
	s.idleTimeout = idleTimeout
=======
func (s *Session) SetExpiry(exp time.Duration) {
	s.mu.Lock()
	defer s.mu.Unlock()
	s.exp = exp
>>>>>>> 9ea76518
}

func (s *Session) setSession() {
	if s.config.source == SourceHeader {
		s.ctx.Request().Header.SetBytesV(s.config.sessionName, []byte(s.id))
		s.ctx.Response().Header.SetBytesV(s.config.sessionName, []byte(s.id))
	} else {
		fcookie := fasthttp.AcquireCookie()
		fcookie.SetKey(s.config.sessionName)
		fcookie.SetValue(s.id)
		fcookie.SetPath(s.config.CookiePath)
		fcookie.SetDomain(s.config.CookieDomain)
		// Cookies are also session cookies if they do not specify the Expires or Max-Age attribute.
		// refer: https://developer.mozilla.org/en-US/docs/Web/HTTP/Headers/Set-Cookie
		if !s.config.CookieSessionOnly {
			fcookie.SetMaxAge(int(s.idleTimeout.Seconds()))
			fcookie.SetExpire(time.Now().Add(s.idleTimeout))
		}
		fcookie.SetSecure(s.config.CookieSecure)
		fcookie.SetHTTPOnly(s.config.CookieHTTPOnly)

		switch utils.ToLower(s.config.CookieSameSite) {
		case "strict":
			fcookie.SetSameSite(fasthttp.CookieSameSiteStrictMode)
		case "none":
			fcookie.SetSameSite(fasthttp.CookieSameSiteNoneMode)
		default:
			fcookie.SetSameSite(fasthttp.CookieSameSiteLaxMode)
		}
		s.ctx.Response().Header.SetCookie(fcookie)
		fasthttp.ReleaseCookie(fcookie)
	}
}

func (s *Session) delSession() {
	if s.config.source == SourceHeader {
		s.ctx.Request().Header.Del(s.config.sessionName)
		s.ctx.Response().Header.Del(s.config.sessionName)
	} else {
		s.ctx.Request().Header.DelCookie(s.config.sessionName)
		s.ctx.Response().Header.DelCookie(s.config.sessionName)

		fcookie := fasthttp.AcquireCookie()
		fcookie.SetKey(s.config.sessionName)
		fcookie.SetPath(s.config.CookiePath)
		fcookie.SetDomain(s.config.CookieDomain)
		fcookie.SetMaxAge(-1)
		fcookie.SetExpire(time.Now().Add(-1 * time.Minute))
		fcookie.SetSecure(s.config.CookieSecure)
		fcookie.SetHTTPOnly(s.config.CookieHTTPOnly)

		switch utils.ToLower(s.config.CookieSameSite) {
		case "strict":
			fcookie.SetSameSite(fasthttp.CookieSameSiteStrictMode)
		case "none":
			fcookie.SetSameSite(fasthttp.CookieSameSiteNoneMode)
		default:
			fcookie.SetSameSite(fasthttp.CookieSameSiteLaxMode)
		}

		s.ctx.Response().Header.SetCookie(fcookie)
		fasthttp.ReleaseCookie(fcookie)
	}
}

// decodeSessionData decodes the session data from raw bytes.
func (s *Session) decodeSessionData(rawData []byte) error {
	_, _ = s.byteBuffer.Write(rawData)
	encCache := gob.NewDecoder(s.byteBuffer)
	if err := encCache.Decode(&s.data.Data); err != nil {
		return fmt.Errorf("failed to decode session data: %w", err)
	}
	return nil
}<|MERGE_RESOLUTION|>--- conflicted
+++ resolved
@@ -13,7 +13,7 @@
 )
 
 type Session struct {
-<<<<<<< HEAD
+	mu          sync.RWMutex  // Mutex to protect non-data fields
 	id          string        // session id
 	fresh       bool          // if new session
 	ctx         fiber.Ctx     // fiber context
@@ -21,16 +21,6 @@
 	data        *data         // key value data
 	byteBuffer  *bytes.Buffer // byte buffer for the en- and decode
 	idleTimeout time.Duration // idleTimeout of this session
-=======
-	mu         sync.RWMutex  // Mutex to protect non-data fields
-	id         string        // session id
-	fresh      bool          // if new session
-	ctx        fiber.Ctx     // fiber context
-	config     *Store        // store configuration
-	data       *data         // key value data
-	byteBuffer *bytes.Buffer // byte buffer for the en- and decode
-	exp        time.Duration // expiration of this session
->>>>>>> 9ea76518
 }
 
 var sessionPool = sync.Pool{
@@ -206,17 +196,11 @@
 		return nil
 	}
 
-<<<<<<< HEAD
-	// Check if session has your own idle timeout, otherwise use default value
+	s.mu.Lock()
+
+	// Check if session has your own expiration, otherwise use default value
 	if s.idleTimeout <= 0 {
 		s.idleTimeout = s.config.IdleTimeout
-=======
-	s.mu.Lock()
-
-	// Check if session has your own expiration, otherwise use default value
-	if s.exp <= 0 {
-		s.exp = s.config.Expiration
->>>>>>> 9ea76518
 	}
 
 	// Update client cookie
@@ -233,13 +217,8 @@
 	encodedBytes := make([]byte, s.byteBuffer.Len())
 	copy(encodedBytes, s.byteBuffer.Bytes())
 
-<<<<<<< HEAD
-	// pass copied bytes with session id to provider
+	// Pass copied bytes with session id to provider
 	if err := s.config.Storage.Set(s.id, encodedBytes, s.idleTimeout); err != nil {
-=======
-	// Pass copied bytes with session id to provider
-	if err := s.config.Storage.Set(s.id, encodedBytes, s.exp); err != nil {
->>>>>>> 9ea76518
 		return err
 	}
 
@@ -261,15 +240,10 @@
 }
 
 // SetExpiry sets a specific expiration for this session
-<<<<<<< HEAD
 func (s *Session) SetIdleTimeout(idleTimeout time.Duration) {
+	s.mu.Lock()
+	defer s.mu.Unlock()
 	s.idleTimeout = idleTimeout
-=======
-func (s *Session) SetExpiry(exp time.Duration) {
-	s.mu.Lock()
-	defer s.mu.Unlock()
-	s.exp = exp
->>>>>>> 9ea76518
 }
 
 func (s *Session) setSession() {
