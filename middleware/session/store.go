package session

import (
	"encoding/gob"
	"errors"
	"fmt"

	"github.com/gofiber/fiber/v3"
	"github.com/gofiber/fiber/v3/internal/storage/memory"
	"github.com/gofiber/utils/v2"
)

// ErrEmptySessionID is an error that occurs when the session ID is empty.
var (
	ErrEmptySessionID                   = errors.New("session id cannot be empty")
	ErrSessionAlreadyLoadedByMiddleware = errors.New("session already loaded by middleware")
)

// sessionIDKey is the local key type used to store and retrieve the session ID in context.
type sessionIDKey int

const (
	// sessionIDContextKey is the key used to store the session ID in the context locals.
	sessionIDContextKey sessionIDKey = iota
)

type Store struct {
	Config
}

<<<<<<< HEAD
var mux sync.Mutex

func newStore(config ...Config) *Store {
=======
// New creates a new session store with the provided configuration.
func New(config ...Config) *Store {
>>>>>>> 9ea76518
	// Set default config
	cfg := configDefault(config...)

	if cfg.Storage == nil {
		cfg.Storage = memory.New()
	}

	return &Store{
		cfg,
	}
}

// RegisterType registers a custom type for encoding/decoding into any storage provider.
func (*Store) RegisterType(i any) {
	gob.Register(i)
}

<<<<<<< HEAD
// Get will get/create a session
//
// This function will return an ErrSessionAlreadyLoadedByMiddleware if
// the session is already loaded by the middleware
func (s *Store) Get(c fiber.Ctx) (*Session, error) {
	// If session is already loaded in the context,
	// it should not be loaded again
	_, ok := c.Locals(key).(*Middleware)
	if ok {
		return nil, ErrSessionAlreadyLoadedByMiddleware
	}

	return s.getSession(c)
}

// Get session based on context
func (s *Store) getSession(c fiber.Ctx) (*Session, error) {
	var fresh bool
=======
// Get retrieves or creates a session for the given context.
func (s *Store) Get(c fiber.Ctx) (*Session, error) {
>>>>>>> 9ea76518
	var rawData []byte
	var err error

	id, ok := c.Locals(sessionIDContextKey).(string)
	if !ok {
		id = s.getSessionID(c)
	}

<<<<<<< HEAD
	// Attempt to fetch session data if an ID is provided
	if len(id) > 0 {
		rawData, err = s.Storage.Get(id)
		// If error is nil and raw is nil then token is not in storage
		if rawData == nil && err == nil {
			id = "" // Reset ID to generate a new one
		} else if err != nil {
=======
	fresh := ok // Assume the session is fresh if the ID is found in locals

	// Attempt to fetch session data if an ID is provided
	if id != "" {
		rawData, err = s.Storage.Get(id)
		if err != nil {
>>>>>>> 9ea76518
			return nil, err
		}
		if rawData == nil {
			// Data not found, prepare to generate a new session
			id = ""
		}
	}

<<<<<<< HEAD
	// If no ID is provided or data not found in storage, generate a new ID
	if len(id) == 0 || err != nil {
		fresh = true
=======
	// Generate a new ID if needed
	if id == "" {
		fresh = true // The session is fresh if a new ID is generated
>>>>>>> 9ea76518
		id = s.KeyGenerator()
		c.Locals(sessionIDContextKey, id)
	}

	// Create session object
	sess := acquireSession()

	sess.mu.Lock()
	defer sess.mu.Unlock()

	sess.ctx = c
	sess.config = s
	sess.id = id
	sess.fresh = fresh

	// Decode session data if found
	if rawData != nil {
<<<<<<< HEAD
		mux.Lock()
		defer mux.Unlock()
		_, _ = sess.byteBuffer.Write(rawData) //nolint:errcheck // This will never fail
		encCache := gob.NewDecoder(sess.byteBuffer)
		if err := encCache.Decode(&sess.data.Data); err != nil {
=======
		sess.data.Lock()
		defer sess.data.Unlock()
		if err := sess.decodeSessionData(rawData); err != nil {
>>>>>>> 9ea76518
			return nil, fmt.Errorf("failed to decode session data: %w", err)
		}
	}

	return sess, nil
}

// getSessionID returns the session ID from cookies, headers, or query string.
func (s *Store) getSessionID(c fiber.Ctx) string {
	id := c.Cookies(s.sessionName)
	if len(id) > 0 {
		return utils.CopyString(id)
	}

	if s.source == SourceHeader {
		id = string(c.Request().Header.Peek(s.sessionName))
		if len(id) > 0 {
			return id
		}
	}

	if s.source == SourceURLQuery {
		id = fiber.Query[string](c, s.sessionName)
		if len(id) > 0 {
			return utils.CopyString(id)
		}
	}

	return ""
}

// Reset deletes all sessions from the storage.
func (s *Store) Reset() error {
	return s.Storage.Reset()
}

// Delete deletes a session by its ID.
func (s *Store) Delete(id string) error {
	if id == "" {
		return ErrEmptySessionID
	}
	return s.Storage.Delete(id)
}<|MERGE_RESOLUTION|>--- conflicted
+++ resolved
@@ -28,14 +28,8 @@
 	Config
 }
 
-<<<<<<< HEAD
-var mux sync.Mutex
-
+// New creates a new session store with the provided configuration.
 func newStore(config ...Config) *Store {
-=======
-// New creates a new session store with the provided configuration.
-func New(config ...Config) *Store {
->>>>>>> 9ea76518
 	// Set default config
 	cfg := configDefault(config...)
 
@@ -53,7 +47,6 @@
 	gob.Register(i)
 }
 
-<<<<<<< HEAD
 // Get will get/create a session
 //
 // This function will return an ErrSessionAlreadyLoadedByMiddleware if
@@ -71,11 +64,6 @@
 
 // Get session based on context
 func (s *Store) getSession(c fiber.Ctx) (*Session, error) {
-	var fresh bool
-=======
-// Get retrieves or creates a session for the given context.
-func (s *Store) Get(c fiber.Ctx) (*Session, error) {
->>>>>>> 9ea76518
 	var rawData []byte
 	var err error
 
@@ -84,22 +72,12 @@
 		id = s.getSessionID(c)
 	}
 
-<<<<<<< HEAD
-	// Attempt to fetch session data if an ID is provided
-	if len(id) > 0 {
-		rawData, err = s.Storage.Get(id)
-		// If error is nil and raw is nil then token is not in storage
-		if rawData == nil && err == nil {
-			id = "" // Reset ID to generate a new one
-		} else if err != nil {
-=======
 	fresh := ok // Assume the session is fresh if the ID is found in locals
 
 	// Attempt to fetch session data if an ID is provided
 	if id != "" {
 		rawData, err = s.Storage.Get(id)
 		if err != nil {
->>>>>>> 9ea76518
 			return nil, err
 		}
 		if rawData == nil {
@@ -108,15 +86,9 @@
 		}
 	}
 
-<<<<<<< HEAD
-	// If no ID is provided or data not found in storage, generate a new ID
-	if len(id) == 0 || err != nil {
-		fresh = true
-=======
 	// Generate a new ID if needed
 	if id == "" {
 		fresh = true // The session is fresh if a new ID is generated
->>>>>>> 9ea76518
 		id = s.KeyGenerator()
 		c.Locals(sessionIDContextKey, id)
 	}
@@ -134,17 +106,9 @@
 
 	// Decode session data if found
 	if rawData != nil {
-<<<<<<< HEAD
-		mux.Lock()
-		defer mux.Unlock()
-		_, _ = sess.byteBuffer.Write(rawData) //nolint:errcheck // This will never fail
-		encCache := gob.NewDecoder(sess.byteBuffer)
-		if err := encCache.Decode(&sess.data.Data); err != nil {
-=======
 		sess.data.Lock()
 		defer sess.data.Unlock()
 		if err := sess.decodeSessionData(rawData); err != nil {
->>>>>>> 9ea76518
 			return nil, fmt.Errorf("failed to decode session data: %w", err)
 		}
 	}
