--- conflicted
+++ resolved
@@ -11,7 +11,6 @@
 
 // Config defines the config for middleware.
 type Config struct {
-<<<<<<< HEAD
 	// Next defines a function to skip this middleware when returned true.
 	//
 	// Optional. Default: nil
@@ -31,8 +30,6 @@
 	// Optional. Default value 24 * time.Hour
 	IdleTimeout time.Duration
 
-=======
->>>>>>> e4376331
 	// Storage interface to store the session data
 	// Optional. Default value memory.New()
 	Storage fiber.Storage
