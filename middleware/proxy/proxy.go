package proxy

import (
	"bytes"
	"crypto/tls"
<<<<<<< HEAD
=======
	"log"
>>>>>>> 61a33361
	"net/url"
	"strings"
	"sync"

<<<<<<< HEAD
	"github.com/gofiber/fiber/v3"
	"github.com/gofiber/utils/v2"
	"github.com/valyala/fasthttp"
)

=======
	"github.com/gofiber/fiber/v2"
	"github.com/gofiber/fiber/v2/utils"

	"github.com/valyala/fasthttp"
)

// New is deprecated
func New(config Config) fiber.Handler {
	log.Printf("proxy.New is deprecated, please use proxy.Balancer instead\n")
	return Balancer(config)
}

>>>>>>> 61a33361
// Balancer creates a load balancer among multiple upstream servers
func Balancer(config Config) fiber.Handler {
	// Set default config
	cfg := configDefault(config)

	// Load balanced client
	lbc := &fasthttp.LBClient{}
	// Note that Servers, Timeout, WriteBufferSize, ReadBufferSize and TlsConfig
	// will not be used if the client are set.
	if config.Client == nil {
		// Set timeout
		lbc.Timeout = cfg.Timeout
		// Scheme must be provided, falls back to http
		for _, server := range cfg.Servers {
			if !strings.HasPrefix(server, "http") {
				server = "http://" + server
			}

			u, err := url.Parse(server)
			if err != nil {
				panic(err)
			}

			client := &fasthttp.HostClient{
				NoDefaultUserAgentHeader: true,
				DisablePathNormalizing:   true,
				Addr:                     u.Host,

				ReadBufferSize:  config.ReadBufferSize,
				WriteBufferSize: config.WriteBufferSize,

				TLSConfig: config.TlsConfig,
			}

			lbc.Clients = append(lbc.Clients, client)
		}
	} else {
		// Set custom client
		lbc = config.Client
	}

	// Return new handler
<<<<<<< HEAD
	return func(c fiber.Ctx) (err error) {
=======
	return func(c *fiber.Ctx) error {
>>>>>>> 61a33361
		// Don't execute middleware if Next returns true
		if cfg.Next != nil && cfg.Next(c) {
			return c.Next()
		}

		// Set request and response
		req := c.Request()
		res := c.Response()

		// Don't proxy "Connection" header
		req.Header.Del(fiber.HeaderConnection)

		// Modify request
		if cfg.ModifyRequest != nil {
			if err := cfg.ModifyRequest(c); err != nil {
				return err
			}
		}

		req.SetRequestURI(utils.UnsafeString(req.RequestURI()))

		// Forward request
		if err := lbc.Do(req, res); err != nil {
			return err
		}

		// Don't proxy "Connection" header
		res.Header.Del(fiber.HeaderConnection)

		// Modify response
		if cfg.ModifyResponse != nil {
			if err := cfg.ModifyResponse(c); err != nil {
				return err
			}
		}

		// Return nil to end proxying if no error
		return nil
	}
}

var client = &fasthttp.Client{
	NoDefaultUserAgentHeader: true,
	DisablePathNormalizing:   true,
}

var lock sync.RWMutex

// WithTlsConfig update http client with a user specified tls.config
// This function should be called before Do and Forward.
// Deprecated: use WithClient instead.
//
//nolint:stylecheck,revive // TODO: Rename to "WithTLSConfig" in v3
func WithTlsConfig(tlsConfig *tls.Config) {
	client.TLSConfig = tlsConfig
}

// WithClient sets the global proxy client.
// This function should be called before Do and Forward.
func WithClient(cli *fasthttp.Client) {
	lock.Lock()
	defer lock.Unlock()
	client = cli
}

// Forward performs the given http request and fills the given http response.
// This method will return an fiber.Handler
func Forward(addr string, clients ...*fasthttp.Client) fiber.Handler {
	return func(c fiber.Ctx) error {
		return Do(c, addr, clients...)
	}
}

// Do performs the given http request and fills the given http response.
// This method can be used within a fiber.Handler
func Do(c fiber.Ctx, addr string, clients ...*fasthttp.Client) error {
	var cli *fasthttp.Client
	if len(clients) != 0 {
		// Set local client
		cli = clients[0]
	} else {
		// Set global client
		lock.RLock()
		cli = client
		lock.RUnlock()
	}
	req := c.Request()
	res := c.Response()
	originalURL := utils.CopyString(c.OriginalURL())
	defer req.SetRequestURI(originalURL)

	copiedURL := utils.CopyString(addr)
	req.SetRequestURI(copiedURL)
	// NOTE: if req.isTLS is true, SetRequestURI keeps the scheme as https.
	// issue reference:
	// https://github.com/gofiber/fiber/issues/1762
	if scheme := getScheme(utils.UnsafeBytes(copiedURL)); len(scheme) > 0 {
		req.URI().SetSchemeBytes(scheme)
	}

	req.Header.Del(fiber.HeaderConnection)
	if err := cli.Do(req, res); err != nil {
		return err
	}
	res.Header.Del(fiber.HeaderConnection)
	return nil
}

func getScheme(uri []byte) []byte {
	i := bytes.IndexByte(uri, '/')
	if i < 1 || uri[i-1] != ':' || i == len(uri)-1 || uri[i+1] != '/' {
		return nil
	}
	return uri[:i-1]
}

// DomainForward performs an http request based on the given domain and populates the given http response.
// This method will return an fiber.Handler
func DomainForward(hostname, addr string, clients ...*fasthttp.Client) fiber.Handler {
	return func(c *fiber.Ctx) error {
		host := string(c.Request().Host())
		if host == hostname {
			return Do(c, addr+c.OriginalURL(), clients...)
		}
		return nil
	}
}

type roundrobin struct {
	sync.Mutex

	current int
	pool    []string
}

// this method will return a string of addr server from list server.
func (r *roundrobin) get() string {
	r.Lock()
	defer r.Unlock()

	if r.current >= len(r.pool) {
		r.current %= len(r.pool)
	}

	result := r.pool[r.current]
	r.current++
	return result
}

// BalancerForward Forward performs the given http request with round robin algorithm to server and fills the given http response.
// This method will return an fiber.Handler
func BalancerForward(servers []string, clients ...*fasthttp.Client) fiber.Handler {
	r := &roundrobin{
		current: 0,
		pool:    servers,
	}
	return func(c *fiber.Ctx) error {
		server := r.get()
		if !strings.HasPrefix(server, "http") {
			server = "http://" + server
		}
		c.Request().Header.Add("X-Real-IP", c.IP())
		return Do(c, server+c.OriginalURL(), clients...)
	}
}<|MERGE_RESOLUTION|>--- conflicted
+++ resolved
@@ -3,34 +3,15 @@
 import (
 	"bytes"
 	"crypto/tls"
-<<<<<<< HEAD
-=======
-	"log"
->>>>>>> 61a33361
 	"net/url"
 	"strings"
 	"sync"
 
-<<<<<<< HEAD
 	"github.com/gofiber/fiber/v3"
 	"github.com/gofiber/utils/v2"
 	"github.com/valyala/fasthttp"
 )
 
-=======
-	"github.com/gofiber/fiber/v2"
-	"github.com/gofiber/fiber/v2/utils"
-
-	"github.com/valyala/fasthttp"
-)
-
-// New is deprecated
-func New(config Config) fiber.Handler {
-	log.Printf("proxy.New is deprecated, please use proxy.Balancer instead\n")
-	return Balancer(config)
-}
-
->>>>>>> 61a33361
 // Balancer creates a load balancer among multiple upstream servers
 func Balancer(config Config) fiber.Handler {
 	// Set default config
@@ -73,11 +54,7 @@
 	}
 
 	// Return new handler
-<<<<<<< HEAD
-	return func(c fiber.Ctx) (err error) {
-=======
-	return func(c *fiber.Ctx) error {
->>>>>>> 61a33361
+	return func(c fiber.Ctx) error {
 		// Don't execute middleware if Next returns true
 		if cfg.Next != nil && cfg.Next(c) {
 			return c.Next()
@@ -197,7 +174,7 @@
 // DomainForward performs an http request based on the given domain and populates the given http response.
 // This method will return an fiber.Handler
 func DomainForward(hostname, addr string, clients ...*fasthttp.Client) fiber.Handler {
-	return func(c *fiber.Ctx) error {
+	return func(c fiber.Ctx) error {
 		host := string(c.Request().Host())
 		if host == hostname {
 			return Do(c, addr+c.OriginalURL(), clients...)
@@ -234,7 +211,7 @@
 		current: 0,
 		pool:    servers,
 	}
-	return func(c *fiber.Ctx) error {
+	return func(c fiber.Ctx) error {
 		server := r.get()
 		if !strings.HasPrefix(server, "http") {
 			server = "http://" + server
