--- conflicted
+++ resolved
@@ -156,7 +156,6 @@
 	utils.AssertEqual(t, "modified request", string(b))
 }
 
-<<<<<<< HEAD
 // go test -run Test_Proxy_Timeout_Slow_Server
 func Test_Proxy_Timeout_Slow_Server(t *testing.T) {
 	t.Parallel()
@@ -203,7 +202,8 @@
 	b, err := ioutil.ReadAll(resp.Body)
 	utils.AssertEqual(t, nil, err)
 	utils.AssertEqual(t, "timeout", string(b))
-=======
+}
+
 func Test_Proxy_Buffer_Size_Response(t *testing.T) {
 	t.Parallel()
 
@@ -240,5 +240,4 @@
 	resp, err = app.Test(httptest.NewRequest("GET", "/", nil))
 	utils.AssertEqual(t, nil, err)
 	utils.AssertEqual(t, fiber.StatusOK, resp.StatusCode)
->>>>>>> 2d6323c1
 }