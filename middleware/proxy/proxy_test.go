--- conflicted
+++ resolved
@@ -138,21 +138,17 @@
 		}))
 	}()
 
+	time.Sleep(500 * time.Second)
+
 	resp, err := fiberClient.AcquireClient().
 		SetTLSConfig(clientTLSConf).
 		R().
 		Get("https://" + addr + "/tlsbalaner")
 
-<<<<<<< HEAD
 	require.NoError(t, err)
 	require.Equal(t, fiber.StatusOK, resp.StatusCode())
-	require.Equal(t, "tls balancer", resp.String())
+	require.Equal(t, "tls balancer", string(resp.Body()))
 	resp.Close()
-=======
-	require.Empty(t, errs)
-	require.Equal(t, fiber.StatusOK, code)
-	require.Equal(t, "tls balancer", body)
->>>>>>> 827013d7
 }
 
 // go test -run Test_Proxy_Forward_WithTLSConfig_To_Http
@@ -183,22 +179,18 @@
 		}))
 	}()
 
+	time.Sleep(500 * time.Second)
+
 	resp, err := fiberClient.AcquireClient().SetTLSConfig(&tls.Config{
 		InsecureSkipVerify: true,
 	}).R().
 		SetTimeout(5 * time.Second).
 		Get("https://" + proxyAddr)
 
-<<<<<<< HEAD
 	require.NoError(t, err)
 	require.Equal(t, fiber.StatusOK, resp.StatusCode())
-	require.Equal(t, "hello from target", resp.String())
+	require.Equal(t, "hello from target", string(resp.Body()))
 	resp.Close()
-=======
-	require.Empty(t, errs)
-	require.Equal(t, fiber.StatusOK, code)
-	require.Equal(t, "hello from target", body)
->>>>>>> 827013d7
 }
 
 // go test -run Test_Proxy_Forward
@@ -253,20 +245,17 @@
 		}))
 	}()
 
+	time.Sleep(500 * time.Second)
+
 	resp, err := fiberClient.AcquireClient().
 		SetTLSConfig(clientTLSConf).
 		R().
 		Get("https://" + addr)
 
-<<<<<<< HEAD
 	require.NoError(t, err)
 	require.Equal(t, fiber.StatusOK, resp.StatusCode())
-	require.Equal(t, "tls forward", resp.String())
-=======
-	require.Empty(t, errs)
-	require.Equal(t, fiber.StatusOK, code)
-	require.Equal(t, "tls forward", body)
->>>>>>> 827013d7
+	require.Equal(t, "tls forward", string(resp.Body()))
+	resp.Close()
 }
 
 // go test -run Test_Proxy_Modify_Response
@@ -614,8 +603,7 @@
 		}))
 	}()
 
-<<<<<<< HEAD
-	time.Sleep(1 * time.Second)
+	time.Sleep(500 * time.Second)
 
 	resp, err := fiberClient.AcquireClient().
 		R().
@@ -623,14 +611,8 @@
 
 	require.NoError(t, err)
 	require.Equal(t, fiber.StatusOK, resp.StatusCode())
-	require.Equal(t, "test_global_client", resp.String())
+	require.Equal(t, "test_global_client", string(resp.Body()))
 	resp.Close()
-=======
-	code, body, errs := fiber.Get("http://" + addr).String()
-	require.Empty(t, errs)
-	require.Equal(t, fiber.StatusOK, code)
-	require.Equal(t, "test_global_client", body)
->>>>>>> 827013d7
 }
 
 // go test -race -run Test_Proxy_Forward_Local_Client
@@ -656,8 +638,7 @@
 		}))
 	}()
 
-<<<<<<< HEAD
-	time.Sleep(1 * time.Second)
+	time.Sleep(500 * time.Second)
 
 	resp, err := fiberClient.AcquireClient().
 		R().
@@ -665,14 +646,8 @@
 
 	require.NoError(t, err)
 	require.Equal(t, fiber.StatusOK, resp.StatusCode())
-	require.Equal(t, "test_local_client", resp.String())
+	require.Equal(t, "test_local_client", string(resp.Body()))
 	resp.Close()
-=======
-	code, body, errs := fiber.Get("http://" + addr).String()
-	require.Empty(t, errs)
-	require.Equal(t, fiber.StatusOK, code)
-	require.Equal(t, "test_local_client", body)
->>>>>>> 827013d7
 }
 
 // go test -run Test_ProxyBalancer_Custom_Client
@@ -736,19 +711,12 @@
 	go func() { require.NoError(t, app.Listener(ln)) }()
 	go func() { require.NoError(t, app1.Listener(ln1)) }()
 
-<<<<<<< HEAD
 	resp, err := fiberClient.Get("http://" + localDomain + "/test?query_test=true")
 	defer resp.Close()
 
 	require.NoError(t, err)
 	require.Equal(t, fiber.StatusOK, resp.StatusCode())
 	require.Equal(t, "test_local_client:true", string(resp.Body()))
-=======
-	code, body, errs := fiber.Get("http://" + localDomain + "/test?query_test=true").String()
-	require.Empty(t, errs)
-	require.Equal(t, fiber.StatusOK, code)
-	require.Equal(t, "test_local_client:true", body)
->>>>>>> 827013d7
 }
 
 // go test -run Test_Proxy_Balancer_Forward_Local
