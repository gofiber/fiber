package proxy

import (
	"crypto/tls"
	"errors"
	"io"
	"net"
	"net/http/httptest"
	"strings"
	"testing"
	"time"

	"github.com/gofiber/fiber/v3"
	clientpkg "github.com/gofiber/fiber/v3/client"
	"github.com/stretchr/testify/require"

	"github.com/gofiber/fiber/v3/internal/tlstest"
	"github.com/valyala/fasthttp"
)

func startServer(app *fiber.App, ln net.Listener) {
	go func() {
		err := app.Listener(ln, fiber.ListenConfig{
			DisableStartupMessage: true,
		})
		if err != nil {
			panic(err)
		}
	}()
}

func createProxyTestServer(t *testing.T, handler fiber.Handler) (*fiber.App, string) {
	t.Helper()

	target := fiber.New()
	target.Get("/", handler)

	ln, err := net.Listen(fiber.NetworkTCP4, "127.0.0.1:0")
	require.NoError(t, err)

<<<<<<< HEAD
	addr := ln.Addr().String()

	startServer(target, ln)
=======
	go func() {
		require.NoError(t, target.Listener(ln, fiber.ListenConfig{
			DisableStartupMessage: true,
		}))
	}()

	time.Sleep(2 * time.Second)
	addr := ln.Addr().String()
>>>>>>> 77770a9d

	return target, addr
}

// go test -run Test_Proxy_Empty_Host
func Test_Proxy_Empty_Upstream_Servers(t *testing.T) {
	t.Parallel()

	defer func() {
		if r := recover(); r != nil {
			require.Equal(t, "Servers cannot be empty", r)
		}
	}()
	app := fiber.New()
	app.Use(Balancer(Config{Servers: []string{}}))
}

// go test -run Test_Proxy_Empty_Config
func Test_Proxy_Empty_Config(t *testing.T) {
	t.Parallel()

	defer func() {
		if r := recover(); r != nil {
			require.Equal(t, "Servers cannot be empty", r)
		}
	}()
	app := fiber.New()
	app.Use(Balancer(Config{}))
}

// go test -run Test_Proxy_Next
func Test_Proxy_Next(t *testing.T) {
	t.Parallel()

	app := fiber.New()
	app.Use(Balancer(Config{
		Servers: []string{"127.0.0.1"},
		Next: func(_ fiber.Ctx) bool {
			return true
		},
	}))

	resp, err := app.Test(httptest.NewRequest(fiber.MethodGet, "/", nil))
	require.NoError(t, err)
	require.Equal(t, fiber.StatusNotFound, resp.StatusCode)
}

// go test -run Test_Proxy
func Test_Proxy(t *testing.T) {
	t.Parallel()

	target, addr := createProxyTestServer(t, func(c fiber.Ctx) error {
		return c.SendStatus(fiber.StatusTeapot)
	})

	resp, err := target.Test(httptest.NewRequest(fiber.MethodGet, "/", nil), 2000)
	require.NoError(t, err)
	require.Equal(t, fiber.StatusTeapot, resp.StatusCode)

	app := fiber.New()

	app.Use(Balancer(Config{Servers: []string{addr}}))

	req := httptest.NewRequest(fiber.MethodGet, "/", nil)
	req.Host = addr
	resp, err = app.Test(req)
	require.NoError(t, err)
	require.Equal(t, fiber.StatusTeapot, resp.StatusCode)
}

// go test -run Test_Proxy_Balancer_WithTlsConfig
func Test_Proxy_Balancer_WithTlsConfig(t *testing.T) {
	t.Parallel()

	serverTLSConf, _, err := tlstest.GetTLSConfigs()
	require.NoError(t, err)

	ln, err := net.Listen(fiber.NetworkTCP4, "127.0.0.1:0")
	require.NoError(t, err)

	ln = tls.NewListener(ln, serverTLSConf)

	app := fiber.New()

	app.Get("/tlsbalancer", func(c fiber.Ctx) error {
		return c.SendString("tls balancer")
	})

	addr := ln.Addr().String()
	clientTLSConf := &tls.Config{InsecureSkipVerify: true} //nolint:gosec // We're in a test func, so this is fine

	// disable certificate verification in Balancer
	app.Use(Balancer(Config{
		Servers:   []string{addr},
		TlsConfig: clientTLSConf,
	}))

	startServer(app, ln)

<<<<<<< HEAD
	c := fiber.AcquireClient()
	a := c.Get("https://" + addr + "/tlsbalaner").TLSConfig(clientTLSConf)
	defer fiber.ReleaseClient(c)
	code, body, errs := a.String()
=======
	client := clientpkg.NewClient()
	client.SetTLSConfig(clientTLSConf)
>>>>>>> 77770a9d

	resp, err := client.Get("https://" + addr + "/tlsbalancer")
	require.NoError(t, err)
	require.Equal(t, fiber.StatusOK, resp.StatusCode())
	require.Equal(t, "tls balancer", string(resp.Body()))
	resp.Close()
}

// go test -run Test_Proxy_Forward_WithTlsConfig_To_Http
func Test_Proxy_Forward_WithTlsConfig_To_Http(t *testing.T) {
	t.Parallel()

	_, targetAddr := createProxyTestServer(t, func(c fiber.Ctx) error {
		return c.SendString("hello from target")
	})

	proxyServerTLSConf, _, err := tlstest.GetTLSConfigs()
	require.NoError(t, err)

	proxyServerLn, err := net.Listen(fiber.NetworkTCP4, "127.0.0.1:0")
	require.NoError(t, err)

	proxyServerLn = tls.NewListener(proxyServerLn, proxyServerTLSConf)
	proxyAddr := proxyServerLn.Addr().String()

	app := fiber.New()
	app.Use(Forward("http://" + targetAddr))
	startServer(app, proxyServerLn)

<<<<<<< HEAD
	c := fiber.AcquireClient()
	a := c.Get("https://" + proxyAddr).
		InsecureSkipVerify().
		Timeout(5 * time.Second)
	defer fiber.ReleaseClient(c)
	code, body, errs := a.String()
=======
	go func() {
		require.NoError(t, app.Listener(proxyServerLn, fiber.ListenConfig{
			DisableStartupMessage: true,
		}))
	}()

	client := clientpkg.NewClient()
	client.SetTimeout(5 * time.Second)
	client.TLSConfig().InsecureSkipVerify = true
>>>>>>> 77770a9d

	resp, err := client.Get("https://" + proxyAddr)
	require.NoError(t, err)
	require.Equal(t, fiber.StatusOK, resp.StatusCode())
	require.Equal(t, "hello from target", string(resp.Body()))
	resp.Close()
}

// go test -run Test_Proxy_Forward
func Test_Proxy_Forward(t *testing.T) {
	t.Parallel()

	app := fiber.New()

	_, addr := createProxyTestServer(t, func(c fiber.Ctx) error {
		return c.SendString("forwarded")
	})

	app.Use(Forward("http://" + addr))

	resp, err := app.Test(httptest.NewRequest(fiber.MethodGet, "/", nil))
	require.NoError(t, err)
	require.Equal(t, fiber.StatusOK, resp.StatusCode)

	b, err := io.ReadAll(resp.Body)
	require.NoError(t, err)
	require.Equal(t, "forwarded", string(b))
}

// go test -run Test_Proxy_Forward_WithClient_TLSConfig
func Test_Proxy_Forward_WithClient_TLSConfig(t *testing.T) {
	t.Parallel()

	serverTLSConf, _, err := tlstest.GetTLSConfigs()
	require.NoError(t, err)

	ln, err := net.Listen(fiber.NetworkTCP4, "127.0.0.1:0")
	require.NoError(t, err)

	ln = tls.NewListener(ln, serverTLSConf)

	app := fiber.New()

	app.Get("/tlsfwd", func(c fiber.Ctx) error {
		return c.SendString("tls forward")
	})

	addr := ln.Addr().String()
	clientTLSConf := &tls.Config{InsecureSkipVerify: true} //nolint:gosec // We're in a test func, so this is fine

	// disable certificate verification
	WithClient(&fasthttp.Client{
		TLSConfig: clientTLSConf,
	})
	app.Use(Forward("https://" + addr + "/tlsfwd"))

	startServer(app, ln)

<<<<<<< HEAD
	c := fiber.AcquireClient()
	a := c.Get("https://" + addr).TLSConfig(clientTLSConf)
	defer fiber.ReleaseClient(c)
	code, body, errs := a.String()
=======
	client := clientpkg.NewClient()
	client.SetTLSConfig(clientTLSConf)
>>>>>>> 77770a9d

	resp, err := client.Get("https://" + addr)
	require.NoError(t, err)
	require.Equal(t, fiber.StatusOK, resp.StatusCode())
	require.Equal(t, "tls forward", string(resp.Body()))
	resp.Close()
}

// go test -run Test_Proxy_Modify_Response
func Test_Proxy_Modify_Response(t *testing.T) {
	t.Parallel()

	_, addr := createProxyTestServer(t, func(c fiber.Ctx) error {
		return c.Status(500).SendString("not modified")
	})

	app := fiber.New()
	app.Use(Balancer(Config{
		Servers: []string{addr},
		ModifyResponse: func(c fiber.Ctx) error {
			c.Response().SetStatusCode(fiber.StatusOK)
			return c.SendString("modified response")
		},
	}))

	resp, err := app.Test(httptest.NewRequest(fiber.MethodGet, "/", nil))
	require.NoError(t, err)
	require.Equal(t, fiber.StatusOK, resp.StatusCode)

	b, err := io.ReadAll(resp.Body)
	require.NoError(t, err)
	require.Equal(t, "modified response", string(b))
}

// go test -run Test_Proxy_Modify_Request
func Test_Proxy_Modify_Request(t *testing.T) {
	t.Parallel()

	_, addr := createProxyTestServer(t, func(c fiber.Ctx) error {
		b := c.Request().Body()
		return c.SendString(string(b))
	})

	app := fiber.New()
	app.Use(Balancer(Config{
		Servers: []string{addr},
		ModifyRequest: func(c fiber.Ctx) error {
			c.Request().SetBody([]byte("modified request"))
			return nil
		},
	}))

	resp, err := app.Test(httptest.NewRequest(fiber.MethodGet, "/", nil))
	require.NoError(t, err)
	require.Equal(t, fiber.StatusOK, resp.StatusCode)

	b, err := io.ReadAll(resp.Body)
	require.NoError(t, err)
	require.Equal(t, "modified request", string(b))
}

// go test -run Test_Proxy_Timeout_Slow_Server
func Test_Proxy_Timeout_Slow_Server(t *testing.T) {
	t.Parallel()

	_, addr := createProxyTestServer(t, func(c fiber.Ctx) error {
		time.Sleep(300 * time.Millisecond)
		return c.SendString("fiber is awesome")
	})

	app := fiber.New()
	app.Use(Balancer(Config{
		Servers: []string{addr},
		Timeout: 600 * time.Millisecond,
	}))

	resp, err := app.Test(httptest.NewRequest(fiber.MethodGet, "/", nil), 2000)
	require.NoError(t, err)
	require.Equal(t, fiber.StatusOK, resp.StatusCode)

	b, err := io.ReadAll(resp.Body)
	require.NoError(t, err)
	require.Equal(t, "fiber is awesome", string(b))
}

// go test -run Test_Proxy_With_Timeout
func Test_Proxy_With_Timeout(t *testing.T) {
	t.Parallel()

	_, addr := createProxyTestServer(t, func(c fiber.Ctx) error {
		time.Sleep(1 * time.Second)
		return c.SendString("fiber is awesome")
	})

	app := fiber.New()
	app.Use(Balancer(Config{
		Servers: []string{addr},
		Timeout: 100 * time.Millisecond,
	}))

	resp, err := app.Test(httptest.NewRequest(fiber.MethodGet, "/", nil), 2000)
	require.NoError(t, err)
	require.Equal(t, fiber.StatusInternalServerError, resp.StatusCode)

	b, err := io.ReadAll(resp.Body)
	require.NoError(t, err)
	require.Equal(t, "timeout", string(b))
}

// go test -run Test_Proxy_Buffer_Size_Response
func Test_Proxy_Buffer_Size_Response(t *testing.T) {
	t.Parallel()

	_, addr := createProxyTestServer(t, func(c fiber.Ctx) error {
		long := strings.Join(make([]string, 5000), "-")
		c.Set("Very-Long-Header", long)
		return c.SendString("ok")
	})

	app := fiber.New()
	app.Use(Balancer(Config{Servers: []string{addr}}))

	resp, err := app.Test(httptest.NewRequest(fiber.MethodGet, "/", nil))
	require.NoError(t, err)
	require.Equal(t, fiber.StatusInternalServerError, resp.StatusCode)

	app = fiber.New()
	app.Use(Balancer(Config{
		Servers:        []string{addr},
		ReadBufferSize: 1024 * 8,
	}))

	resp, err = app.Test(httptest.NewRequest(fiber.MethodGet, "/", nil))
	require.NoError(t, err)
	require.Equal(t, fiber.StatusOK, resp.StatusCode)
}

// go test -race -run Test_Proxy_Do_RestoreOriginalURL
func Test_Proxy_Do_RestoreOriginalURL(t *testing.T) {
	t.Parallel()
	_, addr := createProxyTestServer(t, func(c fiber.Ctx) error {
		return c.SendString("proxied")
	})

	app := fiber.New()
	app.Get("/test", func(c fiber.Ctx) error {
		return Do(c, "http://"+addr)
	})
	resp, err1 := app.Test(httptest.NewRequest(fiber.MethodGet, "/test", nil))
	require.NoError(t, err1)
	require.Equal(t, "/test", resp.Request.URL.String())
	require.Equal(t, fiber.StatusOK, resp.StatusCode)
	body, err := io.ReadAll(resp.Body)
	require.NoError(t, err)
	require.Equal(t, "proxied", string(body))
}

// go test -race -run Test_Proxy_Do_WithRealURL
func Test_Proxy_Do_WithRealURL(t *testing.T) {
	t.Parallel()
	app := fiber.New()
	app.Get("/test", func(c fiber.Ctx) error {
		return Do(c, "https://www.google.com")
	})

	resp, err1 := app.Test(httptest.NewRequest(fiber.MethodGet, "/test", nil))
	require.NoError(t, err1)
	require.Equal(t, fiber.StatusOK, resp.StatusCode)
	require.Equal(t, "/test", resp.Request.URL.String())
	body, err := io.ReadAll(resp.Body)
	require.NoError(t, err)
	require.Contains(t, string(body), "https://www.google.com/")
}

// go test -race -run Test_Proxy_Do_WithRedirect
func Test_Proxy_Do_WithRedirect(t *testing.T) {
	t.Parallel()
	app := fiber.New()
	app.Get("/test", func(c fiber.Ctx) error {
		return Do(c, "https://google.com")
	})

	resp, err1 := app.Test(httptest.NewRequest(fiber.MethodGet, "/test", nil))
	require.NoError(t, err1)
	body, err := io.ReadAll(resp.Body)
	require.NoError(t, err)
	require.Contains(t, string(body), "https://www.google.com/")
	require.Equal(t, 301, resp.StatusCode)
}

// go test -race -run Test_Proxy_DoRedirects_RestoreOriginalURL
func Test_Proxy_DoRedirects_RestoreOriginalURL(t *testing.T) {
	t.Parallel()
	app := fiber.New()
	app.Get("/test", func(c fiber.Ctx) error {
		return DoRedirects(c, "http://google.com", 1)
	})

	resp, err1 := app.Test(httptest.NewRequest(fiber.MethodGet, "/test", nil))
	require.NoError(t, err1)
	_, err := io.ReadAll(resp.Body)
	require.NoError(t, err)
	require.Equal(t, fiber.StatusOK, resp.StatusCode)
	require.Equal(t, "/test", resp.Request.URL.String())
}

// go test -race -run Test_Proxy_DoRedirects_TooManyRedirects
func Test_Proxy_DoRedirects_TooManyRedirects(t *testing.T) {
	t.Parallel()
	app := fiber.New()
	app.Get("/test", func(c fiber.Ctx) error {
		return DoRedirects(c, "http://google.com", 0)
	})

	resp, err1 := app.Test(httptest.NewRequest(fiber.MethodGet, "/test", nil))
	require.NoError(t, err1)
	body, err := io.ReadAll(resp.Body)
	require.NoError(t, err)
	require.Equal(t, "too many redirects detected when doing the request", string(body))
	require.Equal(t, fiber.StatusInternalServerError, resp.StatusCode)
	require.Equal(t, "/test", resp.Request.URL.String())
}

// go test -race -run Test_Proxy_DoTimeout_RestoreOriginalURL
func Test_Proxy_DoTimeout_RestoreOriginalURL(t *testing.T) {
	t.Parallel()

	_, addr := createProxyTestServer(t, func(c fiber.Ctx) error {
		return c.SendString("proxied")
	})

	app := fiber.New()
	app.Get("/test", func(c fiber.Ctx) error {
		return DoTimeout(c, "http://"+addr, time.Second)
	})

	resp, err1 := app.Test(httptest.NewRequest(fiber.MethodGet, "/test", nil))
	require.NoError(t, err1)
	body, err := io.ReadAll(resp.Body)
	require.NoError(t, err)
	require.Equal(t, "proxied", string(body))
	require.Equal(t, fiber.StatusOK, resp.StatusCode)
	require.Equal(t, "/test", resp.Request.URL.String())
}

// go test -race -run Test_Proxy_DoTimeout_Timeout
func Test_Proxy_DoTimeout_Timeout(t *testing.T) {
	_, addr := createProxyTestServer(t, func(c fiber.Ctx) error {
		time.Sleep(time.Second * 5)
		return c.SendString("proxied")
	})

	app := fiber.New()
	app.Get("/test", func(c fiber.Ctx) error {
		return DoTimeout(c, "http://"+addr, time.Second)
	})

	_, err1 := app.Test(httptest.NewRequest(fiber.MethodGet, "/test", nil), int((1*time.Second)/time.Millisecond))
	require.Equal(t, errors.New("test: timeout error 1000ms"), err1)
}

// go test -race -run Test_Proxy_DoDeadline_RestoreOriginalURL
func Test_Proxy_DoDeadline_RestoreOriginalURL(t *testing.T) {
	t.Parallel()

	_, addr := createProxyTestServer(t, func(c fiber.Ctx) error {
		return c.SendString("proxied")
	})

	app := fiber.New()
	app.Get("/test", func(c fiber.Ctx) error {
		return DoDeadline(c, "http://"+addr, time.Now().Add(time.Second))
	})

	resp, err1 := app.Test(httptest.NewRequest(fiber.MethodGet, "/test", nil))
	require.NoError(t, err1)
	body, err := io.ReadAll(resp.Body)
	require.NoError(t, err)
	require.Equal(t, "proxied", string(body))
	require.Equal(t, fiber.StatusOK, resp.StatusCode)
	require.Equal(t, "/test", resp.Request.URL.String())
}

// go test -race -run Test_Proxy_DoDeadline_PastDeadline
func Test_Proxy_DoDeadline_PastDeadline(t *testing.T) {
	_, addr := createProxyTestServer(t, func(c fiber.Ctx) error {
		time.Sleep(time.Second * 5)
		return c.SendString("proxied")
	})

	app := fiber.New()
	app.Get("/test", func(c fiber.Ctx) error {
		return DoDeadline(c, "http://"+addr, time.Now().Add(2*time.Second))
	})

	_, err1 := app.Test(httptest.NewRequest(fiber.MethodGet, "/test", nil), int((1*time.Second)/time.Millisecond))
	require.Equal(t, errors.New("test: timeout error 1000ms"), err1)
}

// go test -race -run Test_Proxy_Do_HTTP_Prefix_URL
func Test_Proxy_Do_HTTP_Prefix_URL(t *testing.T) {
	t.Parallel()

	_, addr := createProxyTestServer(t, func(c fiber.Ctx) error {
		return c.SendString("hello world")
	})

	app := fiber.New()
	app.Get("/*", func(c fiber.Ctx) error {
		path := c.OriginalURL()
		url := strings.TrimPrefix(path, "/")

		require.Equal(t, "http://"+addr, url)
		if err := Do(c, url); err != nil {
			return err
		}
		c.Response().Header.Del(fiber.HeaderServer)
		return nil
	})

	resp, err := app.Test(httptest.NewRequest(fiber.MethodGet, "/http://"+addr, nil))
	require.NoError(t, err)
	s, err := io.ReadAll(resp.Body)
	require.NoError(t, err)
	require.Equal(t, "hello world", string(s))
}

// go test -race -run Test_Proxy_Forward_Global_Client
func Test_Proxy_Forward_Global_Client(t *testing.T) {
	t.Parallel()
	ln, err := net.Listen(fiber.NetworkTCP4, "127.0.0.1:0")
	require.NoError(t, err)
	WithClient(&fasthttp.Client{
		NoDefaultUserAgentHeader: true,
		DisablePathNormalizing:   true,
	})
	app := fiber.New()
	app.Get("/test_global_client", func(c fiber.Ctx) error {
		return c.SendString("test_global_client")
	})

	addr := ln.Addr().String()
	app.Use(Forward("http://" + addr + "/test_global_client"))
	startServer(app, ln)

	c := fiber.AcquireClient()
	a := c.Get("http://" + addr)
	defer fiber.ReleaseClient(c)
	code, body, errs := a.String()

<<<<<<< HEAD
	require.Empty(t, errs)
	require.Equal(t, fiber.StatusOK, code)
	require.Equal(t, "test_global_client", body)
=======
	client := clientpkg.NewClient()

	resp, err := client.Get("http://" + addr)
	require.NoError(t, err)
	require.Equal(t, fiber.StatusOK, resp.StatusCode())
	require.Equal(t, "test_global_client", string(resp.Body()))
	resp.Close()
>>>>>>> 77770a9d
}

// go test -race -run Test_Proxy_Forward_Local_Client
func Test_Proxy_Forward_Local_Client(t *testing.T) {
	t.Parallel()
	ln, err := net.Listen(fiber.NetworkTCP4, "127.0.0.1:0")
	require.NoError(t, err)
	app := fiber.New()
	app.Get("/test_local_client", func(c fiber.Ctx) error {
		return c.SendString("test_local_client")
	})

	addr := ln.Addr().String()
	app.Use(Forward("http://"+addr+"/test_local_client", &fasthttp.Client{
		NoDefaultUserAgentHeader: true,
		DisablePathNormalizing:   true,

		Dial: fasthttp.Dial,
	}))
	go func() {
		err := app.Listener(ln, fiber.ListenConfig{
			DisableStartupMessage: true,
		})
		if err != nil {
			panic(err)
		}
	}()

<<<<<<< HEAD
	c := fiber.AcquireClient()
	a := c.Get("http://" + addr)
	defer fiber.ReleaseClient(c)
	code, body, errs := a.String()

	require.Empty(t, errs)
	require.Equal(t, fiber.StatusOK, code)
	require.Equal(t, "test_local_client", body)
=======
	client := clientpkg.NewClient()

	resp, err := client.Get("http://" + addr)
	require.NoError(t, err)
	require.Equal(t, fiber.StatusOK, resp.StatusCode())
	require.Equal(t, "test_local_client", string(resp.Body()))
	resp.Close()
>>>>>>> 77770a9d
}

// go test -run Test_ProxyBalancer_Custom_Client
func Test_ProxyBalancer_Custom_Client(t *testing.T) {
	t.Parallel()

	target, addr := createProxyTestServer(t, func(c fiber.Ctx) error {
		return c.SendStatus(fiber.StatusTeapot)
	})

	resp, err := target.Test(httptest.NewRequest(fiber.MethodGet, "/", nil), 2000)
	require.NoError(t, err)
	require.Equal(t, fiber.StatusTeapot, resp.StatusCode)

	app := fiber.New()

	app.Use(Balancer(Config{Client: &fasthttp.LBClient{
		Clients: []fasthttp.BalancingClient{
			&fasthttp.HostClient{
				NoDefaultUserAgentHeader: true,
				DisablePathNormalizing:   true,
				Addr:                     addr,
			},
		},
		Timeout: time.Second,
	}}))

	req := httptest.NewRequest(fiber.MethodGet, "/", nil)
	req.Host = addr
	resp, err = app.Test(req)
	require.NoError(t, err)
	require.Equal(t, fiber.StatusTeapot, resp.StatusCode)
}

// go test -run Test_Proxy_Domain_Forward_Local
func Test_Proxy_Domain_Forward_Local(t *testing.T) {
	t.Parallel()
	ln, err := net.Listen(fiber.NetworkTCP4, "127.0.0.1:0")
	require.NoError(t, err)
	app := fiber.New()

	// target server
	ln1, err := net.Listen(fiber.NetworkTCP4, "127.0.0.1:0")
	require.NoError(t, err)
	app1 := fiber.New()

	app1.Get("/test", func(c fiber.Ctx) error {
		return c.SendString("test_local_client:" + c.Query("query_test"))
	})

	proxyAddr := ln.Addr().String()
	targetAddr := ln1.Addr().String()
	localDomain := strings.Replace(proxyAddr, "127.0.0.1", "localhost", 1)
	app.Use(DomainForward(localDomain, "http://"+targetAddr, &fasthttp.Client{
		NoDefaultUserAgentHeader: true,
		DisablePathNormalizing:   true,

		Dial: fasthttp.Dial,
	}))

	go func() {
		require.NoError(t, app.Listener(ln, fiber.ListenConfig{
			DisableStartupMessage: true,
		}))
	}()
	go func() {
		require.NoError(t, app1.Listener(ln1, fiber.ListenConfig{
			DisableStartupMessage: true,
		}))
	}()

	client := clientpkg.NewClient()

<<<<<<< HEAD
	c := fiber.AcquireClient()
	a := c.Get("http://" + localDomain + "/test?query_test=true")
	defer fiber.ReleaseClient(c)
	code, body, errs := a.String()

	require.Empty(t, errs)
	require.Equal(t, fiber.StatusOK, code)
	require.Equal(t, "test_local_client:true", body)
=======
	resp, err := client.Get("http://" + localDomain + "/test?query_test=true")
	require.NoError(t, err)
	require.Equal(t, fiber.StatusOK, resp.StatusCode())
	require.Equal(t, "test_local_client:true", string(resp.Body()))
	resp.Close()
>>>>>>> 77770a9d
}

// go test -run Test_Proxy_Balancer_Forward_Local
func Test_Proxy_Balancer_Forward_Local(t *testing.T) {
	t.Parallel()

	app := fiber.New()

	_, addr := createProxyTestServer(t, func(c fiber.Ctx) error {
		return c.SendString("forwarded")
	})

	app.Use(BalancerForward([]string{addr}))

	resp, err := app.Test(httptest.NewRequest(fiber.MethodGet, "/", nil))
	require.NoError(t, err)
	require.Equal(t, fiber.StatusOK, resp.StatusCode)

	b, err := io.ReadAll(resp.Body)
	require.NoError(t, err)

	require.Equal(t, "forwarded", string(b))
}<|MERGE_RESOLUTION|>--- conflicted
+++ resolved
@@ -38,20 +38,9 @@
 	ln, err := net.Listen(fiber.NetworkTCP4, "127.0.0.1:0")
 	require.NoError(t, err)
 
-<<<<<<< HEAD
 	addr := ln.Addr().String()
 
 	startServer(target, ln)
-=======
-	go func() {
-		require.NoError(t, target.Listener(ln, fiber.ListenConfig{
-			DisableStartupMessage: true,
-		}))
-	}()
-
-	time.Sleep(2 * time.Second)
-	addr := ln.Addr().String()
->>>>>>> 77770a9d
 
 	return target, addr
 }
@@ -62,7 +51,9 @@
 
 	defer func() {
 		if r := recover(); r != nil {
-			require.Equal(t, "Servers cannot be empty", r)
+			if r != "Servers cannot be empty" {
+				panic(r)
+			}
 		}
 	}()
 	app := fiber.New()
@@ -75,7 +66,9 @@
 
 	defer func() {
 		if r := recover(); r != nil {
-			require.Equal(t, "Servers cannot be empty", r)
+			if r != "Servers cannot be empty" {
+				panic(r)
+			}
 		}
 	}()
 	app := fiber.New()
@@ -151,15 +144,8 @@
 
 	startServer(app, ln)
 
-<<<<<<< HEAD
-	c := fiber.AcquireClient()
-	a := c.Get("https://" + addr + "/tlsbalaner").TLSConfig(clientTLSConf)
-	defer fiber.ReleaseClient(c)
-	code, body, errs := a.String()
-=======
 	client := clientpkg.NewClient()
 	client.SetTLSConfig(clientTLSConf)
->>>>>>> 77770a9d
 
 	resp, err := client.Get("https://" + addr + "/tlsbalancer")
 	require.NoError(t, err)
@@ -189,24 +175,9 @@
 	app.Use(Forward("http://" + targetAddr))
 	startServer(app, proxyServerLn)
 
-<<<<<<< HEAD
-	c := fiber.AcquireClient()
-	a := c.Get("https://" + proxyAddr).
-		InsecureSkipVerify().
-		Timeout(5 * time.Second)
-	defer fiber.ReleaseClient(c)
-	code, body, errs := a.String()
-=======
-	go func() {
-		require.NoError(t, app.Listener(proxyServerLn, fiber.ListenConfig{
-			DisableStartupMessage: true,
-		}))
-	}()
-
 	client := clientpkg.NewClient()
 	client.SetTimeout(5 * time.Second)
 	client.TLSConfig().InsecureSkipVerify = true
->>>>>>> 77770a9d
 
 	resp, err := client.Get("https://" + proxyAddr)
 	require.NoError(t, err)
@@ -265,15 +236,8 @@
 
 	startServer(app, ln)
 
-<<<<<<< HEAD
-	c := fiber.AcquireClient()
-	a := c.Get("https://" + addr).TLSConfig(clientTLSConf)
-	defer fiber.ReleaseClient(c)
-	code, body, errs := a.String()
-=======
 	client := clientpkg.NewClient()
 	client.SetTLSConfig(clientTLSConf)
->>>>>>> 77770a9d
 
 	resp, err := client.Get("https://" + addr)
 	require.NoError(t, err)
@@ -619,24 +583,12 @@
 	app.Use(Forward("http://" + addr + "/test_global_client"))
 	startServer(app, ln)
 
-	c := fiber.AcquireClient()
-	a := c.Get("http://" + addr)
-	defer fiber.ReleaseClient(c)
-	code, body, errs := a.String()
-
-<<<<<<< HEAD
-	require.Empty(t, errs)
-	require.Equal(t, fiber.StatusOK, code)
-	require.Equal(t, "test_global_client", body)
-=======
 	client := clientpkg.NewClient()
-
 	resp, err := client.Get("http://" + addr)
 	require.NoError(t, err)
 	require.Equal(t, fiber.StatusOK, resp.StatusCode())
 	require.Equal(t, "test_global_client", string(resp.Body()))
 	resp.Close()
->>>>>>> 77770a9d
 }
 
 // go test -race -run Test_Proxy_Forward_Local_Client
@@ -656,33 +608,14 @@
 
 		Dial: fasthttp.Dial,
 	}))
-	go func() {
-		err := app.Listener(ln, fiber.ListenConfig{
-			DisableStartupMessage: true,
-		})
-		if err != nil {
-			panic(err)
-		}
-	}()
-
-<<<<<<< HEAD
-	c := fiber.AcquireClient()
-	a := c.Get("http://" + addr)
-	defer fiber.ReleaseClient(c)
-	code, body, errs := a.String()
-
-	require.Empty(t, errs)
-	require.Equal(t, fiber.StatusOK, code)
-	require.Equal(t, "test_local_client", body)
-=======
+	startServer(app, ln)
+
 	client := clientpkg.NewClient()
-
 	resp, err := client.Get("http://" + addr)
 	require.NoError(t, err)
 	require.Equal(t, fiber.StatusOK, resp.StatusCode())
 	require.Equal(t, "test_local_client", string(resp.Body()))
 	resp.Close()
->>>>>>> 77770a9d
 }
 
 // go test -run Test_ProxyBalancer_Custom_Client
@@ -742,36 +675,15 @@
 
 		Dial: fasthttp.Dial,
 	}))
-
-	go func() {
-		require.NoError(t, app.Listener(ln, fiber.ListenConfig{
-			DisableStartupMessage: true,
-		}))
-	}()
-	go func() {
-		require.NoError(t, app1.Listener(ln1, fiber.ListenConfig{
-			DisableStartupMessage: true,
-		}))
-	}()
+	startServer(app, ln)
+	startServer(app1, ln1)
 
 	client := clientpkg.NewClient()
-
-<<<<<<< HEAD
-	c := fiber.AcquireClient()
-	a := c.Get("http://" + localDomain + "/test?query_test=true")
-	defer fiber.ReleaseClient(c)
-	code, body, errs := a.String()
-
-	require.Empty(t, errs)
-	require.Equal(t, fiber.StatusOK, code)
-	require.Equal(t, "test_local_client:true", body)
-=======
 	resp, err := client.Get("http://" + localDomain + "/test?query_test=true")
 	require.NoError(t, err)
 	require.Equal(t, fiber.StatusOK, resp.StatusCode())
 	require.Equal(t, "test_local_client:true", string(resp.Body()))
 	resp.Close()
->>>>>>> 77770a9d
 }
 
 // go test -run Test_Proxy_Balancer_Forward_Local
