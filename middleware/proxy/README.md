--- conflicted
+++ resolved
@@ -13,13 +13,8 @@
 
 ```go
 func Balancer(config Config) fiber.Handler
-<<<<<<< HEAD
-func Forward(addr string) fiber.Handler
-func Do(c fiber.Ctx, addr string) error
-=======
 func Forward(addr string, clients ...*fasthttp.Client) fiber.Handler
-func Do(c *fiber.Ctx, addr string, clients ...*fasthttp.Client) error
->>>>>>> ff460298
+func Do(c fiber.Ctx, addr string, clients ...*fasthttp.Client) error
 ```
 
 ### Examples
