--- conflicted
+++ resolved
@@ -32,12 +32,11 @@
 	// Optional. Default: nil
 	ModifyResponse fiber.Handler
 
-<<<<<<< HEAD
 	// Timeout is the request timeout used when calling the proxy client
 	//
 	// Optional. Default: 1 second
 	Timeout time.Duration
-=======
+
 	// Per-connection buffer size for requests' reading.
 	// This also limits the maximum header size.
 	// Increase this buffer if your clients send multi-KB RequestURIs
@@ -46,7 +45,6 @@
 
 	// Per-connection buffer size for responses' writing.
 	WriteBufferSize int
->>>>>>> 2d6323c1
 }
 
 // ConfigDefault is the default config
