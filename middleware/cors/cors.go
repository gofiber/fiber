package cors

import (
	"strconv"
	"strings"

	"github.com/gofiber/fiber/v3"
	"github.com/gofiber/fiber/v3/log"
)

// Config defines the config for middleware.
type Config struct {
	// Next defines a function to skip this middleware when returned true.
	//
	// Optional. Default: nil
	Next func(c fiber.Ctx) bool

	// AllowOriginsFunc defines a function that will set the 'Access-Control-Allow-Origin'
	// response header to the 'origin' request header when returned true. This allows for
	// dynamic evaluation of allowed origins. Note if AllowCredentials is true, wildcard origins
	// will be not have the 'Access-Control-Allow-Credentials' header set to 'true'.
	//
	// Optional. Default: nil
	AllowOriginsFunc func(origin string) bool

	// AllowOrigin defines a comma separated list of origins that may access the resource.
	//
	// Optional. Default value "*"
	AllowOrigins string

	// AllowMethods defines a list methods allowed when accessing the resource.
	// This is used in response to a preflight request.
	//
	// Optional. Default value "GET,POST,HEAD,PUT,DELETE,PATCH"
	AllowMethods string

	// AllowHeaders defines a list of request headers that can be used when
	// making the actual request. This is in response to a preflight request.
	//
	// Optional. Default value "".
	AllowHeaders string

	// AllowCredentials indicates whether or not the response to the request
	// can be exposed when the credentials flag is true. When used as part of
	// a response to a preflight request, this indicates whether or not the
	// actual request can be made using credentials. Note: If true, AllowOrigins
	// cannot be set to a wildcard ("*") to prevent security vulnerabilities.
	//
	// Optional. Default value false.
	AllowCredentials bool

	// ExposeHeaders defines a whitelist headers that clients are allowed to
	// access.
	//
	// Optional. Default value "".
	ExposeHeaders string

	// MaxAge indicates how long (in seconds) the results of a preflight request
	// can be cached.
	// If you pass MaxAge 0, Access-Control-Max-Age header will not be added and
	// browser will use 5 seconds by default.
	// To disable caching completely, pass MaxAge value negative. It will set the Access-Control-Max-Age header 0.
	//
	// Optional. Default value 0.
	MaxAge int

	// AllowPrivateNetwork indicates whether the Access-Control-Allow-Private-Network
	// response header should be set to true, allowing requests from private networks.
	//
	// Optional. Default value false.
	AllowPrivateNetwork bool
}

// ConfigDefault is the default config
var ConfigDefault = Config{
	Next:             nil,
	AllowOriginsFunc: nil,
	AllowOrigins:     "*",
	AllowMethods: strings.Join([]string{
		fiber.MethodGet,
		fiber.MethodPost,
		fiber.MethodHead,
		fiber.MethodPut,
		fiber.MethodDelete,
		fiber.MethodPatch,
	}, ","),
	AllowHeaders:        "",
	AllowCredentials:    false,
	ExposeHeaders:       "",
	MaxAge:              0,
	AllowPrivateNetwork: false,
}

// New creates a new middleware handler
func New(config ...Config) fiber.Handler {
	// Set default config
	cfg := ConfigDefault

	// Override config if provided
	if len(config) > 0 {
		cfg = config[0]

		// Set default values
		if cfg.AllowMethods == "" {
			cfg.AllowMethods = ConfigDefault.AllowMethods
		}
		// When none of the AllowOrigins or AllowOriginsFunc config was defined, set the default AllowOrigins value with "*"
		if cfg.AllowOrigins == "" && cfg.AllowOriginsFunc == nil {
			cfg.AllowOrigins = ConfigDefault.AllowOrigins
		}
	}

	// Warning logs if both AllowOrigins and AllowOriginsFunc are set
	if cfg.AllowOrigins != "" && cfg.AllowOriginsFunc != nil {
		log.Warn("[CORS] Both 'AllowOrigins' and 'AllowOriginsFunc' have been defined.")
	}

	// Validate CORS credentials configuration
	if cfg.AllowCredentials && cfg.AllowOrigins == "*" {
		panic("[CORS] Insecure setup, 'AllowCredentials' is set to true, and 'AllowOrigins' is set to a wildcard.")
	}

	// allowOrigins is a slice of strings that contains the allowed origins
	// defined in the 'AllowOrigins' configuration.
	allowOrigins := []string{}
	allowSOrigins := []subdomain{}
	allowAllOrigins := false

	// Validate and normalize static AllowOrigins
	if cfg.AllowOrigins != "" && cfg.AllowOrigins != "*" {
		origins := strings.Split(cfg.AllowOrigins, ",")
		for _, origin := range origins {
			if i := strings.Index(origin, "://*."); i != -1 {
				trimmedOrigin := strings.TrimSpace(origin[:i+3] + origin[i+4:])
				isValid, normalizedOrigin := normalizeOrigin(trimmedOrigin)
				if !isValid {
					panic("[CORS] Invalid origin format in configuration: " + trimmedOrigin)
				}
				sd := subdomain{prefix: normalizedOrigin[:i+3], suffix: normalizedOrigin[i+3:]}
				allowSOrigins = append(allowSOrigins, sd)
			} else {
				trimmedOrigin := strings.TrimSpace(origin)
				isValid, normalizedOrigin := normalizeOrigin(trimmedOrigin)
				if !isValid {
					panic("[CORS] Invalid origin format in configuration: " + trimmedOrigin)
				}
				allowOrigins = append(allowOrigins, normalizedOrigin)
			}
		}
	} else if cfg.AllowOrigins == "*" {
		allowAllOrigins = true
	}

	// Strip white spaces
	allowMethods := strings.ReplaceAll(cfg.AllowMethods, " ", "")
	allowHeaders := strings.ReplaceAll(cfg.AllowHeaders, " ", "")
	exposeHeaders := strings.ReplaceAll(cfg.ExposeHeaders, " ", "")

	// Convert int to string
	maxAge := strconv.Itoa(cfg.MaxAge)

	// Return new handler
	return func(c fiber.Ctx) error {
		// Don't execute middleware if Next returns true
		if cfg.Next != nil && cfg.Next(c) {
			return c.Next()
		}

		// Get originHeader header
		originHeader := strings.ToLower(c.Get(fiber.HeaderOrigin))

		// If the request does not have Origin and Access-Control-Request-Method
		// headers, the request is outside the scope of CORS
		if originHeader == "" || c.Get(fiber.HeaderAccessControlRequestMethod) == "" {
			return c.Next()
		}

		// Set default allowOrigin to empty string
		allowOrigin := ""

		// Check allowed origins
		if allowAllOrigins {
			allowOrigin = "*"
		} else {
			// Check if the origin is in the list of allowed origins
			for _, origin := range allowOrigins {
				if origin == originHeader {
					allowOrigin = originHeader
					break
				}
			}

			// Check if the origin is in the list of allowed subdomains
			if allowOrigin == "" {
				for _, sOrigin := range allowSOrigins {
					if sOrigin.match(originHeader) {
						allowOrigin = originHeader
						break
					}
				}
			}
		}

		// Run AllowOriginsFunc if the logic for
		// handling the value in 'AllowOrigins' does
		// not result in allowOrigin being set.
		if allowOrigin == "" && cfg.AllowOriginsFunc != nil && cfg.AllowOriginsFunc(originHeader) {
			allowOrigin = originHeader
		}

		// Simple request
		// Ommit allowMethods and allowHeaders, only used for pre-flight requests
		if c.Method() != fiber.MethodOptions {
			setCORSHeaders(c, allowOrigin, "", "", exposeHeaders, maxAge, cfg)
			return c.Next()
		}

		// Preflight request
		c.Vary(fiber.HeaderAccessControlRequestMethod)
		c.Vary(fiber.HeaderAccessControlRequestHeaders)

		setCORSHeaders(c, allowOrigin, allowMethods, allowHeaders, exposeHeaders, maxAge, cfg)

		// Send 204 No Content
		return c.SendStatus(fiber.StatusNoContent)
	}
}

// Function to set CORS headers
func setCORSHeaders(c fiber.Ctx, allowOrigin, allowMethods, allowHeaders, exposeHeaders, maxAge string, cfg Config) {
	c.Vary(fiber.HeaderOrigin)

	if cfg.AllowCredentials {
		// When AllowCredentials is true, set the Access-Control-Allow-Origin to the specific origin instead of '*'
		if allowOrigin == "*" {
			c.Set(fiber.HeaderAccessControlAllowOrigin, allowOrigin)
			log.Warn("[CORS] 'AllowCredentials' is true, but 'AllowOrigins' cannot be set to '*'.")
		} else if allowOrigin != "" {
			c.Set(fiber.HeaderAccessControlAllowOrigin, allowOrigin)
			c.Set(fiber.HeaderAccessControlAllowCredentials, "true")
		}
	} else if allowOrigin != "" {
		// For non-credential requests, it's safe to set to '*' or specific origins
		c.Set(fiber.HeaderAccessControlAllowOrigin, allowOrigin)
	}

	// Set Allow-Methods if not empty
	if allowMethods != "" {
		c.Set(fiber.HeaderAccessControlAllowMethods, allowMethods)
	}

	// Set Allow-Headers if not empty
	if allowHeaders != "" {
		c.Set(fiber.HeaderAccessControlAllowHeaders, allowHeaders)
	} else {
		h := c.Get(fiber.HeaderAccessControlRequestHeaders)
		if h != "" {
			c.Set(fiber.HeaderAccessControlAllowHeaders, h)
		}
	}

<<<<<<< HEAD
		// Set Preflight request handling
		if cfg.AllowPrivateNetwork && c.Get("Access-Control-Request-Private-Network") == "true" {
			// Set the Access-Control-Allow-Private-Network header to "true"
			c.Set(fiber.HeaderAccessControlAllowPrivateNetwork, "true")
		}

		// Send 204 No Content
		return c.SendStatus(fiber.StatusNoContent)
=======
	// Set MaxAge if set
	if cfg.MaxAge > 0 {
		c.Set(fiber.HeaderAccessControlMaxAge, maxAge)
	} else if cfg.MaxAge < 0 {
		c.Set(fiber.HeaderAccessControlMaxAge, "0")
	}

	// Set Expose-Headers if not empty
	if exposeHeaders != "" {
		c.Set(fiber.HeaderAccessControlExposeHeaders, exposeHeaders)
>>>>>>> 7fa8b2d4
	}
}<|MERGE_RESOLUTION|>--- conflicted
+++ resolved
@@ -221,6 +221,12 @@
 
 		setCORSHeaders(c, allowOrigin, allowMethods, allowHeaders, exposeHeaders, maxAge, cfg)
 
+		// Set Preflight request handling
+		if cfg.AllowPrivateNetwork && c.Get("Access-Control-Request-Private-Network") == "true" {
+			// Set the Access-Control-Allow-Private-Network header to "true"
+			c.Set(fiber.HeaderAccessControlAllowPrivateNetwork, "true")
+		}
+
 		// Send 204 No Content
 		return c.SendStatus(fiber.StatusNoContent)
 	}
@@ -259,16 +265,6 @@
 		}
 	}
 
-<<<<<<< HEAD
-		// Set Preflight request handling
-		if cfg.AllowPrivateNetwork && c.Get("Access-Control-Request-Private-Network") == "true" {
-			// Set the Access-Control-Allow-Private-Network header to "true"
-			c.Set(fiber.HeaderAccessControlAllowPrivateNetwork, "true")
-		}
-
-		// Send 204 No Content
-		return c.SendStatus(fiber.StatusNoContent)
-=======
 	// Set MaxAge if set
 	if cfg.MaxAge > 0 {
 		c.Set(fiber.HeaderAccessControlMaxAge, maxAge)
@@ -279,6 +275,5 @@
 	// Set Expose-Headers if not empty
 	if exposeHeaders != "" {
 		c.Set(fiber.HeaderAccessControlExposeHeaders, exposeHeaders)
->>>>>>> 7fa8b2d4
 	}
 }