--- conflicted
+++ resolved
@@ -12,12 +12,8 @@
 )
 
 func Test_Non_Pprof_Path(t *testing.T) {
-<<<<<<< HEAD
-	app := fiber.New()
-=======
-	t.Parallel()
-	app := fiber.New(fiber.Config{DisableStartupMessage: true})
->>>>>>> 61a33361
+	t.Parallel()
+	app := fiber.New()
 
 	app.Use(New())
 
@@ -35,12 +31,8 @@
 }
 
 func Test_Non_Pprof_Path_WithPrefix(t *testing.T) {
-<<<<<<< HEAD
-	app := fiber.New()
-=======
-	t.Parallel()
-	app := fiber.New(fiber.Config{DisableStartupMessage: true})
->>>>>>> 61a33361
+	t.Parallel()
+	app := fiber.New()
 
 	app.Use(New(Config{Prefix: "/federated-fiber"}))
 
@@ -58,12 +50,8 @@
 }
 
 func Test_Pprof_Index(t *testing.T) {
-<<<<<<< HEAD
-	app := fiber.New()
-=======
-	t.Parallel()
-	app := fiber.New(fiber.Config{DisableStartupMessage: true})
->>>>>>> 61a33361
+	t.Parallel()
+	app := fiber.New()
 
 	app.Use(New())
 
@@ -82,12 +70,8 @@
 }
 
 func Test_Pprof_Index_WithPrefix(t *testing.T) {
-<<<<<<< HEAD
-	app := fiber.New()
-=======
-	t.Parallel()
-	app := fiber.New(fiber.Config{DisableStartupMessage: true})
->>>>>>> 61a33361
+	t.Parallel()
+	app := fiber.New()
 
 	app.Use(New(Config{Prefix: "/federated-fiber"}))
 
@@ -106,12 +90,8 @@
 }
 
 func Test_Pprof_Subs(t *testing.T) {
-<<<<<<< HEAD
-	app := fiber.New()
-=======
-	t.Parallel()
-	app := fiber.New(fiber.Config{DisableStartupMessage: true})
->>>>>>> 61a33361
+	t.Parallel()
+	app := fiber.New()
 
 	app.Use(New())
 
@@ -139,12 +119,8 @@
 }
 
 func Test_Pprof_Subs_WithPrefix(t *testing.T) {
-<<<<<<< HEAD
-	app := fiber.New()
-=======
-	t.Parallel()
-	app := fiber.New(fiber.Config{DisableStartupMessage: true})
->>>>>>> 61a33361
+	t.Parallel()
+	app := fiber.New()
 
 	app.Use(New(Config{Prefix: "/federated-fiber"}))
 
@@ -172,12 +148,8 @@
 }
 
 func Test_Pprof_Other(t *testing.T) {
-<<<<<<< HEAD
-	app := fiber.New()
-=======
-	t.Parallel()
-	app := fiber.New(fiber.Config{DisableStartupMessage: true})
->>>>>>> 61a33361
+	t.Parallel()
+	app := fiber.New()
 
 	app.Use(New())
 
@@ -191,12 +163,8 @@
 }
 
 func Test_Pprof_Other_WithPrefix(t *testing.T) {
-<<<<<<< HEAD
-	app := fiber.New()
-=======
-	t.Parallel()
-	app := fiber.New(fiber.Config{DisableStartupMessage: true})
->>>>>>> 61a33361
+	t.Parallel()
+	app := fiber.New()
 
 	app.Use(New(Config{Prefix: "/federated-fiber"}))
 
