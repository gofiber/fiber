// Special thanks to @codemicro for moving this to fiber core
// Original middleware: github.com/codemicro/fiber-cache
package cache

import (
	"bytes"
	"fmt"
	"io"
<<<<<<< HEAD
=======
	"io/ioutil"
>>>>>>> 87faeda5
	"math"
	"net/http"
	"net/http/httptest"
	"os"
	"strconv"
	"testing"
	"time"

	"github.com/gofiber/fiber/v3"
	"github.com/gofiber/fiber/v3/internal/storage/memory"
	"github.com/gofiber/fiber/v3/utils"
	"github.com/stretchr/testify/require"
	"github.com/valyala/fasthttp"
)

func Test_Cache_CacheControl(t *testing.T) {
	t.Parallel()

	app := fiber.New()

	app.Use(New(Config{
		CacheControl: true,
		Expiration:   10 * time.Second,
	}))

	app.Get("/", func(c fiber.Ctx) error {
		return c.SendString("Hello, World!")
	})

	_, err := app.Test(httptest.NewRequest("GET", "/", nil))
	require.NoError(t, err)

	resp, err := app.Test(httptest.NewRequest("GET", "/", nil))
	require.NoError(t, err)
	require.Equal(t, "public, max-age=10", resp.Header.Get(fiber.HeaderCacheControl))
}

func Test_Cache_Expired(t *testing.T) {
	t.Parallel()

	app := fiber.New()
	app.Use(New(Config{Expiration: 2 * time.Second}))

	app.Get("/", func(c fiber.Ctx) error {
		return c.SendString(fmt.Sprintf("%d", time.Now().UnixNano()))
	})

	resp, err := app.Test(httptest.NewRequest("GET", "/", nil))
	require.NoError(t, err)
	body, err := io.ReadAll(resp.Body)
	require.NoError(t, err)

	// Sleep until the cache is expired
	time.Sleep(3 * time.Second)

	respCached, err := app.Test(httptest.NewRequest("GET", "/", nil))
	require.NoError(t, err)
	bodyCached, err := io.ReadAll(respCached.Body)
	require.NoError(t, err)

	if bytes.Equal(body, bodyCached) {
		t.Errorf("Cache should have expired: %s, %s", body, bodyCached)
	}

	// Next response should be also cached
	respCachedNextRound, err := app.Test(httptest.NewRequest("GET", "/", nil))
	require.NoError(t, err)
	bodyCachedNextRound, err := io.ReadAll(respCachedNextRound.Body)
	require.NoError(t, err)

	if !bytes.Equal(bodyCachedNextRound, bodyCached) {
		t.Errorf("Cache should not have expired: %s, %s", bodyCached, bodyCachedNextRound)
	}
}

func Test_Cache(t *testing.T) {
	t.Parallel()

	app := fiber.New()
	app.Use(New())

	app.Get("/", func(c fiber.Ctx) error {
		now := fmt.Sprintf("%d", time.Now().UnixNano())
		return c.SendString(now)
	})

	req := httptest.NewRequest("GET", "/", nil)
	resp, err := app.Test(req)
	require.NoError(t, err)

	cachedReq := httptest.NewRequest("GET", "/", nil)
	cachedResp, err := app.Test(cachedReq)
	require.NoError(t, err)

	body, err := io.ReadAll(resp.Body)
	require.NoError(t, err)
	cachedBody, err := io.ReadAll(cachedResp.Body)
	require.NoError(t, err)

	require.Equal(t, cachedBody, body)
}

func Test_Cache_WithSeveralRequests(t *testing.T) {
	t.Parallel()

	app := fiber.New()

	app.Use(New(Config{
		CacheControl: true,
		Expiration:   10 * time.Second,
	}))

	app.Get("/:id", func(c fiber.Ctx) error {
		return c.SendString(c.Params("id"))
	})

	for runs := 0; runs < 10; runs++ {
		for i := 0; i < 10; i++ {
			func(id int) {
				rsp, err := app.Test(httptest.NewRequest(http.MethodGet, fmt.Sprintf("/%d", id), nil))
				require.NoError(t, err)

				defer func(Body io.ReadCloser) {
					err := Body.Close()
					utils.AssertEqual(t, nil, err)
				}(rsp.Body)

				idFromServ, err := io.ReadAll(rsp.Body)
				require.NoError(t, err)

				a, err := strconv.Atoi(string(idFromServ))
				require.NoError(t, err)

				// SomeTimes,The id is not equal with a
				require.Equal(t, id, a)
			}(i)
		}
	}
}

func Test_Cache_Invalid_Expiration(t *testing.T) {
	t.Parallel()

	app := fiber.New()
	cache := New(Config{Expiration: 0 * time.Second})
	app.Use(cache)

	app.Get("/", func(c fiber.Ctx) error {
		now := fmt.Sprintf("%d", time.Now().UnixNano())
		return c.SendString(now)
	})

	req := httptest.NewRequest("GET", "/", nil)
	resp, err := app.Test(req)
	require.NoError(t, err)

	cachedReq := httptest.NewRequest("GET", "/", nil)
	cachedResp, err := app.Test(cachedReq)
	require.NoError(t, err)

	body, err := io.ReadAll(resp.Body)
	require.NoError(t, err)
	cachedBody, err := io.ReadAll(cachedResp.Body)
	require.NoError(t, err)

	require.Equal(t, cachedBody, body)
}

func Test_Cache_Invalid_Method(t *testing.T) {
	t.Parallel()

	app := fiber.New()

	app.Use(New())

	app.Post("/", func(c fiber.Ctx) error {
		return c.SendString(c.Query("cache"))
	})

	app.Get("/get", func(c fiber.Ctx) error {
		return c.SendString(c.Query("cache"))
	})

	resp, err := app.Test(httptest.NewRequest("POST", "/?cache=123", nil))
	require.NoError(t, err)
	body, err := io.ReadAll(resp.Body)
	require.NoError(t, err)
	require.Equal(t, "123", string(body))

	resp, err = app.Test(httptest.NewRequest("POST", "/?cache=12345", nil))
	require.NoError(t, err)
	body, err = io.ReadAll(resp.Body)
	require.NoError(t, err)
	require.Equal(t, "12345", string(body))

	resp, err = app.Test(httptest.NewRequest("GET", "/get?cache=123", nil))
	require.NoError(t, err)
	body, err = io.ReadAll(resp.Body)
	require.NoError(t, err)
	require.Equal(t, "123", string(body))

	resp, err = app.Test(httptest.NewRequest("GET", "/get?cache=12345", nil))
	require.NoError(t, err)
	body, err = io.ReadAll(resp.Body)
	require.NoError(t, err)
	require.Equal(t, "123", string(body))
}

func Test_Cache_NothingToCache(t *testing.T) {
	t.Parallel()

	app := fiber.New()

	app.Use(New(Config{Expiration: -(time.Second * 1)}))

	app.Get("/", func(c fiber.Ctx) error {
		return c.SendString(time.Now().String())
	})

	resp, err := app.Test(httptest.NewRequest("GET", "/", nil))
	require.NoError(t, err)
	body, err := io.ReadAll(resp.Body)
	require.NoError(t, err)

	time.Sleep(500 * time.Millisecond)

	respCached, err := app.Test(httptest.NewRequest("GET", "/", nil))
	require.NoError(t, err)
	bodyCached, err := io.ReadAll(respCached.Body)
	require.NoError(t, err)

	if bytes.Equal(body, bodyCached) {
		t.Errorf("Cache should have expired: %s, %s", body, bodyCached)
	}
}

func Test_Cache_CustomNext(t *testing.T) {
	t.Parallel()

	app := fiber.New()

	app.Use(New(Config{
		Next: func(c fiber.Ctx) bool {
			return c.Response().StatusCode() != fiber.StatusOK
		},
		CacheControl: true,
	}))

	app.Get("/", func(c fiber.Ctx) error {
		return c.SendString(time.Now().String())
	})

	app.Get("/error", func(c fiber.Ctx) error {
		return c.Status(fiber.StatusInternalServerError).SendString(time.Now().String())
	})

	resp, err := app.Test(httptest.NewRequest("GET", "/", nil))
	require.NoError(t, err)
	body, err := io.ReadAll(resp.Body)
	require.NoError(t, err)

	respCached, err := app.Test(httptest.NewRequest("GET", "/", nil))
	require.NoError(t, err)
	bodyCached, err := io.ReadAll(respCached.Body)
	require.NoError(t, err)
	require.True(t, bytes.Equal(body, bodyCached))
	require.True(t, respCached.Header.Get(fiber.HeaderCacheControl) != "")

	_, err = app.Test(httptest.NewRequest("GET", "/error", nil))
	require.NoError(t, err)

	errRespCached, err := app.Test(httptest.NewRequest("GET", "/error", nil))
	require.NoError(t, err)
	require.True(t, errRespCached.Header.Get(fiber.HeaderCacheControl) == "")
}

func Test_CustomKey(t *testing.T) {
	t.Parallel()

	app := fiber.New()
	var called bool
	app.Use(New(Config{KeyGenerator: func(c fiber.Ctx) string {
		called = true
		return utils.CopyString(c.Path())
	}}))

	app.Get("/", func(c fiber.Ctx) error {
		return c.SendString("hi")
	})

	req := httptest.NewRequest("GET", "/", nil)
	_, err := app.Test(req)
	require.NoError(t, err)
	require.True(t, called)
}

func Test_CustomExpiration(t *testing.T) {
	t.Parallel()

	app := fiber.New()
	var called bool
	var newCacheTime int
	app.Use(New(Config{ExpirationGenerator: func(c fiber.Ctx, cfg *Config) time.Duration {
		called = true
		newCacheTime, _ = strconv.Atoi(c.GetRespHeader("Cache-Time", "600"))
		return time.Second * time.Duration(newCacheTime)
	}}))

	app.Get("/", func(c fiber.Ctx) error {
		c.Response().Header.Add("Cache-Time", "1")
		now := fmt.Sprintf("%d", time.Now().UnixNano())
		return c.SendString(now)
	})

	resp, err := app.Test(httptest.NewRequest("GET", "/", nil))
	require.NoError(t, err)
	require.True(t, called)
	require.Equal(t, 1, newCacheTime)

	// Sleep until the cache is expired
	time.Sleep(1 * time.Second)

	cachedResp, err := app.Test(httptest.NewRequest("GET", "/", nil))
	require.NoError(t, err)

	body, err := io.ReadAll(resp.Body)
	require.NoError(t, err)
	cachedBody, err := io.ReadAll(cachedResp.Body)
	require.NoError(t, err)

	if bytes.Equal(body, cachedBody) {
		t.Errorf("Cache should have expired: %s, %s", body, cachedBody)
	}

	// Next response should be cached
	cachedRespNextRound, err := app.Test(httptest.NewRequest("GET", "/", nil))
	require.NoError(t, err)
	cachedBodyNextRound, err := io.ReadAll(cachedRespNextRound.Body)
	require.NoError(t, err)

	if !bytes.Equal(cachedBodyNextRound, cachedBody) {
		t.Errorf("Cache should not have expired: %s, %s", cachedBodyNextRound, cachedBody)
	}
}

func Test_AdditionalE2EResponseHeaders(t *testing.T) {
	t.Parallel()

	app := fiber.New()
	app.Use(New(Config{
		StoreResponseHeaders: true,
	}))

	app.Get("/", func(c fiber.Ctx) error {
		c.Response().Header.Add("X-Foobar", "foobar")
		return c.SendString("hi")
	})

	req := httptest.NewRequest("GET", "/", nil)
	resp, err := app.Test(req)
	require.NoError(t, err)
	require.Equal(t, "foobar", resp.Header.Get("X-Foobar"))

	req = httptest.NewRequest("GET", "/", nil)
	resp, err = app.Test(req)
	require.NoError(t, err)
	require.Equal(t, "foobar", resp.Header.Get("X-Foobar"))
}

func Test_CacheHeader(t *testing.T) {
	t.Parallel()

	app := fiber.New()

	app.Use(New(Config{
		Expiration: 10 * time.Second,
		Next: func(c fiber.Ctx) bool {
			return c.Response().StatusCode() != fiber.StatusOK
		},
	}))

	app.Get("/", func(c fiber.Ctx) error {
		return c.SendString("Hello, World!")
	})

	app.Post("/", func(c fiber.Ctx) error {
		return c.SendString(c.Query("cache"))
	})

	app.Get("/error", func(c fiber.Ctx) error {
		return c.Status(fiber.StatusInternalServerError).SendString(time.Now().String())
	})

	resp, err := app.Test(httptest.NewRequest("GET", "/", nil))
	require.NoError(t, err)
	require.Equal(t, cacheMiss, resp.Header.Get("X-Cache"))

	resp, err = app.Test(httptest.NewRequest("GET", "/", nil))
	require.NoError(t, err)
	require.Equal(t, cacheHit, resp.Header.Get("X-Cache"))

	resp, err = app.Test(httptest.NewRequest("POST", "/?cache=12345", nil))
	require.NoError(t, err)
	require.Equal(t, cacheUnreachable, resp.Header.Get("X-Cache"))

	errRespCached, err := app.Test(httptest.NewRequest("GET", "/error", nil))
	require.NoError(t, err)
	require.Equal(t, cacheUnreachable, errRespCached.Header.Get("X-Cache"))
}

func Test_Cache_WithHead(t *testing.T) {
	t.Parallel()

	app := fiber.New()
	app.Use(New())

	app.Get("/", func(c fiber.Ctx) error {
		now := fmt.Sprintf("%d", time.Now().UnixNano())
		return c.SendString(now)
	})

	req := httptest.NewRequest("HEAD", "/", nil)
	resp, err := app.Test(req)
	require.Equal(t, cacheMiss, resp.Header.Get("X-Cache"))

	cachedReq := httptest.NewRequest("HEAD", "/", nil)
	cachedResp, err := app.Test(cachedReq)
	require.Equal(t, cacheHit, cachedResp.Header.Get("X-Cache"))

	body, err := io.ReadAll(resp.Body)
	require.NoError(t, err)
	cachedBody, err := io.ReadAll(cachedResp.Body)
	require.NoError(t, err)

	require.Equal(t, cachedBody, body)
}

func Test_Cache_WithHeadThenGet(t *testing.T) {
	t.Parallel()

	app := fiber.New()
	app.Use(New())
	app.Get("/", func(c fiber.Ctx) error {
		return c.SendString(c.Query("cache"))
	})

	headResp, err := app.Test(httptest.NewRequest("HEAD", "/?cache=123", nil))
	require.NoError(t, err)
	headBody, err := io.ReadAll(headResp.Body)
	require.NoError(t, err)
	require.Equal(t, "", string(headBody))
	require.Equal(t, cacheMiss, headResp.Header.Get("X-Cache"))

	headResp, err = app.Test(httptest.NewRequest("HEAD", "/?cache=123", nil))
	require.NoError(t, err)
	headBody, err = io.ReadAll(headResp.Body)
	require.NoError(t, err)
	require.Equal(t, "", string(headBody))
	require.Equal(t, cacheHit, headResp.Header.Get("X-Cache"))

	getResp, err := app.Test(httptest.NewRequest("GET", "/?cache=123", nil))
	require.NoError(t, err)
	getBody, err := io.ReadAll(getResp.Body)
	require.NoError(t, err)
	require.Equal(t, "123", string(getBody))
	require.Equal(t, cacheMiss, getResp.Header.Get("X-Cache"))

	getResp, err = app.Test(httptest.NewRequest("GET", "/?cache=123", nil))
	require.NoError(t, err)
	getBody, err = io.ReadAll(getResp.Body)
	require.NoError(t, err)
	require.Equal(t, "123", string(getBody))
	require.Equal(t, cacheHit, getResp.Header.Get("X-Cache"))
}

func Test_CustomCacheHeader(t *testing.T) {
	t.Parallel()

	app := fiber.New()

	app.Use(New(Config{
		CacheHeader: "Cache-Status",
	}))

	app.Get("/", func(c fiber.Ctx) error {
		return c.SendString("Hello, World!")
	})

	resp, err := app.Test(httptest.NewRequest("GET", "/", nil))
	require.NoError(t, err)
	require.Equal(t, cacheMiss, resp.Header.Get("Cache-Status"))
}

// Because time points are updated once every X milliseconds, entries in tests can often have
// equal expiration times and thus be in an random order. This closure hands out increasing
// time intervals to maintain strong ascending order of expiration
func stableAscendingExpiration() func(c1 fiber.Ctx, c2 *Config) time.Duration {
	i := 0
	return func(c1 fiber.Ctx, c2 *Config) time.Duration {
		i += 1
		return time.Hour * time.Duration(i)
	}
}

func Test_Cache_MaxBytesOrder(t *testing.T) {
	t.Parallel()

	app := fiber.New()
	app.Use(New(Config{
		MaxBytes:            2,
		ExpirationGenerator: stableAscendingExpiration(),
	}))

	app.Get("/*", func(c fiber.Ctx) error {
		return c.SendString("1")
	})

	cases := [][]string{
		// Insert a, b into cache of size 2 bytes (responses are 1 byte)
		{"/a", cacheMiss},
		{"/b", cacheMiss},
		{"/a", cacheHit},
		{"/b", cacheHit},
		// Add c -> a evicted
		{"/c", cacheMiss},
		{"/b", cacheHit},
		// Add a again -> b evicted
		{"/a", cacheMiss},
		{"/c", cacheHit},
		// Add b -> c evicted
		{"/b", cacheMiss},
		{"/c", cacheMiss},
	}

	for idx, tcase := range cases {
		rsp, err := app.Test(httptest.NewRequest("GET", tcase[0], nil))
		require.NoError(t, err)
		require.Equal(t, tcase[1], rsp.Header.Get("X-Cache"), fmt.Sprintf("Case %v", idx))
	}
}

func Test_Cache_MaxBytesSizes(t *testing.T) {
	t.Parallel()

	app := fiber.New()

	app.Use(New(Config{
		MaxBytes:            7,
		ExpirationGenerator: stableAscendingExpiration(),
	}))

	app.Get("/*", func(c fiber.Ctx) error {
		path := c.Context().URI().LastPathSegment()
		size, _ := strconv.Atoi(string(path))
		return c.Send(make([]byte, size))
	})

	cases := [][]string{
		{"/1", cacheMiss},
		{"/2", cacheMiss},
		{"/3", cacheMiss},
		{"/4", cacheMiss}, // 1+2+3+4 > 7 => 1,2 are evicted now
		{"/3", cacheHit},
		{"/1", cacheMiss},
		{"/2", cacheMiss},
		{"/8", cacheUnreachable}, // too big to cache -> unreachable
	}

	for idx, tcase := range cases {
		rsp, err := app.Test(httptest.NewRequest("GET", tcase[0], nil))
		require.NoError(t, err)
		require.Equal(t, tcase[1], rsp.Header.Get("X-Cache"), fmt.Sprintf("Case %v", idx))
	}
}

// go test -v -run=^$ -bench=Benchmark_Cache -benchmem -count=4
func Benchmark_Cache(b *testing.B) {
	app := fiber.New()

	app.Use(New())

	app.Get("/demo", func(c fiber.Ctx) error {
		data, _ := os.ReadFile("../../.github/README.md")
		return c.Status(fiber.StatusTeapot).Send(data)
	})

	h := app.Handler()

	fctx := &fasthttp.RequestCtx{}
	fctx.Request.Header.SetMethod("GET")
	fctx.Request.SetRequestURI("/demo")

	b.ReportAllocs()
	b.ResetTimer()

	for n := 0; n < b.N; n++ {
		h(fctx)
	}

	require.Equal(b, fiber.StatusTeapot, fctx.Response.Header.StatusCode())
	require.True(b, len(fctx.Response.Body()) > 30000)
}

// go test -v -run=^$ -bench=Benchmark_Cache_Storage -benchmem -count=4
func Benchmark_Cache_Storage(b *testing.B) {
	app := fiber.New()

	app.Use(New(Config{
		Storage: memory.New(),
	}))

	app.Get("/demo", func(c fiber.Ctx) error {
		data, _ := os.ReadFile("../../.github/README.md")
		return c.Status(fiber.StatusTeapot).Send(data)
	})

	h := app.Handler()

	fctx := &fasthttp.RequestCtx{}
	fctx.Request.Header.SetMethod("GET")
	fctx.Request.SetRequestURI("/demo")

	b.ReportAllocs()
	b.ResetTimer()

	for n := 0; n < b.N; n++ {
		h(fctx)
	}

	require.Equal(b, fiber.StatusTeapot, fctx.Response.Header.StatusCode())
	require.True(b, len(fctx.Response.Body()) > 30000)
}

func Benchmark_Cache_AdditionalHeaders(b *testing.B) {
	app := fiber.New()
	app.Use(New(Config{
		StoreResponseHeaders: true,
	}))

	app.Get("/demo", func(c fiber.Ctx) error {
		c.Response().Header.Add("X-Foobar", "foobar")
		return c.SendStatus(418)
	})

	h := app.Handler()

	fctx := &fasthttp.RequestCtx{}
	fctx.Request.Header.SetMethod("GET")
	fctx.Request.SetRequestURI("/demo")

	b.ReportAllocs()
	b.ResetTimer()

	for n := 0; n < b.N; n++ {
		h(fctx)
	}

	require.Equal(b, fiber.StatusTeapot, fctx.Response.Header.StatusCode())
	require.Equal(b, []byte("foobar"), fctx.Response.Header.Peek("X-Foobar"))
}

func Benchmark_Cache_MaxSize(b *testing.B) {
	// The benchmark is run with three different MaxSize parameters
	// 1) 0:        Tracking is disabled = no overhead
	// 2) MaxInt32: Enough to store all entries = no removals
	// 3) 100:      Small size = constant insertions and removals
	cases := []uint{0, math.MaxUint32, 100}
	names := []string{"Disabled", "Unlim", "LowBounded"}
	for i, size := range cases {
		b.Run(names[i], func(b *testing.B) {
			app := fiber.New()
			app.Use(New(Config{MaxBytes: size}))

			app.Get("/*", func(c fiber.Ctx) error {
				return c.Status(fiber.StatusTeapot).SendString("1")
			})

			h := app.Handler()
			fctx := &fasthttp.RequestCtx{}
			fctx.Request.Header.SetMethod("GET")

			b.ReportAllocs()
			b.ResetTimer()

			for n := 0; n < b.N; n++ {
				fctx.Request.SetRequestURI(fmt.Sprintf("/%v", n))
				h(fctx)
			}

			require.Equal(b, fiber.StatusTeapot, fctx.Response.Header.StatusCode())
		})
	}
}<|MERGE_RESOLUTION|>--- conflicted
+++ resolved
@@ -6,10 +6,6 @@
 	"bytes"
 	"fmt"
 	"io"
-<<<<<<< HEAD
-=======
-	"io/ioutil"
->>>>>>> 87faeda5
 	"math"
 	"net/http"
 	"net/http/httptest"
@@ -134,7 +130,7 @@
 
 				defer func(Body io.ReadCloser) {
 					err := Body.Close()
-					utils.AssertEqual(t, nil, err)
+					require.NoError(t, err)
 				}(rsp.Body)
 
 				idFromServ, err := io.ReadAll(rsp.Body)
@@ -433,10 +429,12 @@
 
 	req := httptest.NewRequest("HEAD", "/", nil)
 	resp, err := app.Test(req)
+	require.NoError(t, err)
 	require.Equal(t, cacheMiss, resp.Header.Get("X-Cache"))
 
 	cachedReq := httptest.NewRequest("HEAD", "/", nil)
 	cachedResp, err := app.Test(cachedReq)
+	require.NoError(t, err)
 	require.Equal(t, cacheHit, cachedResp.Header.Get("X-Cache"))
 
 	body, err := io.ReadAll(resp.Body)
