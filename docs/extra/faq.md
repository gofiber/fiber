---
id: faq
title: 🤔 FAQ
description: >-
  List of frequently asked questions. Feel free to open an issue to add your
  question to this page.
sidebar_position: 1
---

## How should I structure my application?

There is no definitive answer to this question. The answer depends on the scale of your application and the team that is involved. To be as flexible as possible, Fiber makes no assumptions in terms of structure.

Routes and other application-specific logic can live in as many files as you wish, in any directory structure you prefer. View the following examples for inspiration:

* [gofiber/boilerplate](https://github.com/gofiber/boilerplate)
* [thomasvvugt/fiber-boilerplate](https://github.com/thomasvvugt/fiber-boilerplate)
* [Youtube - Building a REST API using Gorm and Fiber](https://www.youtube.com/watch?v=Iq2qT0fRhAA)
* [embedmode/fiberseed](https://github.com/embedmode/fiberseed)

## How do I handle custom 404 responses?

If you're using v2.32.0 or later, all you need to do is to implement a custom error handler. See below, or see a more detailed explanation at [Error Handling](../guide/error-handling.md#custom-error-handler). 

If you're using v2.31.0 or earlier, the error handler will not capture 404 errors. Instead, you need to add a middleware function at the very bottom of the stack \(below all other functions\) to handle a 404 response:

```go title="Example"
app.Use(func(c *fiber.Ctx) error {
    return c.Status(fiber.StatusNotFound).SendString("Sorry can't find that!")
})
```

## How do I set up an error handler?

To override the default error handler, you can override the default when providing a [Config](../api/fiber.md#config) when initiating a new [Fiber instance](../api/fiber.md#new).

```go title="Example"
app := fiber.New(fiber.Config{
    ErrorHandler: func(c *fiber.Ctx, err error) error {
        return c.Status(fiber.StatusInternalServerError).SendString(err.Error())
    },
})
```

We have a dedicated page explaining how error handling works in Fiber, see [Error Handling](../guide/error-handling.md).

## Which template engines does Fiber support?

Fiber currently supports 8 template engines in our [gofiber/template](https://github.com/gofiber/template) middleware:

* [Ace](https://github.com/yosssi/ace)
* [Amber](https://github.com/eknkc/amber)
* [Django](https://github.com/flosch/pongo2)
* [Handlebars](https://github.com/aymerick/raymond)
* [HTML](https://pkg.go.dev/html/template/)
* [Jet](https://github.com/CloudyKit/jet)
* [Mustache](https://github.com/cbroglie/mustache)
* [Pug](https://github.com/Joker/jade)

To learn more about using Templates in Fiber, see [Templates](../guide/templates.md).

## Does Fiber have a community chat?

Yes, we have our own [Discord ](https://gofiber.io/discord)server, where we hang out. We have different rooms for every subject.  
If you have questions or just want to have a chat, feel free to join us via this **&gt;** [**invite link**](https://gofiber.io/discord) **&lt;**.

![](/img/support-discord.png)

## Does fiber support sub domain routing ?

Yes we do, here are some examples: 
This example works v2
```go
package main

import (
	"log"
<<<<<<< HEAD

	"github.com/gofiber/fiber/v2"
	"github.com/gofiber/fiber/v2/middleware/logger"
=======
	"github.com/gofiber/fiber/v2"
	"github.com/gofiber/fiber/v2/middleware"
>>>>>>> c0ec6834
)

type Host struct {
	Fiber *fiber.App
}

func main() {
	// Hosts
	hosts := map[string]*Host{}
	//-----
	// API
	//-----
	api := fiber.New()
	api.Use(logger.New(logger.Config{
		Format: "[${ip}]:${port} ${status} - ${method} ${path}\n",
	}))
	hosts["api.localhost:3000"] = &Host{api}
	api.Get("/", func(c *fiber.Ctx) error {
		return c.SendString("API")
	})
	//------
	// Blog
	//------
	blog := fiber.New()
	blog.Use(logger.New(logger.Config{
		Format: "[${ip}]:${port} ${status} - ${method} ${path}\n",
	}))
	hosts["blog.localhost:3000"] = &Host{blog}
	blog.Get("/", func(c *fiber.Ctx) error {
		return c.SendString("Blog")
	})
	//---------
	// Website
	//---------
	site := fiber.New()
	site.Use(logger.New(logger.Config{
		Format: "[${ip}]:${port} ${status} - ${method} ${path}\n",
	}))

	hosts["localhost:3000"] = &Host{site}
	site.Get("/", func(c *fiber.Ctx) error {
		return c.SendString("Website")
	})
	// Server
	app := fiber.New()
	app.Use(func(c *fiber.Ctx) error {
<<<<<<< HEAD
		host := hosts[c.Hostname()]
		if host == nil {
			return c.SendStatus(fiber.StatusNotFound)
		} else {
			host.Fiber.Handler()(c.Context())
			return nil
		}
	})
=======
        	host := hosts[c.Hostname()]
        	if host == nil {
            		return c.SendStatus(fiber.StatusNotFound)
        	} else {
            		host.Fiber.Handler()(c.Context())
            		return nil
		}
    	})
>>>>>>> c0ec6834
	log.Fatal(app.Listen(":3000"))
}
```
If more information is needed, please refer to this issue https://github.com/gofiber/fiber/issues/750 or let us know on our Discord **&gt;** [**invite link**](https://gofiber.io/discord) **&lt;**.
![](/img/support-discord.png)<|MERGE_RESOLUTION|>--- conflicted
+++ resolved
@@ -75,14 +75,9 @@
 
 import (
 	"log"
-<<<<<<< HEAD
 
 	"github.com/gofiber/fiber/v2"
 	"github.com/gofiber/fiber/v2/middleware/logger"
-=======
-	"github.com/gofiber/fiber/v2"
-	"github.com/gofiber/fiber/v2/middleware"
->>>>>>> c0ec6834
 )
 
 type Host struct {
@@ -129,7 +124,6 @@
 	// Server
 	app := fiber.New()
 	app.Use(func(c *fiber.Ctx) error {
-<<<<<<< HEAD
 		host := hosts[c.Hostname()]
 		if host == nil {
 			return c.SendStatus(fiber.StatusNotFound)
@@ -138,16 +132,6 @@
 			return nil
 		}
 	})
-=======
-        	host := hosts[c.Hostname()]
-        	if host == nil {
-            		return c.SendStatus(fiber.StatusNotFound)
-        	} else {
-            		host.Fiber.Handler()(c.Context())
-            		return nil
-		}
-    	})
->>>>>>> c0ec6834
 	log.Fatal(app.Listen(":3000"))
 }
 ```
