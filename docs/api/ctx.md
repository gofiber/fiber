---
id: ctx
title: 🧠 Ctx
description: >-
  The Ctx struct represents the Context which hold the HTTP request and
  response. It has methods for the request query string, parameters, body, HTTP
  headers, and so on.
sidebar_position: 3
---

## Accepts

Checks, if the specified **extensions** or **content** **types** are acceptable.

:::info
Based on the request’s [Accept](https://developer.mozilla.org/en-US/docs/Web/HTTP/Headers/Accept) HTTP header.
:::

```go title="Signature"
func (c *Ctx) Accepts(offers ...string)          string
func (c *Ctx) AcceptsCharsets(offers ...string)  string
func (c *Ctx) AcceptsEncodings(offers ...string) string
func (c *Ctx) AcceptsLanguages(offers ...string) string
```

```go title="Example"
// Accept: text/html, application/json; q=0.8, text/plain; q=0.5; charset="utf-8"

app.Get("/", func(c fiber.Ctx) error {
  c.Accepts("html")             // "html"
  c.Accepts("text/html")        // "text/html"
  c.Accepts("json", "text")     // "json"
  c.Accepts("application/json") // "application/json"
  c.Accepts("text/plain", "application/json") // "application/json", due to quality
  c.Accepts("image/png")        // ""
  c.Accepts("png")              // ""
  // ...
})
```

```go title="Example 2"
// Accept: text/html, text/*, application/json, */*; q=0

app.Get("/", func(c fiber.Ctx) error {
  c.Accepts("text/plain", "application/json") // "application/json", due to specificity
  c.Accepts("application/json", "text/html") // "text/html", due to first match
  c.Accepts("image/png")        // "", due to */* without q factor 0 is Not Acceptable
  // ...
})
```

Media-Type parameters are supported.

```go title="Example 3"
// Accept: text/plain, application/json; version=1; foo=bar

app.Get("/", func(c fiber.Ctx) error {
  // Extra parameters in the accept are ignored
  c.Accepts("text/plain;format=flowed") // "text/plain;format=flowed"
  
  // An offer must contain all parameters present in the Accept type
  c.Accepts("application/json") // ""

  // Parameter order and capitalization does not matter. Quotes on values are stripped.
  c.Accepts(`application/json;foo="bar";VERSION=1`) // "application/json;foo="bar";VERSION=1"
})
```

```go title="Example 4"
// Accept: text/plain;format=flowed;q=0.9, text/plain
// i.e., "I prefer text/plain;format=flowed less than other forms of text/plain"
app.Get("/", func(c fiber.Ctx) error {
  // Beware: the order in which offers are listed matters.
  // Although the client specified they prefer not to receive format=flowed,
  // the text/plain Accept matches with "text/plain;format=flowed" first, so it is returned.
  c.Accepts("text/plain;format=flowed", "text/plain") // "text/plain;format=flowed"

  // Here, things behave as expected:
  c.Accepts("text/plain", "text/plain;format=flowed") // "text/plain"
})
```

Fiber provides similar functions for the other accept headers.

```go
// Accept-Charset: utf-8, iso-8859-1;q=0.2
// Accept-Encoding: gzip, compress;q=0.2
// Accept-Language: en;q=0.8, nl, ru

app.Get("/", func(c fiber.Ctx) error {
  c.AcceptsCharsets("utf-16", "iso-8859-1")
  // "iso-8859-1"

  c.AcceptsEncodings("compress", "br")
  // "compress"

  c.AcceptsLanguages("pt", "nl", "ru")
  // "nl"
  // ...
})
```

## AllParams

Params is used to get all route parameters.
Using Params method to get params.

```go title="Signature"
func (c *Ctx) AllParams() map[string]string
```

```go title="Example"
// GET http://example.com/user/fenny
app.Get("/user/:name", func(c fiber.Ctx) error {
  c.AllParams() // "{"name": "fenny"}"

  // ...
})

// GET http://example.com/user/fenny/123
app.Get("/user/*", func(c fiber.Ctx) error {
  c.AllParams()  // "{"*1": "fenny/123"}"

  // ...
})
```

## App

Returns the [\*App](ctx.md) reference so you could easily access all application settings.

```go title="Signature"
func (c *Ctx) App() *App
```

```go title="Example"
app.Get("/stack", func(c fiber.Ctx) error {
  return c.JSON(c.App().Stack())
})
```

## Append

Appends the specified **value** to the HTTP response header field.

:::caution
If the header is **not** already set, it creates the header with the specified value.
:::

```go title="Signature"
func (c *Ctx) Append(field string, values ...string)
```

```go title="Example"
app.Get("/", func(c fiber.Ctx) error {
  c.Append("Link", "http://google.com", "http://localhost")
  // => Link: http://localhost, http://google.com

  c.Append("Link", "Test")
  // => Link: http://localhost, http://google.com, Test

  // ...
})
```

## Attachment

Sets the HTTP response [Content-Disposition](https://developer.mozilla.org/en-US/docs/Web/HTTP/Headers/Content-Disposition) header field to `attachment`.

```go title="Signature"
func (c *Ctx) Attachment(filename ...string)
```

```go title="Example"
app.Get("/", func(c fiber.Ctx) error {
  c.Attachment()
  // => Content-Disposition: attachment

  c.Attachment("./upload/images/logo.png")
  // => Content-Disposition: attachment; filename="logo.png"
  // => Content-Type: image/png

  // ...
})
```

## AutoFormat

Performs content-negotiation on the [Accept](https://developer.mozilla.org/en-US/docs/Web/HTTP/Headers/Accept) HTTP header. It uses [Accepts](ctx.md#accepts) to select a proper format.
The supported content types are `text/html`, `text/plain`, `application/json`, and `application/xml`.
For more flexible content negotiation, use [Format](ctx.md#format).


:::info
If the header is **not** specified or there is **no** proper format, **text/plain** is used.
:::

```go title="Signature"
func (c *Ctx) AutoFormat(body any) error
```

```go title="Example"
app.Get("/", func(c fiber.Ctx) error {
  // Accept: text/plain
  c.AutoFormat("Hello, World!")
  // => Hello, World!

  // Accept: text/html
  c.AutoFormat("Hello, World!")
  // => <p>Hello, World!</p>

  type User struct {
    Name string
  }
  user := User{"John Doe"}

  // Accept: application/json
  c.AutoFormat(user)
  // => {"Name":"John Doe"}

  // Accept: application/xml
  c.AutoFormat(user)
  // => <User><Name>John Doe</Name></User>
  // ..
})
```

## BaseURL

Returns the base URL \(**protocol** + **host**\) as a `string`.

```go title="Signature"
func (c *Ctx) BaseURL() string
```

```go title="Example"
// GET https://example.com/page#chapter-1

app.Get("/", func(c fiber.Ctx) error {
  c.BaseURL() // https://example.com
  // ...
})
```

## Bind

Add vars to default view var map binding to template engine.
Variables are read by the Render method and may be overwritten.

```go title="Signature"
func (c *Ctx) Bind(vars Map) error
```

```go title="Example"
app.Use(func(c fiber.Ctx) error {
  c.Bind(fiber.Map{
    "Title": "Hello, World!",
  })
})

app.Get("/", func(c fiber.Ctx) error {
  return c.Render("xxx.tmpl", fiber.Map{}) // Render will use Title variable
})
```

## BodyRaw

Returns the raw request **body**.

```go title="Signature"
func (c *Ctx) BodyRaw() []byte
```

```go title="Example"
// curl -X POST http://localhost:8080 -d user=john

app.Post("/", func(c fiber.Ctx) error {
  // Get raw body from POST request:
  return c.Send(c.BodyRaw()) // []byte("user=john")
})
```

> _Returned value is only valid within the handler. Do not store any references.  
> Make copies or use the_ [_**`Immutable`**_](ctx.md) _setting instead._ [_Read more..._](../#zero-allocation)

## Body

As per the header `Content-Encoding`, this method will try to perform a file decompression from the **body** bytes. In case no `Content-Encoding` header is sent, it will perform as [BodyRaw](#bodyraw).

```go title="Signature"
func (c *Ctx) Body() []byte
```

```go title="Example"
// echo 'user=john' | gzip | curl -v -i --data-binary @- -H "Content-Encoding: gzip" http://localhost:8080

app.Post("/", func(c fiber.Ctx) error {
  // Decompress body from POST request based on the Content-Encoding and return the raw content:
  return c.Send(c.Body()) // []byte("user=john")
})
```

> _Returned value is only valid within the handler. Do not store any references.  
> Make copies or use the_ [_**`Immutable`**_](ctx.md) _setting instead._ [_Read more..._](../#zero-allocation)

## BodyParser

Binds the request body to a struct.

It is important to specify the correct struct tag based on the content type to be parsed. For example, if you want to parse a JSON body with a field called Pass, you would use a struct field of `json:"pass"`.

| content-type                        | struct tag |
| ----------------------------------- | ---------- |
| `application/x-www-form-urlencoded` | form       |
| `multipart/form-data`               | form       |
| `application/json`                  | json       |
| `application/xml`                   | xml        |
| `text/xml`                          | xml        |

```go title="Signature"
func (c *Ctx) BodyParser(out any) error
```

```go title="Example"
// Field names should start with an uppercase letter
type Person struct {
    Name string `json:"name" xml:"name" form:"name"`
    Pass string `json:"pass" xml:"pass" form:"pass"`
}

app.Post("/", func(c fiber.Ctx) error {
        p := new(Person)

        if err := c.BodyParser(p); err != nil {
            return err
        }

        log.Println(p.Name) // john
        log.Println(p.Pass) // doe

        // ...
})

// Run tests with the following curl commands

// curl -X POST -H "Content-Type: application/json" --data "{\"name\":\"john\",\"pass\":\"doe\"}" localhost:3000

// curl -X POST -H "Content-Type: application/xml" --data "<login><name>john</name><pass>doe</pass></login>" localhost:3000

// curl -X POST -H "Content-Type: application/x-www-form-urlencoded" --data "name=john&pass=doe" localhost:3000

// curl -X POST -F name=john -F pass=doe http://localhost:3000

// curl -X POST "http://localhost:3000/?name=john&pass=doe"
```

> _Returned value is only valid within the handler. Do not store any references.  
> Make copies or use the_ [_**`Immutable`**_](ctx.md) _setting instead._ [_Read more..._](../#zero-allocation)

## ClearCookie

Expire a client cookie \(_or all cookies if left empty\)_

```go title="Signature"
func (c *Ctx) ClearCookie(key ...string)
```

```go title="Example"
app.Get("/", func(c fiber.Ctx) error {
  // Clears all cookies:
  c.ClearCookie()

  // Expire specific cookie by name:
  c.ClearCookie("user")

  // Expire multiple cookies by names:
  c.ClearCookie("token", "session", "track_id", "version")
  // ...
})
```

:::caution
Web browsers and other compliant clients will only clear the cookie if the given options are identical to those when creating the cookie, excluding expires and maxAge. ClearCookie will not set these values for you - a technique similar to the one shown below should be used to ensure your cookie is deleted.
:::

```go title="Example"
app.Get("/set", func(c fiber.Ctx) error {
    c.Cookie(&fiber.Cookie{
        Name:     "token",
        Value:    "randomvalue",
        Expires:  time.Now().Add(24 * time.Hour),
        HTTPOnly: true,
        SameSite: "lax",
    })

    // ...
})

app.Get("/delete", func(c fiber.Ctx) error {
    c.Cookie(&fiber.Cookie{
        Name:     "token",
        // Set expiry date to the past
        Expires:  time.Now().Add(-(time.Hour * 2)),
        HTTPOnly: true,
        SameSite: "lax",
    })

    // ...
})
```

## ClientHelloInfo

ClientHelloInfo contains information from a ClientHello message in order to guide application logic in the GetCertificate and GetConfigForClient callbacks.
You can refer to the [ClientHelloInfo](https://golang.org/pkg/crypto/tls/#ClientHelloInfo) struct documentation for more information on the returned struct.

```go title="Signature"
func (c *Ctx) ClientHelloInfo() *tls.ClientHelloInfo
```

```go title="Example"
// GET http://example.com/hello
app.Get("/hello", func(c fiber.Ctx) error {
  chi := c.ClientHelloInfo()
  // ...
})
```

## Context

Returns [\*fasthttp.RequestCtx](https://godoc.org/github.com/valyala/fasthttp#RequestCtx) that is compatible with the context.Context interface that requires a deadline, a cancellation signal, and other values across API boundaries.

```go title="Signature"
func (c *Ctx) Context() *fasthttp.RequestCtx
```

:::info
Please read the [Fasthttp Documentation](https://pkg.go.dev/github.com/valyala/fasthttp?tab=doc) for more information.
:::

## Cookie

Set cookie

```go title="Signature"
func (c *Ctx) Cookie(cookie *Cookie)
```

```go
type Cookie struct {
    Name        string    `json:"name"`
    Value       string    `json:"value"`
    Path        string    `json:"path"`
    Domain      string    `json:"domain"`
    MaxAge      int       `json:"max_age"`
    Expires     time.Time `json:"expires"`
    Secure      bool      `json:"secure"`
    HTTPOnly    bool      `json:"http_only"`
    SameSite    string    `json:"same_site"`
    SessionOnly bool      `json:"session_only"`
}
```

```go title="Example"
app.Get("/", func(c fiber.Ctx) error {
  // Create cookie
  cookie := new(fiber.Cookie)
  cookie.Name = "john"
  cookie.Value = "doe"
  cookie.Expires = time.Now().Add(24 * time.Hour)

  // Set cookie
  c.Cookie(cookie)
  // ...
})
```

## CookieParser

This method is similar to [BodyParser](ctx.md#bodyparser), but for cookie parameters.
It is important to use the struct tag "cookie". For example, if you want to parse a cookie with a field called Age, you would use a struct field of `cookie:"age"`.

```go title="Signature"
func (c *Ctx) CookieParser(out any) error
```

```go title="Example"
// Field names should start with an uppercase letter
type Person struct {
    Name     string  `cookie:"name"`
    Age      int     `cookie:"age"`
    Job      bool    `cookie:"job"`
}

app.Get("/", func(c fiber.Ctx) error {
        p := new(Person)

        if err := c.CookieParser(p); err != nil {
            return err
        }

        log.Println(p.Name)     // Joseph
        log.Println(p.Age)      // 23
        log.Println(p.Job)      // true
})
// Run tests with the following curl command
// curl.exe --cookie "name=Joseph; age=23; job=true" http://localhost:8000/
```

## Cookies

Get cookie value by key, you could pass an optional default value that will be returned if the cookie key does not exist.

```go title="Signature"
func (c *Ctx) Cookies(key string, defaultValue ...string) string
```

```go title="Example"
app.Get("/", func(c fiber.Ctx) error {
  // Get cookie by key:
  c.Cookies("name")         // "john"
  c.Cookies("empty", "doe") // "doe"
  // ...
})
```

> _Returned value is only valid within the handler. Do not store any references.  
> Make copies or use the_ [_**`Immutable`**_](ctx.md) _setting instead._ [_Read more..._](../#zero-allocation)

## Download

Transfers the file from path as an `attachment`.

Typically, browsers will prompt the user to download. By default, the [Content-Disposition](https://developer.mozilla.org/en-US/docs/Web/HTTP/Headers/Content-Disposition) header `filename=` parameter is the file path \(_this typically appears in the browser dialog_\).

Override this default with the **filename** parameter.

```go title="Signature"
func (c *Ctx) Download(file string, filename ...string) error
```

```go title="Example"
app.Get("/", func(c fiber.Ctx) error {
  return c.Download("./files/report-12345.pdf");
  // => Download report-12345.pdf

  return c.Download("./files/report-12345.pdf", "report.pdf");
  // => Download report.pdf
})
```

## Format

Performs content-negotiation on the [Accept](https://developer.mozilla.org/en-US/docs/Web/HTTP/Headers/Accept) HTTP header. It uses [Accepts](ctx.md#accepts) to select a proper format from the supplied offers. A default handler can be provided by setting the `MediaType` to `"default"`. If no offers match and no default is provided, a 406 (Not Acceptable) response is sent. The Content-Type is automatically set when a handler is selected.

:::info
If the Accept header is **not** specified, the first handler will be used.
:::

```go title="Signature"
func (c *Ctx) Format(handlers ...ResFmt) error
```

```go title="Example"
// Accept: application/json => {"command":"eat","subject":"fruit"}
// Accept: text/plain => Eat Fruit!
// Accept: application/xml => Not Acceptable
app.Get("/no-default", func(c fiber.Ctx) error {
  return c.Format(
    fiber.ResFmt{"application/json", func(c fiber.Ctx) error {
      return c.JSON(fiber.Map{
        "command": "eat",
        "subject": "fruit",
      })
    }},
    fiber.ResFmt{"text/plain", func(c fiber.Ctx) error {
      return c.SendString("Eat Fruit!")
    }},
  )
})

// Accept: application/json => {"command":"eat","subject":"fruit"}
// Accept: text/plain => Eat Fruit!
// Accept: application/xml => Eat Fruit!
app.Get("/default", func(c fiber.Ctx) error {
  textHandler := func(c fiber.Ctx) error {
    return c.SendString("Eat Fruit!")
  }

  handlers := []fiber.ResFmt{
    {"application/json", func(c fiber.Ctx) error {
      return c.JSON(fiber.Map{
        "command": "eat",
        "subject": "fruit",
      })
    }},
    {"text/plain", textHandler},
    {"default", textHandler},
  }

  return c.Format(handlers...)
})
```

## FormFile

MultipartForm files can be retrieved by name, the **first** file from the given key is returned.

```go title="Signature"
func (c *Ctx) FormFile(key string) (*multipart.FileHeader, error)
```

```go title="Example"
app.Post("/", func(c fiber.Ctx) error {
  // Get first file from form field "document":
  file, err := c.FormFile("document")

  // Save file to root directory:
  return c.SaveFile(file, fmt.Sprintf("./%s", file.Filename))
})
```

## FormValue

Any form values can be retrieved by name, the **first** value from the given key is returned.

```go title="Signature"
func (c *Ctx) FormValue(key string, defaultValue ...string) string
```

```go title="Example"
app.Post("/", func(c fiber.Ctx) error {
  // Get first value from form field "name":
  c.FormValue("name")
  // => "john" or "" if not exist

  // ..
})
```

> _Returned value is only valid within the handler. Do not store any references.  
> Make copies or use the_ [_**`Immutable`**_](ctx.md) _setting instead._ [_Read more..._](../#zero-allocation)

## Fresh

When the response is still **fresh** in the client's cache **true** is returned, otherwise **false** is returned to indicate that the client cache is now stale and the full response should be sent.

When a client sends the Cache-Control: no-cache request header to indicate an end-to-end reload request, `Fresh` will return false to make handling these requests transparent.

Read more on [https://expressjs.com/en/4x/api.html\#req.fresh](https://expressjs.com/en/4x/api.html#req.fresh)

```go title="Signature"
func (c *Ctx) Fresh() bool
```

## Get

Returns the HTTP request header specified by the field.

:::tip
The match is **case-insensitive**.
:::

```go title="Signature"
func (c *Ctx) Get(key string, defaultValue ...string) string
```

```go title="Example"
app.Get("/", func(c fiber.Ctx) error {
  c.Get("Content-Type")       // "text/plain"
  c.Get("CoNtEnT-TypE")       // "text/plain"
  c.Get("something", "john")  // "john"
  // ..
})
```

> _Returned value is only valid within the handler. Do not store any references.  
> Make copies or use the_ [_**`Immutable`**_](ctx.md) _setting instead._ [_Read more..._](../#zero-allocation)

## GetReqHeaders

Returns the HTTP request headers as a map. Since a header can be set multiple times in a single request, the values of the map are slices of strings containing all the different values of the header.

```go title="Signature"
func (c *Ctx) GetReqHeaders() map[string][]string
```

> _Returned value is only valid within the handler. Do not store any references.  
> Make copies or use the_ [_**`Immutable`**_](ctx.md) _setting instead._ [_Read more..._](../#zero-allocation)

## GetRespHeader

Returns the HTTP response header specified by the field.

:::tip
The match is **case-insensitive**.
:::

```go title="Signature"
func (c *Ctx) GetRespHeader(key string, defaultValue ...string) string
```

```go title="Example"
app.Get("/", func(c fiber.Ctx) error {
  c.GetRespHeader("X-Request-Id")       // "8d7ad5e3-aaf3-450b-a241-2beb887efd54"
  c.GetRespHeader("Content-Type")       // "text/plain"
  c.GetRespHeader("something", "john")  // "john"
  // ..
})
```

> _Returned value is only valid within the handler. Do not store any references.  
> Make copies or use the_ [_**`Immutable`**_](ctx.md) _setting instead._ [_Read more..._](../#zero-allocation)

## GetRespHeaders

Returns the HTTP response headers as a map. Since a header can be set multiple times in a single request, the values of the map are slices of strings containing all the different values of the header.

```go title="Signature"
func (c *Ctx) GetRespHeaders() map[string][]string
```

> _Returned value is only valid within the handler. Do not store any references.  
> Make copies or use the_ [_**`Immutable`**_](ctx.md) _setting instead._ [_Read more..._](../#zero-allocation)

## GetRouteURL

Generates URLs to named routes, with parameters. URLs are relative, for example: "/user/1831"

```go title="Signature"
func (c *Ctx) GetRouteURL(routeName string, params Map) (string, error)
```

```go title="Example"
app.Get("/", func(c fiber.Ctx) error {
    return c.SendString("Home page")
}).Name("home")

app.Get("/user/:id", func(c fiber.Ctx) error {
    return c.SendString(c.Params("id"))
}).Name("user.show")

app.Get("/test", func(c fiber.Ctx) error {
    location, _ := c.GetRouteURL("user.show", fiber.Map{"id": 1})
    return c.SendString(location)
})

// /test returns "/user/1"
```

## Hostname

Returns the hostname derived from the [Host](https://developer.mozilla.org/en-US/docs/Web/HTTP/Headers/Host) HTTP header.

```go title="Signature"
func (c *Ctx) Hostname() string
```

```go title="Example"
// GET http://google.com/search

app.Get("/", func(c fiber.Ctx) error {
  c.Hostname() // "google.com"

  // ...
})
```

> _Returned value is only valid within the handler. Do not store any references.  
> Make copies or use the_ [_**`Immutable`**_](ctx.md) _setting instead._ [_Read more..._](../#zero-allocation)

## IP

Returns the remote IP address of the request.

```go title="Signature"
func (c *Ctx) IP() string
```

```go title="Example"
app.Get("/", func(c fiber.Ctx) error {
  c.IP() // "127.0.0.1"

  // ...
})
```

When registering the proxy request header in the fiber app, the ip address of the header is returned [(Fiber configuration)](fiber.md#config)

```go
app := fiber.New(fiber.Config{
  ProxyHeader: fiber.HeaderXForwardedFor,
})
```

## IPs

Returns an array of IP addresses specified in the [X-Forwarded-For](https://developer.mozilla.org/en-US/docs/Web/HTTP/Headers/X-Forwarded-For) request header.

```go title="Signature"
func (c *Ctx) IPs() []string
```

```go title="Example"
// X-Forwarded-For: proxy1, 127.0.0.1, proxy3

app.Get("/", func(c fiber.Ctx) error {
  c.IPs() // ["proxy1", "127.0.0.1", "proxy3"]

  // ...
})
```

:::caution
Improper use of the X-Forwarded-For header can be a security risk. For details, see the [Security and privacy concerns](https://developer.mozilla.org/en-US/docs/Web/HTTP/Headers/X-Forwarded-For#security_and_privacy_concerns) section.
:::

## Is

Returns the matching **content type**, if the incoming request’s [Content-Type](https://developer.mozilla.org/en-US/docs/Web/HTTP/Headers/Content-Type) HTTP header field matches the [MIME type](https://developer.mozilla.org/ru/docs/Web/HTTP/Basics_of_HTTP/MIME_types) specified by the type parameter.

:::info
If the request has **no** body, it returns **false**.
:::

```go title="Signature"
func (c *Ctx) Is(extension string) bool
```

```go title="Example"
// Content-Type: text/html; charset=utf-8

app.Get("/", func(c fiber.Ctx) error {
  c.Is("html")  // true
  c.Is(".html") // true
  c.Is("json")  // false

  // ...
})
```

## IsFromLocal

Returns true if request came from localhost

```go title="Signature"
func (c *Ctx) IsFromLocal() bool {
```

```go title="Example"

app.Get("/", func(c fiber.Ctx) error {
  // If request came from localhost, return true else return false
  c.IsFromLocal()

  // ...
})
```

## JSON

Converts any **interface** or **string** to JSON using the [encoding/json](https://pkg.go.dev/encoding/json) package.

:::info
JSON also sets the content header to the `ctype` parameter. If no `ctype` is passed in, the header is set to `application/json`.
:::

```go title="Signature"
func (c *Ctx) JSON(data any, ctype ...string) error
```

```go title="Example"
type SomeStruct struct {
  Name string
  Age  uint8
}

app.Get("/json", func(c fiber.Ctx) error {
  // Create data struct:
  data := SomeStruct{
    Name: "Grame",
    Age:  20,
  }

  return c.JSON(data)
  // => Content-Type: application/json
  // => "{"Name": "Grame", "Age": 20}"

  return c.JSON(fiber.Map{
    "name": "Grame",
    "age": 20,
  })
  // => Content-Type: application/json
  // => "{"name": "Grame", "age": 20}"

  return c.JSON(fiber.Map{
    "type": "https://example.com/probs/out-of-credit",
    "title": "You do not have enough credit.",
    "status": 403,
    "detail": "Your current balance is 30, but that costs 50.",
    "instance": "/account/12345/msgs/abc",
  }, "application/problem+json")
  // => Content-Type: application/problem+json
  // => "{
  // =>     "type": "https://example.com/probs/out-of-credit",
  // =>     "title": "You do not have enough credit.",
  // =>     "status": 403,
  // =>     "detail": "Your current balance is 30, but that costs 50.",
  // =>     "instance": "/account/12345/msgs/abc",
  // => }"
})
```

## JSONP

Sends a JSON response with JSONP support. This method is identical to [JSON](ctx.md#json), except that it opts-in to JSONP callback support. By default, the callback name is simply callback.

Override this by passing a **named string** in the method.

```go title="Signature"
func (c *Ctx) JSONP(data any, callback ...string) error
```

```go title="Example"
type SomeStruct struct {
  name string
  age  uint8
}

app.Get("/", func(c fiber.Ctx) error {
  // Create data struct:
  data := SomeStruct{
    name: "Grame",
    age:  20,
  }

  return c.JSONP(data)
  // => callback({"name": "Grame", "age": 20})

  return c.JSONP(data, "customFunc")
  // => customFunc({"name": "Grame", "age": 20})
})
```

## Links

Joins the links followed by the property to populate the response’s [Link](https://developer.mozilla.org/en-US/docs/Web/HTTP/Headers/Link) HTTP header field.

```go title="Signature"
func (c *Ctx) Links(link ...string)
```

```go title="Example"
app.Get("/", func(c fiber.Ctx) error {
  c.Links(
    "http://api.example.com/users?page=2", "next",
    "http://api.example.com/users?page=5", "last",
  )
  // Link: <http://api.example.com/users?page=2>; rel="next",
  //       <http://api.example.com/users?page=5>; rel="last"

  // ...
})
```

## Locals

A method that stores variables scoped to the request and, therefore, are available only to the routes that match the request.

:::tip
This is useful if you want to pass some **specific** data to the next middleware.
:::

```go title="Signature"
func (c *Ctx) Locals(key any, value ...any) any
```

```go title="Example"

// key is an unexported type for keys defined in this package.
// This prevents collisions with keys defined in other packages.
type key int

// userKey is the key for user.User values in Contexts. It is
// unexported; clients use user.NewContext and user.FromContext
// instead of using this key directly.
var userKey key

app.Use(func(c fiber.Ctx) error {
  c.Locals(userKey, "admin")
  return c.Next()
})

app.Get("/admin", func(c fiber.Ctx) error {
  if c.Locals(userKey) == "admin" {
    return c.Status(fiber.StatusOK).SendString("Welcome, admin!")
  }
  return c.SendStatus(fiber.StatusForbidden)

})
```

## Location

Sets the response [Location](https://developer.mozilla.org/ru/docs/Web/HTTP/Headers/Location) HTTP header to the specified path parameter.

```go title="Signature"
func (c *Ctx) Location(path string)
```

```go title="Example"
app.Post("/", func(c fiber.Ctx) error {
  c.Location("http://example.com")

  c.Location("/foo/bar")

  return nil
})
```

## Method

Returns a string corresponding to the HTTP method of the request: `GET`, `POST`, `PUT`, and so on.  
Optionally, you could override the method by passing a string.

```go title="Signature"
func (c *Ctx) Method(override ...string) string
```

```go title="Example"
app.Post("/", func(c fiber.Ctx) error {
  c.Method() // "POST"

  c.Method("GET")
  c.Method() // GET

  // ...
})
```

## MultipartForm

To access multipart form entries, you can parse the binary with `MultipartForm()`. This returns a `map[string][]string`, so given a key, the value will be a string slice.

```go title="Signature"
func (c *Ctx) MultipartForm() (*multipart.Form, error)
```

```go title="Example"
app.Post("/", func(c fiber.Ctx) error {
  // Parse the multipart form:
  if form, err := c.MultipartForm(); err == nil {
    // => *multipart.Form

    if token := form.Value["token"]; len(token) > 0 {
      // Get key value:
      fmt.Println(token[0])
    }

    // Get all files from "documents" key:
    files := form.File["documents"]
    // => []*multipart.FileHeader

    // Loop through files:
    for _, file := range files {
      fmt.Println(file.Filename, file.Size, file.Header["Content-Type"][0])
      // => "tutorial.pdf" 360641 "application/pdf"

      // Save the files to disk:
      if err := c.SaveFile(file, fmt.Sprintf("./%s", file.Filename)); err != nil {
        return err
      }
    }
  }

  return err
})
```

## Next

When **Next** is called, it executes the next method in the stack that matches the current route. You can pass an error struct within the method that will end the chaining and call the [error handler](https://docs.gofiber.io/guide/error-handling).

```go title="Signature"
func (c *Ctx) Next() error
```

```go title="Example"
app.Get("/", func(c fiber.Ctx) error {
  fmt.Println("1st route!")
  return c.Next()
})

app.Get("*", func(c fiber.Ctx) error {
  fmt.Println("2nd route!")
  return c.Next()
})

app.Get("/", func(c fiber.Ctx) error {
  fmt.Println("3rd route!")
  return c.SendString("Hello, World!")
})
```

## OriginalURL

Returns the original request URL.

```go title="Signature"
func (c *Ctx) OriginalURL() string
```

```go title="Example"
// GET http://example.com/search?q=something

app.Get("/", func(c fiber.Ctx) error {
  c.OriginalURL() // "/search?q=something"

  // ...
})
```

> _Returned value is only valid within the handler. Do not store any references.  
> Make copies or use the_ [_**`Immutable`**_](ctx.md) _setting instead._ [_Read more..._](../#zero-allocation)

## Params

Method can be used to get the route parameters, you could pass an optional default value that will be returned if the param key does not exist.

:::info
Defaults to empty string \(`""`\), if the param **doesn't** exist.
:::

```go title="Signature"
func (c *Ctx) Params(key string, defaultValue ...string) string
```

```go title="Example"
// GET http://example.com/user/fenny
app.Get("/user/:name", func(c fiber.Ctx) error {
  c.Params("name") // "fenny"

  // ...
})

// GET http://example.com/user/fenny/123
app.Get("/user/*", func(c fiber.Ctx) error {
  c.Params("*")  // "fenny/123"
  c.Params("*1") // "fenny/123"

  // ...
})
```

Unnamed route parameters\(\*, +\) can be fetched by the **character** and the **counter** in the route.

```go title="Example"
// ROUTE: /v1/*/shop/*
// GET:   /v1/brand/4/shop/blue/xs
c.Params("*1")  // "brand/4"
c.Params("*2")  // "blue/xs"
```

For reasons of **downward compatibility**, the first parameter segment for the parameter character can also be accessed without the counter.

```go title="Example"
app.Get("/v1/*/shop/*", func(c fiber.Ctx) error {
  c.Params("*") // outputs the values of the first wildcard segment
})
```

> _Returned value is only valid within the handler. Do not store any references.  
> Make copies or use the_ [_**`Immutable`**_](ctx.md) _setting instead._ [_Read more..._](../#zero-allocation)

## ParamsInt

Method can be used to get an integer from the route parameters.
Please note if that parameter is not in the request, zero
will be returned. If the parameter is NOT a number, zero and an error
will be returned

:::info
Defaults to the integer zero \(`0`\), if the param **doesn't** exist.
:::

```go title="Signature"
func (c *Ctx) ParamsInt(key string) (int, error)
```

```go title="Example"
// GET http://example.com/user/123
app.Get("/user/:id", func(c fiber.Ctx) error {
  id, err := c.ParamsInt("id") // int 123 and no error

  // ...
})

```

This method is equivalent of using `atoi` with ctx.Params

## ParamsParser

This method is similar to BodyParser, but for path parameters. It is important to use the struct tag "params". For example, if you want to parse a path parameter with a field called Pass, you would use a struct field of params:"pass"

```go title="Signature"
func (c *Ctx) ParamsParser(out any) error
```

```go title="Example"
// GET http://example.com/user/111
app.Get("/user/:id", func(c fiber.Ctx) error {
  param := struct {ID uint `params:"id"`}{}

  c.ParamsParser(&param) // "{"id": 111}"

  // ...
})

```

## Path

Contains the path part of the request URL. Optionally, you could override the path by passing a string. For internal redirects, you might want to call [RestartRouting](ctx.md#restartrouting) instead of [Next](ctx.md#next).

```go title="Signature"
func (c *Ctx) Path(override ...string) string
```

```go title="Example"
// GET http://example.com/users?sort=desc

app.Get("/users", func(c fiber.Ctx) error {
  c.Path() // "/users"

  c.Path("/john")
  c.Path() // "/john"

  // ...
})
```

## Protocol

Contains the request protocol string: `http` or `https` for **TLS** requests.

```go title="Signature"
func (c *Ctx) Protocol() string
```

```go title="Example"
// GET http://example.com

app.Get("/", func(c fiber.Ctx) error {
  c.Protocol() // "http"

  // ...
})
```

## Queries

Queries is a function that returns an object containing a property for each query string parameter in the route.

```go title="Signature"
func (c *Ctx) Queries() map[string]string
```

```go title="Example"
// GET http://example.com/?name=alex&want_pizza=false&id=

app.Get("/", func(c fiber.Ctx) error {
	m := c.Queries()
	m["name"] // "alex"
	m["want_pizza"] // "false"
	m["id"] // ""
	// ...
})
```

```go title="Example"
// GET http://example.com/?field1=value1&field1=value2&field2=value3

app.Get("/", func (c fiber.Ctx) error {
	m := c.Queries()
	m["field1"] // "value2"
	m["field2"] // value3
})
```

```go title="Example"
// GET http://example.com/?list_a=1&list_a=2&list_a=3&list_b[]=1&list_b[]=2&list_b[]=3&list_c=1,2,3

app.Get("/", func(c fiber.Ctx) error {
	m := c.Queries()
	m["list_a"] // "3"
	m["list_b[]"] // "3"
	m["list_c"] // "1,2,3"
})
```

```go title="Example"
// GET /api/posts?filters.author.name=John&filters.category.name=Technology

app.Get("/", func(c fiber.Ctx) error {
	m := c.Queries()
	m["filters.author.name"] // John
	m["filters.category.name"] // Technology
})
```

```go title="Example"
// GET /api/posts?tags=apple,orange,banana&filters[tags]=apple,orange,banana&filters[category][name]=fruits&filters.tags=apple,orange,banana&filters.category.name=fruits

app.Get("/", func(c fiber.Ctx) error {
	m := c.Queries()
	m["tags"] // apple,orange,banana
	m["filters[tags]"] // apple,orange,banana
	m["filters[category][name]"] // fruits
	m["filters.tags"] // apple,orange,banana
	m["filters.category.name"] // fruits
})
```

## Query

The Query function is a versatile method used to retrieve the value of a query parameter from a request URI. The function is 
generic and capable of handling query param values of various data types. The function uses the context (c) object representing 
the current request, the query string key, and an optional defaultValue.

```go title="Signature"
func (c *Ctx) Query(key string, defaultValue ...string) string
```

<<<<<<< HEAD
This function operates by:
=======
```go title="Example"
// GET http://example.com/?order=desc&brand=nike

app.Get("/", func(c fiber.Ctx) error {
  c.Query("order")         // "desc"
  c.Query("brand")         // "nike"
  c.Query("empty", "nike") // "nike"

  // ...
})
```

> _Returned value is only valid within the handler. Do not store any references.  
> Make copies or use the_ [_**`Immutable`**_](ctx.md) _setting instead._ [_Read more..._](../#zero-allocation)

## QueryBool

This property is an object containing a property for each query boolean parameter in the route, you could pass an optional default value that will be returned if the query key does not exist.

:::caution
Please note if that parameter is not in the request, false will be returned.
If the parameter is not a boolean, it is still tried to be converted and usually returned as false.
:::

```go title="Signature"
func (c *Ctx) QueryBool(key string, defaultValue ...bool) bool
```

```go title="Example"
// GET http://example.com/?name=alex&want_pizza=false&id=

app.Get("/", func(c fiber.Ctx) error {
    c.QueryBool("want_pizza")           // false
	c.QueryBool("want_pizza", true) // false
    c.QueryBool("name")                 // false
    c.QueryBool("name", true)           // true
    c.QueryBool("id")                   // false
    c.QueryBool("id", true)             // true

  // ...
})
```

## QueryFloat

This property is an object containing a property for each query float64 parameter in the route, you could pass an optional default value that will be returned if the query key does not exist.

:::caution
Please note if that parameter is not in the request, zero will be returned.
If the parameter is not a number, it is still tried to be converted and usually returned as 1.
:::
>>>>>>> 59410278

1. Checking if the passed context object from the request conforms to the Ctx interface type.
2. Retrieving the raw value from the query parameter using the supplied key in the request URI.
3. Attempting to parse the raw value from the query parameter based on the specified type parameter V. If the parsing 
fails, the function checks if a defaultValue is present. If so, this defaultValue is returned.
4. Returning the successfully parsed value.

:::info For each supported data type (int, int8, int16, int32, int64, uint, uint8, uint16, uint32, uint64, float32, float64,
bool, string, and []byte), if the query string key cannot be parsed into the given data type or the key does not exist in 
the query string, the function will return the defaultValue if available. Otherwise, it will return an empty/zero value 
according to the specified data type.:::

```go title="Example"
// GET /?search=john&age=8&verified=true

app.Get("/", func(c fiber.Ctx) error {
<<<<<<< HEAD
  name := c.Query[string]("search") // Returns "john"
  age := c.Query[int]("age") // Returns 8
  age8 := c.Query[int8]("age") // Returns 8
  verified := c.Query[bool]("verified") // Returns true
  unknown := c.Query[string]("unknown", "default") // Returns "default" because the query parameter "unknown" is not found
=======
    c.QueryFloat("amount")      // 32.23
    c.QueryFloat("amount", 3)   // 32.23
    c.QueryFloat("name", 1)     // 1
    c.QueryFloat("name")        // 0
    c.QueryFloat("id", 3)       // 3

  // ...
>>>>>>> 59410278
})
```

There's an additional utility of the Query function when a defaultValue is provided. In such cases, you may choose not to 
specify the generic type as the function will infer it from the defaultValue. See the example below:

```go title="Example"
// GET /?search=john&age=8&verified=true

app.Get("/", func(c fiber.Ctx) error {
<<<<<<< HEAD
  name := c.Query("search", "default") // Returns "john"
  age := c.Query("age", 0) // Returns 8
  verified := c.Query("verified", false) // Returns true
  unknown := c.Query("unknown", "default") // Returns "default" because the query parameter "unknown" is not found
=======
    c.QueryInt("wanna_cake", 1) // 2
    c.QueryInt("name", 1)       // 1
    c.QueryInt("id", 1)         // 1
    c.QueryInt("id")            // 0

  // ...
>>>>>>> 59410278
})
```

## QueryParser

This method is similar to [BodyParser](ctx.md#bodyparser), but for query parameters.
It is important to use the struct tag "query". For example, if you want to parse a query parameter with a field called Pass, you would use a struct field of `query:"pass"`.

```go title="Signature"
func (c *Ctx) QueryParser(out any) error
```

```go title="Example"
// Field names should start with an uppercase letter
type Person struct {
    Name     string     `query:"name"`
    Pass     string     `query:"pass"`
    Products []string   `query:"products"`
}

app.Get("/", func(c fiber.Ctx) error {
        p := new(Person)

        if err := c.QueryParser(p); err != nil {
            return err
        }

        log.Println(p.Name)     // john
        log.Println(p.Pass)     // doe
        log.Println(p.Products) // [shoe, hat]

        // ...
})
// Run tests with the following curl command

// curl "http://localhost:3000/?name=john&pass=doe&products=shoe,hat"
```

## Range

A struct containing the type and a slice of ranges will be returned.

```go title="Signature"
func (c *Ctx) Range(size int) (Range, error)
```

```go title="Example"
// Range: bytes=500-700, 700-900
app.Get("/", func(c fiber.Ctx) error {
  b := c.Range(1000)
  if b.Type == "bytes" {
      for r := range r.Ranges {
      fmt.Println(r)
      // [500, 700]
    }
  }
})
```

## Redirect

Redirects to the URL derived from the specified path, with specified status, a positive integer that corresponds to an HTTP status code.

:::info
If **not** specified, status defaults to **302 Found**.
:::

```go title="Signature"
func (c *Ctx) Redirect(location string, status ...int) error
```

```go title="Example"
app.Get("/coffee", func(c fiber.Ctx) error {
  return c.Redirect("/teapot")
})

app.Get("/teapot", func(c fiber.Ctx) error {
  return c.Status(fiber.StatusTeapot).Send("🍵 short and stout 🍵")
})
```

```go title="More examples"
app.Get("/", func(c fiber.Ctx) error {
  return c.Redirect("/foo/bar")
  return c.Redirect("../login")
  return c.Redirect("http://example.com")
  return c.Redirect("http://example.com", 301)
})
```

## RedirectToRoute

Redirects to the specific route along with the parameters and with specified status, a positive integer that corresponds to an HTTP status code.

:::info
If **not** specified, status defaults to **302 Found**.
:::

:::info
If you want to send queries to route, you must add **"queries"** key typed as **map[string]string** to params.
:::

```go title="Signature"
func (c *Ctx) RedirectToRoute(routeName string, params fiber.Map, status ...int) error
```

```go title="Example"
app.Get("/", func(c fiber.Ctx) error {
  // /user/fiber
  return c.RedirectToRoute("user", fiber.Map{
    "name": "fiber"
  })
})

app.Get("/with-queries", func(c fiber.Ctx) error {
  // /user/fiber?data[0][name]=john&data[0][age]=10&test=doe
  return c.RedirectToRoute("user", fiber.Map{
    "name": "fiber",
    "queries": map[string]string{"data[0][name]": "john", "data[0][age]": "10", "test": "doe"},
  })
})

app.Get("/user/:name", func(c fiber.Ctx) error {
  return c.SendString(c.Params("name"))
}).Name("user")
```

## RedirectBack

Redirects back to refer URL. It redirects to fallback URL if refer header doesn't exists, with specified status, a positive integer that corresponds to an HTTP status code.

:::info
If **not** specified, status defaults to **302 Found**.
:::

```go title="Signature"
func (c *Ctx) RedirectBack(fallback string, status ...int) error
```

```go title="Example"
app.Get("/", func(c fiber.Ctx) error {
  return c.SendString("Home page")
})
app.Get("/test", func(c fiber.Ctx) error {
  c.Set("Content-Type", "text/html")
  return c.SendString(`<a href="/back">Back</a>`)
})

app.Get("/back", func(c fiber.Ctx) error {
  return c.RedirectBack("/")
})
```

## Render

Renders a view with data and sends a `text/html` response. By default `Render` uses the default [**Go Template engine**](https://pkg.go.dev/html/template/). If you want to use another View engine, please take a look at our [**Template middleware**](https://docs.gofiber.io/template).

```go title="Signature"
func (c *Ctx) Render(name string, bind any, layouts ...string) error
```

## Request

Request return the [\*fasthttp.Request](https://godoc.org/github.com/valyala/fasthttp#Request) pointer

```go title="Signature"
func (c *Ctx) Request() *fasthttp.Request
```

```go title="Example"
app.Get("/", func(c fiber.Ctx) error {
  c.Request().Header.Method()
  // => []byte("GET")
})
```

## ReqHeaderParser

This method is similar to [BodyParser](ctx.md#bodyparser), but for request headers.
It is important to use the struct tag "reqHeader". For example, if you want to parse a request header with a field called Pass, you would use a struct field of `reqHeader:"pass"`.

```go title="Signature"
func (c *Ctx) ReqHeaderParser(out any) error
```

```go title="Example"
// Field names should start with an uppercase letter
type Person struct {
    Name     string     `reqHeader:"name"`
    Pass     string     `reqHeader:"pass"`
    Products []string   `reqHeader:"products"`
}

app.Get("/", func(c fiber.Ctx) error {
        p := new(Person)

        if err := c.ReqHeaderParser(p); err != nil {
            return err
        }

        log.Println(p.Name)     // john
        log.Println(p.Pass)     // doe
        log.Println(p.Products) // [shoe, hat]

        // ...
})
// Run tests with the following curl command

// curl "http://localhost:3000/" -H "name: john" -H "pass: doe" -H "products: shoe,hat"
```

## Response

Response return the [\*fasthttp.Response](https://godoc.org/github.com/valyala/fasthttp#Response) pointer

```go title="Signature"
func (c *Ctx) Response() *fasthttp.Response
```

```go title="Example"
app.Get("/", func(c fiber.Ctx) error {
  c.Response().BodyWriter().Write([]byte("Hello, World!"))
  // => "Hello, World!"
  return nil
})
```

## RestartRouting

Instead of executing the next method when calling [Next](ctx.md#next), **RestartRouting** restarts execution from the first method that matches the current route. This may be helpful after overriding the path, i. e. an internal redirect. Note that handlers might be executed again which could result in an infinite loop.

```go title="Signature"
func (c *Ctx) RestartRouting() error
```

```go title="Example"
app.Get("/new", func(c fiber.Ctx) error {
  return c.SendString("From /new")
})

app.Get("/old", func(c fiber.Ctx) error {
  c.Path("/new")
  return c.RestartRouting()
})
```

## Route

Returns the matched [Route](https://pkg.go.dev/github.com/gofiber/fiber?tab=doc#Route) struct.

```go title="Signature"
func (c *Ctx) Route() *Route
```

```go title="Example"
// http://localhost:8080/hello


app.Get("/hello/:name", func(c fiber.Ctx) error {
  r := c.Route()
  fmt.Println(r.Method, r.Path, r.Params, r.Handlers)
  // GET /hello/:name handler [name]

  // ...
})
```

:::caution
Do not rely on `c.Route()` in middlewares **before** calling `c.Next()` - `c.Route()` returns the **last executed route**.
:::

```go title="Example"
func MyMiddleware() fiber.Handler {
  return func(c fiber.Ctx) error {
    beforeNext := c.Route().Path // Will be '/'
    err := c.Next()
    afterNext := c.Route().Path // Will be '/hello/:name'
    return err
  }
}
```

## SaveFile

Method is used to save **any** multipart file to disk.

```go title="Signature"
func (c *Ctx) SaveFile(fh *multipart.FileHeader, path string) error
```

```go title="Example"
app.Post("/", func(c fiber.Ctx) error {
  // Parse the multipart form:
  if form, err := c.MultipartForm(); err == nil {
    // => *multipart.Form

    // Get all files from "documents" key:
    files := form.File["documents"]
    // => []*multipart.FileHeader

    // Loop through files:
    for _, file := range files {
      fmt.Println(file.Filename, file.Size, file.Header["Content-Type"][0])
      // => "tutorial.pdf" 360641 "application/pdf"

      // Save the files to disk:
      if err := c.SaveFile(file, fmt.Sprintf("./%s", file.Filename)); err != nil {
        return err
      }
    }
    return err
  }
})
```

## SaveFileToStorage

Method is used to save **any** multipart file to an external storage system.

```go title="Signature"
func (c *Ctx) SaveFileToStorage(fileheader *multipart.FileHeader, path string, storage Storage) error
```

```go title="Example"
storage := memory.New()

app.Post("/", func(c fiber.Ctx) error {
  // Parse the multipart form:
  if form, err := c.MultipartForm(); err == nil {
    // => *multipart.Form

    // Get all files from "documents" key:
    files := form.File["documents"]
    // => []*multipart.FileHeader

    // Loop through files:
    for _, file := range files {
      fmt.Println(file.Filename, file.Size, file.Header["Content-Type"][0])
      // => "tutorial.pdf" 360641 "application/pdf"

      // Save the files to storage:
      if err := c.SaveFileToStorage(file, fmt.Sprintf("./%s", file.Filename), storage); err != nil {
        return err
      }
    }
    return err
  }
})
```

## Secure

A boolean property that is `true` , if a **TLS** connection is established.

```go title="Signature"
func (c *Ctx) Secure() bool
```

```go title="Example"
// Secure() method is equivalent to:
c.Protocol() == "https"
```

## Send

Sets the HTTP response body.

```go title="Signature"
func (c *Ctx) Send(body []byte) error
```

```go title="Example"
app.Get("/", func(c fiber.Ctx) error {
  return c.Send([]byte("Hello, World!")) // => "Hello, World!"
})
```

Fiber also provides `SendString` and `SendStream` methods for raw inputs.

:::tip
Use this if you **don't need** type assertion, recommended for **faster** performance.
:::

```go title="Signature"
func (c *Ctx) SendString(body string) error
func (c *Ctx) SendStream(stream io.Reader, size ...int) error
```

```go title="Example"
app.Get("/", func(c fiber.Ctx) error {
  return c.SendString("Hello, World!")
  // => "Hello, World!"

  return c.SendStream(bytes.NewReader([]byte("Hello, World!")))
  // => "Hello, World!"
})
```

## SendFile

Transfers the file from the given path. Sets the [Content-Type](https://developer.mozilla.org/en-US/docs/Web/HTTP/Headers/Content-Type) response HTTP header field based on the **filenames** extension.

:::caution
Method doesn´t use **gzipping** by default, set it to **true** to enable.
:::

```go title="Signature" title="Signature"
func (c *Ctx) SendFile(file string, compress ...bool) error
```

```go title="Example"
app.Get("/not-found", func(c fiber.Ctx) error {
  return c.SendFile("./public/404.html");

  // Disable compression
  return c.SendFile("./static/index.html", false);
})
```

:::info
If the file contains an url specific character you have to escape it before passing the file path into the `sendFile` function.
:::

```go title="Example"
app.Get("/file-with-url-chars", func(c fiber.Ctx) error {
  return c.SendFile(url.PathEscape("hash_sign_#.txt"))
})
```

:::info
For sending files from embedded file system [this functionality](./middleware/filesystem.md#sendfile) can be used
:::

## SendStatus

Sets the status code and the correct status message in the body, if the response body is **empty**.

:::tip
You can find all used status codes and messages [here](https://github.com/gofiber/fiber/blob/dffab20bcdf4f3597d2c74633a7705a517d2c8c2/utils.go#L183-L244).
:::

```go title="Signature"
func (c *Ctx) SendStatus(status int) error
```

```go title="Example"
app.Get("/not-found", func(c fiber.Ctx) error {
  return c.SendStatus(415)
  // => 415 "Unsupported Media Type"

  c.SendString("Hello, World!")
  return c.SendStatus(415)
  // => 415 "Hello, World!"
})
```

## Set

Sets the response’s HTTP header field to the specified `key`, `value`.

```go title="Signature"
func (c *Ctx) Set(key string, val string)
```

```go title="Example"
app.Get("/", func(c fiber.Ctx) error {
  c.Set("Content-Type", "text/plain")
  // => "Content-type: text/plain"

  // ...
})
```

## SetParserDecoder

Allow you to config BodyParser/QueryParser decoder, base on schema's options, providing possibility to add custom type for parsing.

```go title="Signature"
func SetParserDecoder(parserConfig fiber.ParserConfig{
  IgnoreUnknownKeys bool,
  ParserType        []fiber.ParserType{
      Customtype any,
      Converter  func(string) reflect.Value,
  },
  ZeroEmpty         bool,
  SetAliasTag       string,
})
```

```go title="Example"

type CustomTime time.Time

// String() returns the time in string
func (ct *CustomTime) String() string {
    t := time.Time(*ct).String()
    return t
}

// Register the converter for CustomTime type format as 2006-01-02
var timeConverter = func(value string) reflect.Value {
  fmt.Println("timeConverter", value)
  if v, err := time.Parse("2006-01-02", value); err == nil {
    return reflect.ValueOf(v)
  }
  return reflect.Value{}
}

customTime := fiber.ParserType{
  Customtype: CustomTime{},
  Converter:  timeConverter,
}

// Add setting to the Decoder
fiber.SetParserDecoder(fiber.ParserConfig{
  IgnoreUnknownKeys: true,
  ParserType:        []fiber.ParserType{customTime},
  ZeroEmpty:         true,
})

// Example to use CustomType, you pause custom time format not in RFC3339
type Demo struct {
    Date  CustomTime `form:"date" query:"date"`
    Title string     `form:"title" query:"title"`
    Body  string     `form:"body" query:"body"`
}

app.Post("/body", func(c fiber.Ctx) error {
    var d Demo
    c.BodyParser(&d)
    fmt.Println("d.Date", d.Date.String())
    return c.JSON(d)
})

app.Get("/query", func(c fiber.Ctx) error {
    var d Demo
    c.QueryParser(&d)
    fmt.Println("d.Date", d.Date.String())
    return c.JSON(d)
})

// curl -X POST -F title=title -F body=body -F date=2021-10-20 http://localhost:3000/body

// curl -X GET "http://localhost:3000/query?title=title&body=body&date=2021-10-20"

```

## SetUserContext

Sets the user specified implementation for context interface.

```go title="Signature"
func (c *Ctx) SetUserContext(ctx context.Context)
```

```go title="Example"
app.Get("/", func(c fiber.Ctx) error {
  ctx := context.Background()
  c.SetUserContext(ctx)
  // Here ctx could be any context implementation

  // ...
})
```

## Stale

[https://expressjs.com/en/4x/api.html\#req.stale](https://expressjs.com/en/4x/api.html#req.stale)

```go title="Signature"
func (c *Ctx) Stale() bool
```

## Status

Sets the HTTP status for the response.

:::info
Method is a **chainable**.
:::

```go title="Signature"
func (c *Ctx) Status(status int) *Ctx
```

```go title="Example"
app.Get("/fiber", func(c fiber.Ctx) error {
  c.Status(fiber.StatusOK)
  return nil
}

app.Get("/hello", func(c fiber.Ctx) error {
  return c.Status(fiber.StatusBadRequest).SendString("Bad Request")
}

app.Get("/world", func(c fiber.Ctx) error {
  return c.Status(fiber.StatusNotFound).SendFile("./public/gopher.png")
})
```

## Subdomains

Returns a string slice of subdomains in the domain name of the request.

The application property subdomain offset, which defaults to `2`, is used for determining the beginning of the subdomain segments.

```go title="Signature"
func (c *Ctx) Subdomains(offset ...int) []string
```

```go title="Example"
// Host: "tobi.ferrets.example.com"

app.Get("/", func(c fiber.Ctx) error {
  c.Subdomains()  // ["ferrets", "tobi"]
  c.Subdomains(1) // ["tobi"]

  // ...
})
```

## Type

Sets the [Content-Type](https://developer.mozilla.org/en-US/docs/Web/HTTP/Headers/Content-Type) HTTP header to the MIME type listed [here](https://github.com/nginx/nginx/blob/master/conf/mime.types) specified by the file **extension**.

```go title="Signature"
func (c *Ctx) Type(ext string, charset ...string) *Ctx
```

```go title="Example"
app.Get("/", func(c fiber.Ctx) error {
  c.Type(".html") // => "text/html"
  c.Type("html")  // => "text/html"
  c.Type("png")   // => "image/png"

  c.Type("json", "utf-8")  // => "application/json; charset=utf-8"

  // ...
})
```

## UserContext

UserContext returns a context implementation that was set by user earlier
or returns a non-nil, empty context, if it was not set earlier.

```go title="Signature"
func (c *Ctx) UserContext() context.Context
```

```go title="Example"
app.Get("/", func(c fiber.Ctx) error {
  ctx := c.UserContext()
  // ctx is context implementation set by user

  // ...
})
```

## Vary

Adds the given header field to the [Vary](https://developer.mozilla.org/en-US/docs/Web/HTTP/Headers/Vary) response header. This will append the header, if not already listed, otherwise leaves it listed in the current location.

:::info
Multiple fields are **allowed**.
:::

```go title="Signature"
func (c *Ctx) Vary(fields ...string)
```

```go title="Example"
app.Get("/", func(c fiber.Ctx) error {
  c.Vary("Origin")     // => Vary: Origin
  c.Vary("User-Agent") // => Vary: Origin, User-Agent

  // No duplicates
  c.Vary("Origin") // => Vary: Origin, User-Agent

  c.Vary("Accept-Encoding", "Accept")
  // => Vary: Origin, User-Agent, Accept-Encoding, Accept

  // ...
})
```

## Write

Write adopts the Writer interface

```go title="Signature"
func (c *Ctx) Write(p []byte) (n int, err error)
```

```go title="Example"
app.Get("/", func(c fiber.Ctx) error {
  c.Write([]byte("Hello, World!")) // => "Hello, World!"

  fmt.Fprintf(c, "%s\n", "Hello, World!") // "Hello, World!Hello, World!"
})
```

## Writef

Writef adopts the string with variables

```go title="Signature"
func (c *Ctx) Writef(f string, a ...any) (n int, err error)
```

```go title="Example"
app.Get("/", func(c fiber.Ctx) error {
  world := "World!"
  c.Writef("Hello, %s", world) // => "Hello, World!"

  fmt.Fprintf(c, "%s\n", "Hello, World!") // "Hello, World!Hello, World!"
})
```

## WriteString

WriteString adopts the string

```go title="Signature"
func (c *Ctx) WriteString(s string) (n int, err error)
```

```go title="Example"
app.Get("/", func(c fiber.Ctx) error {
  c.WriteString("Hello, World!") // => "Hello, World!"

  fmt.Fprintf(c, "%s\n", "Hello, World!") // "Hello, World!Hello, World!"
})
```

## XHR

A Boolean property, that is `true`, if the request’s [X-Requested-With](https://developer.mozilla.org/en-US/docs/Web/HTTP/Headers) header field is [XMLHttpRequest](https://developer.mozilla.org/en-US/docs/Web/API/XMLHttpRequest), indicating that the request was issued by a client library \(such as [jQuery](https://api.jquery.com/jQuery.ajax/)\).

```go title="Signature"
func (c *Ctx) XHR() bool
```

```go title="Example"
// X-Requested-With: XMLHttpRequest

app.Get("/", func(c fiber.Ctx) error {
  c.XHR() // true

  // ...
})
```

## XML

Converts any **interface** or **string** to XML using the standard `encoding/xml` package.

:::info
XML also sets the content header to **application/xml**.
:::

```go title="Signature"
func (c *Ctx) XML(data any) error
```

```go title="Example"
type SomeStruct struct {
  XMLName xml.Name `xml:"Fiber"`
  Name    string   `xml:"Name"`
  Age     uint8    `xml:"Age"`
}

app.Get("/", func(c fiber.Ctx) error {
  // Create data struct:
  data := SomeStruct{
    Name: "Grame",
    Age:  20,
  }

  return c.XML(data)
  // <Fiber>
  //     <Name>Grame</Name>
  //    <Age>20</Age>
  // </Fiber>
})
```<|MERGE_RESOLUTION|>--- conflicted
+++ resolved
@@ -1332,61 +1332,7 @@
 func (c *Ctx) Query(key string, defaultValue ...string) string
 ```
 
-<<<<<<< HEAD
 This function operates by:
-=======
-```go title="Example"
-// GET http://example.com/?order=desc&brand=nike
-
-app.Get("/", func(c fiber.Ctx) error {
-  c.Query("order")         // "desc"
-  c.Query("brand")         // "nike"
-  c.Query("empty", "nike") // "nike"
-
-  // ...
-})
-```
-
-> _Returned value is only valid within the handler. Do not store any references.  
-> Make copies or use the_ [_**`Immutable`**_](ctx.md) _setting instead._ [_Read more..._](../#zero-allocation)
-
-## QueryBool
-
-This property is an object containing a property for each query boolean parameter in the route, you could pass an optional default value that will be returned if the query key does not exist.
-
-:::caution
-Please note if that parameter is not in the request, false will be returned.
-If the parameter is not a boolean, it is still tried to be converted and usually returned as false.
-:::
-
-```go title="Signature"
-func (c *Ctx) QueryBool(key string, defaultValue ...bool) bool
-```
-
-```go title="Example"
-// GET http://example.com/?name=alex&want_pizza=false&id=
-
-app.Get("/", func(c fiber.Ctx) error {
-    c.QueryBool("want_pizza")           // false
-	c.QueryBool("want_pizza", true) // false
-    c.QueryBool("name")                 // false
-    c.QueryBool("name", true)           // true
-    c.QueryBool("id")                   // false
-    c.QueryBool("id", true)             // true
-
-  // ...
-})
-```
-
-## QueryFloat
-
-This property is an object containing a property for each query float64 parameter in the route, you could pass an optional default value that will be returned if the query key does not exist.
-
-:::caution
-Please note if that parameter is not in the request, zero will be returned.
-If the parameter is not a number, it is still tried to be converted and usually returned as 1.
-:::
->>>>>>> 59410278
 
 1. Checking if the passed context object from the request conforms to the Ctx interface type.
 2. Retrieving the raw value from the query parameter using the supplied key in the request URI.
@@ -1403,21 +1349,11 @@
 // GET /?search=john&age=8&verified=true
 
 app.Get("/", func(c fiber.Ctx) error {
-<<<<<<< HEAD
   name := c.Query[string]("search") // Returns "john"
   age := c.Query[int]("age") // Returns 8
   age8 := c.Query[int8]("age") // Returns 8
   verified := c.Query[bool]("verified") // Returns true
   unknown := c.Query[string]("unknown", "default") // Returns "default" because the query parameter "unknown" is not found
-=======
-    c.QueryFloat("amount")      // 32.23
-    c.QueryFloat("amount", 3)   // 32.23
-    c.QueryFloat("name", 1)     // 1
-    c.QueryFloat("name")        // 0
-    c.QueryFloat("id", 3)       // 3
-
-  // ...
->>>>>>> 59410278
 })
 ```
 
@@ -1428,19 +1364,10 @@
 // GET /?search=john&age=8&verified=true
 
 app.Get("/", func(c fiber.Ctx) error {
-<<<<<<< HEAD
   name := c.Query("search", "default") // Returns "john"
   age := c.Query("age", 0) // Returns 8
   verified := c.Query("verified", false) // Returns true
   unknown := c.Query("unknown", "default") // Returns "default" because the query parameter "unknown" is not found
-=======
-    c.QueryInt("wanna_cake", 1) // 2
-    c.QueryInt("name", 1)       // 1
-    c.QueryInt("id", 1)         // 1
-    c.QueryInt("id")            // 0
-
-  // ...
->>>>>>> 59410278
 })
 ```
 
