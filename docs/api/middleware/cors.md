--- conflicted
+++ resolved
@@ -113,17 +113,8 @@
 
 ```go
 var ConfigDefault = Config{
-<<<<<<< HEAD
-    Next:             nil,
-    AllowOriginsFunc: nil,
-    AllowOrigins:     "*",
-    AllowMethods:     "GET,POST,HEAD,PUT,DELETE,PATCH",
-    AllowHeaders:     "",
-    AllowCredentials: false,
-    ExposeHeaders:    "",
-    MaxAge:           0,
-=======
 	Next:         nil,
+	AllowOriginsFunc: nil,
 	AllowOrigins: "*",
 	AllowMethods: strings.Join([]string{
 		fiber.MethodGet,
@@ -137,6 +128,5 @@
 	AllowCredentials: false,
 	ExposeHeaders:    "",
 	MaxAge:           0,
->>>>>>> fcf708df
 }
 ```