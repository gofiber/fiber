---
id: basicauth
---

# BasicAuth

Basic Authentication middleware for [Fiber](https://github.com/gofiber/fiber) that provides an HTTP basic authentication. It calls the next handler for valid credentials and [401 Unauthorized](https://developer.mozilla.org/en-US/docs/Web/HTTP/Status/401) or a custom response for missing or invalid credentials.

## Signatures

```go
func New(config Config) fiber.Handler
func UsernameFromContext(c fiber.Ctx) string
func PasswordFromContext(c fiber.Ctx) string
```

## Examples

Import the middleware package that is part of the Fiber web framework

```go
import (
  "github.com/gofiber/fiber/v3"
  "github.com/gofiber/fiber/v3/middleware/basicauth"
)
```

After you initiate your Fiber app, you can use the following possibilities:

```go
// Provide a minimal config
app.Use(basicauth.New(basicauth.Config{
    Users: map[string]string{
        "john":  "doe",
        "admin": "123456",
    },
}))

// Or extend your config for customization
app.Use(basicauth.New(basicauth.Config{
    Users: map[string]string{
        "john":  "doe",
        "admin": "123456",
    },
    Realm: "Forbidden",
    Authorizer: func(user, pass string) bool {
        if user == "john" && pass == "doe" {
            return true
        }
        if user == "admin" && pass == "123456" {
            return true
        }
        return false
    },
    Unauthorized: func(c fiber.Ctx) error {
        return c.SendFile("./unauthorized.html")
    },
}))
```

Getting the username and password

```go
func handler(c fiber.Ctx) error {
    username := basicauth.UsernameFromContext(c)
    password := basicauth.PasswordFromContext(c)
    log.Printf("Username: %s Password: %s", username, password)
    return c.SendString("Hello, " + username)
}
```

## Config

| Property        | Type                        | Description                                                                                                                                                           | Default               |
|:----------------|:----------------------------|:----------------------------------------------------------------------------------------------------------------------------------------------------------------------|:----------------------|
| Next            | `func(fiber.Ctx) bool`     | Next defines a function to skip this middleware when returned true.                                                                                                   | `nil`                 |
| Users           | `map[string]string`         | Users defines the allowed credentials.                                                                                                                                | `map[string]string{}` |
| Realm           | `string`                    | Realm is a string to define the realm attribute of BasicAuth. The realm identifies the system to authenticate against and can be used by clients to save credentials. | `"Restricted"`        |
| Authorizer      | `func(string, string) bool` | Authorizer defines a function to check the credentials. It will be called with a username and password and is expected to return true or false to indicate approval.  | `nil`                 |
| Unauthorized    | `fiber.Handler`             | Unauthorized defines the response body for unauthorized responses.                                                                                                    | `nil`                 |
<<<<<<< HEAD
=======
| ContextUsername | `interface{}`               | ContextUsername is the key to store the username in Locals.                                                                                                           | `"username"`          |
| ContextPassword | `interface{}`               | ContextPassword is the key to store the password in Locals.                                                                                                           | `"password"`          |
>>>>>>> 4e0f180f

## Default Config

```go
var ConfigDefault = Config{
    Next:            nil,
    Users:           map[string]string{},
    Realm:           "Restricted",
    Authorizer:      nil,
    Unauthorized:    nil,
}
```<|MERGE_RESOLUTION|>--- conflicted
+++ resolved
@@ -78,11 +78,8 @@
 | Realm           | `string`                    | Realm is a string to define the realm attribute of BasicAuth. The realm identifies the system to authenticate against and can be used by clients to save credentials. | `"Restricted"`        |
 | Authorizer      | `func(string, string) bool` | Authorizer defines a function to check the credentials. It will be called with a username and password and is expected to return true or false to indicate approval.  | `nil`                 |
 | Unauthorized    | `fiber.Handler`             | Unauthorized defines the response body for unauthorized responses.                                                                                                    | `nil`                 |
-<<<<<<< HEAD
-=======
 | ContextUsername | `interface{}`               | ContextUsername is the key to store the username in Locals.                                                                                                           | `"username"`          |
 | ContextPassword | `interface{}`               | ContextPassword is the key to store the password in Locals.                                                                                                           | `"password"`          |
->>>>>>> 4e0f180f
 
 ## Default Config
 
