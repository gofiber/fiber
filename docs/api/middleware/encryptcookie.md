--- conflicted
+++ resolved
@@ -39,23 +39,13 @@
     Key: "secret-thirty-2-character-string",
 }))
 
-<<<<<<< HEAD
-// Get / reading out the encrypted cookie
+// Retrieve the encrypted cookie value
 app.Get("/", func(c fiber.Ctx) error {
     return c.SendString("value=" + c.Cookies("test"))
 })
 
-// Post / create the encrypted cookie
+// Create an encrypted cookie
 app.Post("/", func(c fiber.Ctx) error {
-=======
-// Retrieve the encrypted cookie value
-app.Get("/", func(c *fiber.Ctx) error {
-    return c.SendString("value=" + c.Cookies("test"))
-})
-
-// Create an encrypted cookie
-app.Post("/", func(c *fiber.Ctx) error {
->>>>>>> 4e0f180f
     c.Cookie(&fiber.Cookie{
         Name:  "test",
         Value: "SomeThing",
@@ -72,55 +62,13 @@
 
 ## Config
 
-<<<<<<< HEAD
-<<<<<<< HEAD:middleware/encryptcookie/README.md
-```go
-type Config struct {
-	// Next defines a function to skip this middleware when returned true.
-	//
-	// Optional. Default: nil
-	Next func(c fiber.Ctx) bool
-
-	// Array of cookie keys that should not be encrypted.
-	//
-	// Optional. Default: ["csrf_"]
-	Except []string
-
-	// Base64 encoded unique key to encode & decode cookies.
-	//
-	// Required. The key should be 32 bytes of random data in base64-encoded form.
-	// You may run `openssl rand -base64 32` or use `encryptcookie.GenerateKey()` to generate a new key.
-	Key string
-
-	// Custom function to encrypt cookies.
-	//
-	// Optional. Default: EncryptCookie
-	Encryptor func(decryptedString, key string) (string, error)
-
-	// Custom function to decrypt cookies.
-	//
-	// Optional. Default: DecryptCookie
-	Decryptor func(encryptedString, key string) (string, error)
-}
-```
-=======
-| Property  | Type                                                | Description                                                                                         | Default                      |
-|:----------|:----------------------------------------------------|:----------------------------------------------------------------------------------------------------|:-----------------------------|
-| Next      | `func(fiber.Ctx) bool`                             | Next defines a function to skip this middleware when returned true.                                 | `nil`                        |
-| Except    | `[]string`                                          | Array of cookie keys that should not be encrypted.                                                  | `[]`                         |
-| Key       | `string`                                            | Base64 encoded unique key to encode & decode cookies. Required. Key length should be 32 characters. | (No default, required field) |
-| Encryptor | `func(decryptedString, key string) (string, error)` | Custom function to encrypt cookies.                                                                 | `EncryptCookie`              |
-| Decryptor | `func(encryptedString, key string) (string, error)` | Custom function to decrypt cookies.                                                                 | `DecryptCookie`              |
->>>>>>> origin/master:docs/api/middleware/encryptcookie.md
-=======
 | Property  | Type                                                | Description                                                                                           | Default                      |
 |:----------|:----------------------------------------------------|:------------------------------------------------------------------------------------------------------|:-----------------------------|
-| Next      | `func(*fiber.Ctx) bool`                             | A function to skip this middleware when returned true.                                                | `nil`                        |
+| Next      | `func(fiber.Ctx) bool`                             | A function to skip this middleware when returned true.                                                | `nil`                        |
 | Except    | `[]string`                                          | Array of cookie keys that should not be encrypted.                                                    | `[]`                         |
 | Key       | `string`                                            | A base64-encoded unique key to encode & decode cookies. Required. Key length should be 32 characters. | (No default, required field) |
 | Encryptor | `func(decryptedString, key string) (string, error)` | A custom function to encrypt cookies.                                                                 | `EncryptCookie`              |
 | Decryptor | `func(encryptedString, key string) (string, error)` | A custom function to decrypt cookies.                                                                 | `DecryptCookie`              |
->>>>>>> 4e0f180f
 
 ## Default Config
 
