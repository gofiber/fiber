--- conflicted
+++ resolved
@@ -3,21 +3,19 @@
 title: Timeout
 ---
 
-<<<<<<< HEAD
-Timeout middleware for [Fiber](https://github.com/gofiber/fiber). As a `fiber.Handler` wrapper, it creates a context with `context.WithTimeout` and passes it in `UserContext`. 
-=======
 There exist two distinct implementations of timeout middleware [Fiber](https://github.com/gofiber/fiber).
->>>>>>> 22b407e2
 
 **New**
 
- Wraps a `fiber.Handler` with a timeout. If the handler takes longer than the given duration to return, the timeout error is set and forwarded to the centralized [ErrorHandler](https://docs.gofiber.io/error-handling).
+Wraps a `fiber.Handler` with a timeout. If the handler takes longer than the given duration to return, the timeout error is set and forwarded to the centralized [ErrorHandler](https://docs.gofiber.io/error-handling).
 
-	Note: This has been depreciated since it raises race conditions.
+:::caution
+This has been deprecated since it raises race conditions.
+:::
 
 **NewWithContext**
 
- As a `fiber.Handler` wrapper, it creates a context with `context.WithTimeout` and pass it in `UserContext`. 
+As a `fiber.Handler` wrapper, it creates a context with `context.WithTimeout` and pass it in `UserContext`. 
  
 If the context passed executions (eg. DB ops, Http calls) takes longer than the given duration to return, the timeout error is set and forwarded to the centralized `ErrorHandler`.
 
@@ -104,14 +102,8 @@
 		return nil
 	}
 
-<<<<<<< HEAD
-	app.Get("/foo/:sleepTime", timeout.New(h, 2*time.Second, ErrFooTimeOut))
-
+	app.Get("/foo/:sleepTime", timeout.NewWithContext(h, 2*time.Second, ErrFooTimeOut))
 	app.Listen(":3000")
-=======
-	app.Get("/foo/:sleepTime", timeout.NewWithContext(h, 2*time.Second, ErrFooTimeOut))
-	_ = app.Listen(":3000")
->>>>>>> 22b407e2
 }
 
 func sleepWithContextWithCustomError(ctx context.Context, d time.Duration) error {
@@ -149,12 +141,7 @@
 		return nil
 	}
 
-<<<<<<< HEAD
-	app.Get("/foo", timeout.New(handler, 10*time.Second))
-	
-=======
 	app.Get("/foo", timeout.NewWithContext(handler, 10*time.Second))
->>>>>>> 22b407e2
 	app.Listen(":3000")
 }
 ```