---
id: bind
title: 📎 Bind
description: Binds the request and response items to a struct.
sidebar_position: 4
toc_max_heading_level: 4
---

Bindings are used to parse the request/response body, query parameters, cookies, and much more into a struct.

:::info
All binder returned values are only valid within the handler. Do not store any references.  
Make copies or use the [**`Immutable`**](./ctx.md) setting instead. [Read more...](../#zero-allocation)
:::

## Binders

- [Body](#body)
  - [Form](#form)
  - [JSON](#json)
  - [MultipartForm](#multipartform)
  - [XML](#xml)
- [Cookie](#cookie)
- [Header](#header)
- [Query](#query)
- [RespHeader](#respheader)
- [URI](#uri)

### Body

Binds the request body to a struct.

It is important to specify the correct struct tag based on the content type to be parsed. For example, if you want to parse a JSON body with a field called `Pass`, you would use a struct field with `json:"pass"`.

| Content-Type                        | Struct Tag |
| ----------------------------------- | ---------- |
| `application/x-www-form-urlencoded` | `form`     |
| `multipart/form-data`               | `form`     |
| `application/json`                  | `json`     |
| `application/xml`                   | `xml`      |
| `text/xml`                          | `xml`      |

```go title="Signature"
func (b *Bind) Body(out any) error
```

```go title="Example"
type Person struct {
    Name string `json:"name" xml:"name" form:"name"`
    Pass string `json:"pass" xml:"pass" form:"pass"`
}

app.Post("/", func(c fiber.Ctx) error {
    p := new(Person)
    
    if err := c.Bind().Body(p); err != nil {
        return err
    }
    
    log.Println(p.Name) // john
    log.Println(p.Pass) // doe
    
    // ...
})
```

Run tests with the following `curl` commands:

```bash
# JSON
curl -X POST -H "Content-Type: application/json" --data "{\"name\":\"john\",\"pass\":\"doe\"}" localhost:3000

# XML
curl -X POST -H "Content-Type: application/xml" --data "<login><name>john</name><pass>doe</pass></login>" localhost:3000

# Form URL-Encoded
curl -X POST -H "Content-Type: application/x-www-form-urlencoded" --data "name=john&pass=doe" localhost:3000

# Multipart Form
curl -X POST -F name=john -F pass=doe http://localhost:3000
```

### Form

Binds the request form body to a struct.

It is important to specify the correct struct tag based on the content type to be parsed. For example, if you want to parse a form body with a field called `Pass`, you would use a struct field with `form:"pass"`.

```go title="Signature"
func (b *Bind) Form(out any) error
```

```go title="Example"
type Person struct {
    Name string `form:"name"`
    Pass string `form:"pass"`
}

app.Post("/", func(c fiber.Ctx) error {
    p := new(Person)
    
    if err := c.Bind().Form(p); err != nil {
        return err
    }
    
    log.Println(p.Name) // john
    log.Println(p.Pass) // doe
    
    // ...
})
```

Run tests with the following `curl` command:

```bash
curl -X POST -H "Content-Type: application/x-www-form-urlencoded" --data "name=john&pass=doe" localhost:3000
```

### JSON

Binds the request JSON body to a struct.

It is important to specify the correct struct tag based on the content type to be parsed. For example, if you want to parse a JSON body with a field called `Pass`, you would use a struct field with `json:"pass"`.

```go title="Signature"
func (b *Bind) JSON(out any) error
```

```go title="Example"
type Person struct {
    Name string `json:"name"`
    Pass string `json:"pass"`
}

app.Post("/", func(c fiber.Ctx) error {
    p := new(Person)
    
    if err := c.Bind().JSON(p); err != nil {
        return err
    }

    log.Println(p.Name) // john
    log.Println(p.Pass) // doe
    
    // ...
})
```

Run tests with the following `curl` command:

```bash
curl -X POST -H "Content-Type: application/json" --data "{\"name\":\"john\",\"pass\":\"doe\"}" localhost:3000
```

### MultipartForm

Binds the request multipart form body to a struct.

It is important to specify the correct struct tag based on the content type to be parsed. For example, if you want to parse a multipart form body with a field called `Pass`, you would use a struct field with `form:"pass"`.

```go title="Signature"
func (b *Bind) MultipartForm(out any) error
```

```go title="Example"
// Field names should start with an uppercase letter
type Person struct {
    Name string `form:"name"`
    Pass string `form:"pass"`
}

app.Post("/", func(c fiber.Ctx) error {
    p := new(Person)
    
    if err := c.Bind().MultipartForm(p); err != nil {
        return err
    }
    
    log.Println(p.Name) // john
    log.Println(p.Pass) // doe
    
    // ...
})
```

Run tests with the following `curl` command:

```bash
curl -X POST -H "Content-Type: multipart/form-data" -F "name=john" -F "pass=doe" localhost:3000
```

### XML

Binds the request XML body to a struct.

It is important to specify the correct struct tag based on the content type to be parsed. For example, if you want to parse an XML body with a field called `Pass`, you would use a struct field with `xml:"pass"`.

```go title="Signature"
func (b *Bind) XML(out any) error
```

```go title="Example"
// Field names should start with an uppercase letter
type Person struct {
    Name string `xml:"name"`
    Pass string `xml:"pass"`
}

app.Post("/", func(c fiber.Ctx) error {
    p := new(Person)
    
    if err := c.Bind().XML(p); err != nil {
        return err
    }
    
    log.Println(p.Name) // john
    log.Println(p.Pass) // doe
    
    // ...
})
```

Run tests with the following `curl` command:

```bash
curl -X POST -H "Content-Type: application/xml" --data "<login><name>john</name><pass>doe</pass></login>" localhost:3000
```

### Cookie

This method is similar to [Body Binding](#body), but for cookie parameters.  
It is important to use the struct tag `cookie`. For example, if you want to parse a cookie with a field called `Age`, you would use a struct field with `cookie:"age"`.

```go title="Signature"
func (b *Bind) Cookie(out any) error
```

```go title="Example"
type Person struct {
    Name string `cookie:"name"`
    Age  int    `cookie:"age"`
    Job  bool   `cookie:"job"`
}

app.Get("/", func(c fiber.Ctx) error {
    p := new(Person)
    
    if err := c.Bind().Cookie(p); err != nil {
        return err
    }
    
    log.Println(p.Name)  // Joseph
    log.Println(p.Age)   // 23
    log.Println(p.Job)   // true
})
```

Run tests with the following `curl` command:

```bash
curl --cookie "name=Joseph; age=23; job=true" http://localhost:8000/
```

### Header

This method is similar to [Body Binding](#body), but for request headers.  
It is important to use the struct tag `header`. For example, if you want to parse a request header with a field called `Pass`, you would use a struct field with `header:"pass"`.

```go title="Signature"
func (b *Bind) Header(out any) error
```

```go title="Example"
type Person struct {
    Name     string   `header:"name"`
    Pass     string   `header:"pass"`
    Products []string `header:"products"`
}

app.Get("/", func(c fiber.Ctx) error {
    p := new(Person)
    
    if err := c.Bind().Header(p); err != nil {
        return err
    }
    
    log.Println(p.Name)     // john
    log.Println(p.Pass)     // doe
    log.Println(p.Products) // [shoe hat]
    
    // ...
})
```

Run tests with the following `curl` command:

```bash
curl "http://localhost:3000/" -H "name: john" -H "pass: doe" -H "products: shoe,hat"
```

### Query

This method is similar to [Body Binding](#body), but for query parameters.  
It is important to use the struct tag `query`. For example, if you want to parse a query parameter with a field called `Pass`, you would use a struct field with `query:"pass"`.

```go title="Signature"
func (b *Bind) Query(out any) error
```

```go title="Example"
type Person struct {
    Name     string   `query:"name"`
    Pass     string   `query:"pass"`
    Products []string `query:"products"`
}

app.Get("/", func(c fiber.Ctx) error {
    p := new(Person)
    
    if err := c.Bind().Query(p); err != nil {
        return err
    }
    
    log.Println(p.Name)     // john
    log.Println(p.Pass)     // doe
    // Depending on fiber.Config{EnableSplittingOnParsers: false} - default
    log.Println(p.Products) // ["shoe,hat"]
    // With fiber.Config{EnableSplittingOnParsers: true}
    // log.Println(p.Products) // ["shoe", "hat"]
    
    // ...
})
```

Run tests with the following `curl` command:

```bash
curl "http://localhost:3000/?name=john&pass=doe&products=shoe,hat"
```

:::info
For more parser settings, please refer to [Config](fiber.md#enablesplittingonparsers)
:::

### RespHeader

This method is similar to [Body Binding](#body), but for response headers.
It is important to use the struct tag `respHeader`. For example, if you want to parse a response header with a field called `Pass`, you would use a struct field with `respHeader:"pass"`.

```go title="Signature"
func (b *Bind) RespHeader(out any) error
```

```go title="Example"
type Person struct {
    Name     string   `respHeader:"name"`
    Pass     string   `respHeader:"pass"`
    Products []string `respHeader:"products"`
}

app.Get("/", func(c fiber.Ctx) error {
    p := new(Person)
    
    if err := c.Bind().RespHeader(p); err != nil {
        return err
    }
    
    log.Println(p.Name)     // john
    log.Println(p.Pass)     // doe
    log.Println(p.Products) // [shoe hat]
    
    // ...
})
```

Run tests with the following `curl` command:

```bash
curl "http://localhost:3000/" -H "name: john" -H "pass: doe" -H "products: shoe,hat"
```

### URI

This method is similar to [Body Binding](#body), but for path parameters.  
It is important to use the struct tag `uri`. For example, if you want to parse a path parameter with a field called `Pass`, you would use a struct field with `uri:"pass"`.

```go title="Signature"
func (b *Bind) URI(out any) error
```

```go title="Example"
// GET http://example.com/user/111
app.Get("/user/:id", func(c fiber.Ctx) error {
    param := struct {
        ID uint `uri:"id"`
    }{}
    
    if err := c.Bind().URI(&param); err != nil {
        return err
    }
    
    // ...
    return c.SendString(fmt.Sprintf("User ID: %d", param.ID))
})
```

## Custom

To use custom binders, you have to use this method.

You can register them using the [RegisterCustomBinder](./app.md#registercustombinder) method of the Fiber instance.

```go title="Signature"
func (b *Bind) Custom(name string, dest any) error
```

```go title="Example"
app := fiber.New()

// My custom binder
type customBinder struct{}

func (cb *customBinder) Name() string {
    return "custom"
}

func (cb *customBinder) MIMETypes() []string {
    return []string{"application/yaml"}
}

func (cb *customBinder) Parse(c fiber.Ctx, out any) error {
    // parse YAML body
    return yaml.Unmarshal(c.Body(), out)
}

// Register custom binder
app.RegisterCustomBinder(&customBinder{})

type User struct {
    Name string `yaml:"name"`
}

// curl -X POST http://localhost:3000/custom -H "Content-Type: application/yaml" -d "name: John"
app.Post("/custom", func(c fiber.Ctx) error {
    var user User
    // Use Custom binder by name
    if err := c.Bind().Custom("custom", &user); err != nil {
        return err
    }
    return c.JSON(user)
})
```

Internally, custom binders are also used in the [Body](#body) method.  
The `MIMETypes` method is used to check if the custom binder should be used for the given content type.

## Options

For more control over error handling, you can use the following methods.

### WithAutoHandling

<<<<<<< HEAD
If you want to handle binder errors automatically, you can use WithAutoHandling.
If there's an error it'll return error and 400 as HTTP status.
=======
If you want to handle binder errors automatically, you can use `Must`.  
If there's an error, it will return the error and set HTTP status to `400 Bad Request`.
>>>>>>> a12ca10c

```go title="Signature"
func (b *Bind) WithAutoHandling() *Bind
```

### Should

To handle binder errors manually, you can use the `Should` method.  
It's the default behavior of the binder.

```go title="Signature"
func (b *Bind) Should() *Bind
```

## SetParserDecoder

Allows you to configure the BodyParser/QueryParser decoder based on schema options, providing the possibility to add custom types for parsing.

```go title="Signature"
func SetParserDecoder(parserConfig fiber.ParserConfig{
    IgnoreUnknownKeys bool,
    ParserType        []fiber.ParserType{
        Customtype any,
        Converter  func(string) reflect.Value,
    },
    ZeroEmpty         bool,
    SetAliasTag       string,
})
```

```go title="Example"

type CustomTime time.Time

// String returns the time in string format
func (ct *CustomTime) String() string {
    t := time.Time(*ct).String()
    return t
}

// Converter for CustomTime type with format "2006-01-02"
var timeConverter = func(value string) reflect.Value {
    fmt.Println("timeConverter:", value)
    if v, err := time.Parse("2006-01-02", value); err == nil {
        return reflect.ValueOf(CustomTime(v))
    }
    return reflect.Value{}
}

customTime := fiber.ParserType{
    CustomType: CustomTime{},
    Converter:  timeConverter,
}

// Add custom type to the Decoder settings
fiber.SetParserDecoder(fiber.ParserConfig{
    IgnoreUnknownKeys: true,
    ParserType:        []fiber.ParserType{customTime},
    ZeroEmpty:         true,
})

// Example using CustomTime with non-RFC3339 format
type Demo struct {
    Date  CustomTime `form:"date" query:"date"`
    Title string     `form:"title" query:"title"`
    Body  string     `form:"body" query:"body"`
}

app.Post("/body", func(c fiber.Ctx) error {
    var d Demo
    if err := c.Bind().Body(&d); err != nil {
        return err
    }
    fmt.Println("d.Date:", d.Date.String())
    return c.JSON(d)
})

app.Get("/query", func(c fiber.Ctx) error {
    var d Demo
    if err := c.Bind().Query(&d); err != nil {
        return err
    }
    fmt.Println("d.Date:", d.Date.String())
    return c.JSON(d)
})

// Run tests with the following curl commands:

# Body Binding
curl -X POST -F title=title -F body=body -F date=2021-10-20 http://localhost:3000/body

# Query Binding
curl -X GET "http://localhost:3000/query?title=title&body=body&date=2021-10-20"
```

## Validation

Validation is also possible with the binding methods. You can specify your validation rules using the `validate` struct tag.

Specify your struct validator in the [config](./fiber.md#structvalidator).

### Setup Your Validator in the Config

```go title="Example"
import "github.com/go-playground/validator/v10"

type structValidator struct {
    validate *validator.Validate
}

// Validate method implementation
func (v *structValidator) Validate(out any) error {
    return v.validate.Struct(out)
}

// Setup your validator in the Fiber config
app := fiber.New(fiber.Config{
    StructValidator: &structValidator{validate: validator.New()},
})
```

### Usage of Validation in Binding Methods

```go title="Example"
type Person struct {
    Name string `json:"name" validate:"required"`
    Age  int    `json:"age" validate:"gte=18,lte=60"`
}

app.Post("/", func(c fiber.Ctx) error {
    p := new(Person)
    
    if err := c.Bind().JSON(p); err != nil { // Receives validation errors
        return err
    }
})
```

## Default Fields

You can set default values for fields in the struct by using the `default` struct tag. Supported types:

- `bool`
- Float variants (`float32`, `float64`)
- Int variants (`int`, `int8`, `int16`, `int32`, `int64`)
- Uint variants (`uint`, `uint8`, `uint16`, `uint32`, `uint64`)
- `string`
- A slice of the above types. Use `|` to separate slice items.
- A pointer to one of the above types (**pointers to slices and slices of pointers are not supported**).

```go title="Example"
type Person struct {
    Name     string     `query:"name,default:john"`
    Pass     string     `query:"pass"`
    Products []string   `query:"products,default:shoe|hat"`
}

app.Get("/", func(c fiber.Ctx) error {
    p := new(Person)

    if err := c.Bind().Query(p); err != nil {
        return err
    }

    log.Println(p.Name)     // john
    log.Println(p.Pass)     // doe
    log.Println(p.Products) // ["shoe", "hat"]
    
    // ...
})
```

Run tests with the following `curl` command:

```bash
curl "http://localhost:3000/?pass=doe"
```<|MERGE_RESOLUTION|>--- conflicted
+++ resolved
@@ -460,13 +460,8 @@
 
 ### WithAutoHandling
 
-<<<<<<< HEAD
-If you want to handle binder errors automatically, you can use WithAutoHandling.
-If there's an error it'll return error and 400 as HTTP status.
-=======
-If you want to handle binder errors automatically, you can use `Must`.  
+If you want to handle binder errors automatically, you can use `WithAutoHandling`.  
 If there's an error, it will return the error and set HTTP status to `400 Bad Request`.
->>>>>>> a12ca10c
 
 ```go title="Signature"
 func (b *Bind) WithAutoHandling() *Bind
