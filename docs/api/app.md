---
id: app
title: 🚀 App
description: The app instance conventionally denotes the Fiber application.
sidebar_position: 2
---

import Reference from '@site/src/components/reference';

## Routing

import RoutingHandler from './../partials/routing/handler.md';

### Route Handlers

<RoutingHandler />

### Mounting

You can mount a Fiber instance using the [`app.Use`](./app.md#use) method, similar to [`Express`](https://expressjs.com/en/api.html#router.use).

```go title="Example"
package main

import (
    "log"

    "github.com/gofiber/fiber/v3"
)

func main() {
    app := fiber.New()
    micro := fiber.New()
    
    // Mount the micro app on the "/john" route
    app.Use("/john", micro) // GET /john/doe -> 200 OK
    
    micro.Get("/doe", func(c fiber.Ctx) error {
        return c.SendStatus(fiber.StatusOK)
    })
    
    log.Fatal(app.Listen(":3000"))
}
```

### MountPath

The `MountPath` property contains one or more path patterns on which a sub-app was mounted.

```go title="Signature"
func (app *App) MountPath() string
```

```go title="Example"
package main

import (
    "fmt"

    "github.com/gofiber/fiber/v3"
)

func main() {
    app := fiber.New()
    one := fiber.New()
    two := fiber.New()
    three := fiber.New()

    two.Use("/three", three)
    one.Use("/two", two)
    app.Use("/one", one)
    
    fmt.Println("Mount paths:")
    fmt.Println("one.MountPath():", one.MountPath())       // "/one"
    fmt.Println("two.MountPath():", two.MountPath())       // "/one/two"
    fmt.Println("three.MountPath():", three.MountPath())   // "/one/two/three"
    fmt.Println("app.MountPath():", app.MountPath())       // ""
}
```

:::caution
Mounting order is important for `MountPath`. To get mount paths properly, you should start mounting from the deepest app.
:::

### Group

You can group routes by creating a `*Group` struct.

```go title="Signature"
func (app *App) Group(prefix string, handlers ...Handler) Router
```

```go title="Example"
package main

import (
    "log"

    "github.com/gofiber/fiber/v3"
)

func main() {
    app := fiber.New()

    api := app.Group("/api", handler)  // /api

    v1 := api.Group("/v1", handler)    // /api/v1
    v1.Get("/list", handler)           // /api/v1/list
    v1.Get("/user", handler)           // /api/v1/user

    v2 := api.Group("/v2", handler)    // /api/v2
    v2.Get("/list", handler)           // /api/v2/list
    v2.Get("/user", handler)           // /api/v2/user

    log.Fatal(app.Listen(":3000"))
}

func handler(c fiber.Ctx) error {
    return c.SendString("Handler response")
}
```

### Route

Returns an instance of a single route, which you can then use to handle HTTP verbs with optional middleware.

Similar to [`Express`](https://expressjs.com/de/api.html#app.route).

```go title="Signature"
func (app *App) Route(path string) Register
```

<details>
<summary>Click here to see the `Register` interface</summary>

```go
type Register interface {
    All(handler Handler, middleware ...Handler) Register
    Get(handler Handler, middleware ...Handler) Register
    Head(handler Handler, middleware ...Handler) Register
    Post(handler Handler, middleware ...Handler) Register
    Put(handler Handler, middleware ...Handler) Register
    Delete(handler Handler, middleware ...Handler) Register
    Connect(handler Handler, middleware ...Handler) Register
    Options(handler Handler, middleware ...Handler) Register
    Trace(handler Handler, middleware ...Handler) Register
    Patch(handler Handler, middleware ...Handler) Register

    Add(methods []string, handler Handler, middleware ...Handler) Register

    Route(path string) Register
}
```

</details>

```go title="Example"
package main

import (
    "log"

    "github.com/gofiber/fiber/v3"
)

func main() {
    app := fiber.New()

    // Use `Route` as a chainable route declaration method
    app.Route("/test").Get(func(c fiber.Ctx) error {
        return c.SendString("GET /test")
    })

    app.Route("/events").All(func(c fiber.Ctx) error {
        // Runs for all HTTP verbs first
        // Think of it as route-specific middleware!
    }).
    Get(func(c fiber.Ctx) error {
        return c.SendString("GET /events")
    }).
    Post(func(c fiber.Ctx) error {
        // Maybe add a new event...
        return c.SendString("POST /events")
    })

    // Combine multiple routes
    app.Route("/v2").Route("/user").Get(func(c fiber.Ctx) error {
        return c.SendString("GET /v2/user")
    })

    // Use multiple methods
    app.Route("/api").Get(func(c fiber.Ctx) error {
        return c.SendString("GET /api")
    }).Post(func(c fiber.Ctx) error {
        return c.SendString("POST /api")
    })

    log.Fatal(app.Listen(":3000"))
}
```

### HandlersCount

This method returns the number of registered handlers.

```go title="Signature"
func (app *App) HandlersCount() uint32
```

### Stack

This method returns the original router stack.

```go title="Signature"
func (app *App) Stack() [][]*Route
```

```go title="Example"
package main

import (
    "encoding/json"
    "log"

    "github.com/gofiber/fiber/v3"
)

var handler = func(c fiber.Ctx) error { return nil }

func main() {
    app := fiber.New()

    app.Get("/john/:age", handler)
    app.Post("/register", handler)

    data, _ := json.MarshalIndent(app.Stack(), "", "  ")
    fmt.Println(string(data))

    log.Fatal(app.Listen(":3000"))
}
```

<details>
<summary>Click here to see the result</summary>

```json
[
  [
    {
      "method": "GET",
      "path": "/john/:age",
      "params": [
        "age"
      ]
    }
  ],
  [
    {
      "method": "HEAD",
      "path": "/john/:age",
      "params": [
        "age"
      ]
    }
  ],
  [
    {
      "method": "POST",
      "path": "/register",
      "params": null
    }
  ]
]
```

</details>

### Name

This method assigns the name to the latest created route.

```go title="Signature"
func (app *App) Name(name string) Router
```

```go title="Example"
package main

import (
    "encoding/json"
    "fmt"
    "log"

    "github.com/gofiber/fiber/v3"
)

func main() {
    var handler = func(c fiber.Ctx) error { return nil }

    app := fiber.New()

    app.Get("/", handler)
    app.Name("index")
    app.Get("/doe", handler).Name("home")
    app.Trace("/tracer", handler).Name("tracert")
    app.Delete("/delete", handler).Name("delete")

    a := app.Group("/a")
    a.Name("fd.")

    a.Get("/test", handler).Name("test")

    data, _ := json.MarshalIndent(app.Stack(), "", "  ")
    fmt.Println(string(data))

    log.Fatal(app.Listen(":3000"))
}
```

<details>
<summary>Click here to see the result</summary>

```json
[
  [
    {
      "method": "GET",
      "name": "index",
      "path": "/",
      "params": null
    },
    {
      "method": "GET",
      "name": "home",
      "path": "/doe",
      "params": null
    },
    {
      "method": "GET",
      "name": "fd.test",
      "path": "/a/test",
      "params": null
    }
  ],
  [
    {
      "method": "HEAD",
      "name": "",
      "path": "/",
      "params": null
    },
    {
      "method": "HEAD",
      "name": "",
      "path": "/doe",
      "params": null
    },
    {
      "method": "HEAD",
      "name": "",
      "path": "/a/test",
      "params": null
    }
  ],
  null,
  null,
  [
    {
      "method": "DELETE",
      "name": "delete",
      "path": "/delete",
      "params": null
    }
  ],
  null,
  null,
  [
    {
      "method": "TRACE",
      "name": "tracert",
      "path": "/tracer",
      "params": null
    }
  ],
  null
]
```

</details>

### GetRoute

This method retrieves a route by its name.

```go title="Signature"
func (app *App) GetRoute(name string) Route
```

```go title="Example"
package main

import (
    "encoding/json"
    "fmt"
    "log"

    "github.com/gofiber/fiber/v3"
)

func main() {
    app := fiber.New()

    app.Get("/", handler).Name("index")
    
    route := app.GetRoute("index")

    data, _ := json.MarshalIndent(route, "", "  ")
    fmt.Println(string(data))

    log.Fatal(app.Listen(":3000"))
}
```

<details>
<summary>Click here to see the result</summary>

```json
{
  "method": "GET",
  "name": "index",
  "path": "/",
  "params": null
}
```

</details>

### GetRoutes

This method retrieves all routes.

```go title="Signature"
func (app *App) GetRoutes(filterUseOption ...bool) []Route
```

When `filterUseOption` is set to `true`, it filters out routes registered by middleware.

```go title="Example"
package main

import (
    "encoding/json"
    "fmt"
    "log"

    "github.com/gofiber/fiber/v3"
)

func main() {
    app := fiber.New()

    app.Post("/", func(c fiber.Ctx) error {
        return c.SendString("Hello, World!")
    }).Name("index")

    routes := app.GetRoutes(true)

    data, _ := json.MarshalIndent(routes, "", "  ")
    fmt.Println(string(data))

    log.Fatal(app.Listen(":3000"))
}
```

<details>
<summary>Click here to see the result</summary>

```json
[
    {
        "method": "POST",
        "name": "index",
        "path": "/",
        "params": null
    }
]
```

</details>

## Config

`Config` returns the [app config](./fiber.md#config) as a value (read-only).

```go title="Signature"
func (app *App) Config() Config
```

## Handler

`Handler` returns the server handler that can be used to serve custom [`\*fasthttp.RequestCtx`](https://pkg.go.dev/github.com/valyala/fasthttp#RequestCtx) requests.

```go title="Signature"
func (app *App) Handler() fasthttp.RequestHandler
```

## ErrorHandler

`ErrorHandler` executes the process defined for the application in case of errors. This is used in some cases in middlewares.

```go title="Signature"
func (app *App) ErrorHandler(ctx Ctx, err error) error
```

## NewCtxFunc

`NewCtxFunc` allows you to customize the `ctx` struct as needed.

```go title="Signature"
func (app *App) NewCtxFunc(function func(app *App) CustomCtx)
```

```go title="Example"
package main

import (
    "fmt"

    "github.com/gofiber/fiber/v3"
)

type CustomCtx struct {
    fiber.DefaultCtx
}

// Custom method
func (c *CustomCtx) Params(key string, defaultValue ...string) string {
    return "prefix_" + c.DefaultCtx.Params(key)
}

func main() {
    app := fiber.New()

    app.NewCtxFunc(func(app *fiber.App) fiber.CustomCtx {
        return &CustomCtx{
            DefaultCtx: *fiber.NewDefaultCtx(app),
        }
    })

    app.Get("/:id", func(c fiber.Ctx) error {
        // Use custom method - output: prefix_123
        return c.SendString(c.Params("id"))
    })

    log.Fatal(app.Listen(":3000"))
}
```

## RegisterCustomBinder

You can register custom binders to use with [`Bind().Custom("name")`](bind.md#custom). They should be compatible with the `CustomBinder` interface.

```go title="Signature"
func (app *App) RegisterCustomBinder(binder CustomBinder)
```

```go title="Example"
package main

import (
    "log"

    "github.com/gofiber/fiber/v3"
    "gopkg.in/yaml.v2"
)

type User struct {
    Name string `yaml:"name"`
}

type customBinder struct{}

func (*customBinder) Name() string {
    return "custom"
}

func (*customBinder) MIMETypes() []string {
    return []string{"application/yaml"}
}

func (*customBinder) Parse(c fiber.Ctx, out any) error {
    // Parse YAML body
    return yaml.Unmarshal(c.Body(), out)
}

func main() {
    app := fiber.New()

    // Register custom binder
    app.RegisterCustomBinder(&customBinder{})

    app.Post("/custom", func(c fiber.Ctx) error {
        var user User
        // Use Custom binder by name
        if err := c.Bind().Custom("custom", &user); err != nil {
            return err
        }
        return c.JSON(user)
    })

    app.Post("/normal", func(c fiber.Ctx) error {
        var user User
        // Custom binder is used by the MIME type
        if err := c.Bind().Body(&user); err != nil {
            return err
        }
        return c.JSON(user)
    })

    log.Fatal(app.Listen(":3000"))
}
```

## RegisterCustomConstraint

`RegisterCustomConstraint` allows you to register custom constraints.

```go title="Signature"
func (app *App) RegisterCustomConstraint(constraint CustomConstraint)
```

See the [Custom Constraint](../guide/routing.md#custom-constraint) section for more information.

## SetTLSHandler

Use `SetTLSHandler` to set [`ClientHelloInfo`](https://datatracker.ietf.org/doc/html/rfc8446#section-4.1.2) when using TLS with a `Listener`.

```go title="Signature"
func (app *App) SetTLSHandler(tlsHandler *TLSHandler)
```

## Test

<<<<<<< HEAD
Testing your application is done with the **Test** method. Use this method for creating `_test.go` files or when you need to debug your routing logic. The default timeout is `1s`. If you want to disable a timeout altogether, pass a `TestConfig` struct with `Timeout: -1`.
=======
Testing your application is done with the `Test` method. Use this method for creating `_test.go` files or when you need to debug your routing logic. The default timeout is `1s`; to disable a timeout altogether, pass `-1` as the second argument.
>>>>>>> a12ca10c

```go title="Signature"
func (app *App) Test(req *http.Request, config ...TestConfig) (*http.Response, error)
```

```go title="Example"
package main

import (
    "fmt"
    "io"
    "log"
    "net/http"
    "net/http/httptest"

    "github.com/gofiber/fiber/v3"
)

func main() {
    app := fiber.New()
    
    // Create route with GET method for test:
    app.Get("/", func(c fiber.Ctx) error {
        fmt.Println(c.BaseURL())              // => http://google.com
        fmt.Println(c.Get("X-Custom-Header")) // => hi
        return c.SendString("hello, World!")
    })

    // Create http.Request
    req := httptest.NewRequest("GET", "http://google.com", nil)
    req.Header.Set("X-Custom-Header", "hi")

    // Perform the test
    resp, _ := app.Test(req)

    // Do something with the results:
    if resp.StatusCode == fiber.StatusOK {
        body, _ := io.ReadAll(resp.Body)
        fmt.Println(string(body)) // => hello, World!
    }
}
```

If not provided, TestConfig is set to the following defaults:

```go title="Default TestConfig"
config := fiber.TestConfig{
  Timeout:      time.Second(),
  FailOnTimeout: true,
}
```

:::caution

This is **not** the same as supplying an empty `TestConfig{}` to
`app.Test(), but rather be the equivalent of supplying:

```go title="Empty TestConfig"
cfg := fiber.TestConfig{
  Timeout:      0,
  FailOnTimeout: false,
}
```

This would make a Test that instantly times out,
which would always result in a "test: empty response" error.

:::

## Hooks

`Hooks` is a method to return the [hooks](./hooks.md) property.

```go title="Signature"
func (app *App) Hooks() *Hooks
```

## RebuildTree

The `RebuildTree` method is designed to rebuild the route tree and enable dynamic route registration. It returns a pointer to the `App` instance.

```go title="Signature"
func (app *App) RebuildTree() *App
```

**Note:** Use this method with caution. It is **not** thread-safe and calling it can be very performance-intensive, so it should be used sparingly and only in development mode. Avoid using it concurrently.

### Example Usage

Here’s an example of how to define and register routes dynamically:

```go title="Example"
package main

import (
    "log"

    "github.com/gofiber/fiber/v3"
)

func main() {
    app := fiber.New()

    app.Get("/define", func(c fiber.Ctx) error {
        // Define a new route dynamically
        app.Get("/dynamically-defined", func(c fiber.Ctx) error {
            return c.SendStatus(fiber.StatusOK)
        })

        // Rebuild the route tree to register the new route
        app.RebuildTree()

        return c.SendStatus(fiber.StatusOK)
    })

    log.Fatal(app.Listen(":3000"))
}
```

In this example, a new route is defined and then `RebuildTree()` is called to ensure the new route is registered and available.<|MERGE_RESOLUTION|>--- conflicted
+++ resolved
@@ -641,11 +641,7 @@
 
 ## Test
 
-<<<<<<< HEAD
-Testing your application is done with the **Test** method. Use this method for creating `_test.go` files or when you need to debug your routing logic. The default timeout is `1s`. If you want to disable a timeout altogether, pass a `TestConfig` struct with `Timeout: -1`.
-=======
-Testing your application is done with the `Test` method. Use this method for creating `_test.go` files or when you need to debug your routing logic. The default timeout is `1s`; to disable a timeout altogether, pass `-1` as the second argument.
->>>>>>> a12ca10c
+Testing your application is done with the `Test` method. Use this method for creating `_test.go` files or when you need to debug your routing logic. The default timeout is `1s`; to disable a timeout altogether, pass a `TestConfig` struct with `Timeout: -1`.
 
 ```go title="Signature"
 func (app *App) Test(req *http.Request, config ...TestConfig) (*http.Response, error)
