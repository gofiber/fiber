--- conflicted
+++ resolved
@@ -95,10 +95,9 @@
     // Next defines a function to skip this middleware when returned true. If this function returns true
     // and no other handlers are defined for the route, Fiber will return a status 404 Not Found, since
     // no other handlers were defined to return a different status.
-<<<<<<< HEAD
-	//
-	// Optional. Default: nil
-	Next func(fiber.Ctx) bool
+    //
+    // Optional. Default: nil
+    Next func(fiber.Ctx) bool
 
 	// Function used for checking the liveness of the application. Returns true if the application
 	// is running and false if it is not. The liveness probe is typically used to indicate if 
@@ -110,18 +109,6 @@
 	//
 	// Optional. Default: func(c fiber.Ctx) bool { return true }
 	Probe HealthChecker
-=======
-    //
-    // Optional. Default: nil
-    Next func(fiber.Ctx) bool
-
-    // Function used for checking the liveness of the application. Returns true if the application
-    // is running and false if it is not. The liveness probe is typically used to indicate if 
-    // the application is in a state where it can handle requests (e.g., the server is up and running).
-    //
-    // Optional. Default: func(c fiber.Ctx) bool { return true }
-    Probe HealthChecker
->>>>>>> 58d07f09
 }
 ```
 
