---
id: keyauth
---

# Keyauth

Key auth middleware provides a key based authentication.

## Signatures

```go
func New(config ...Config) fiber.Handler
func TokenFromContext(c fiber.Ctx) string
```

## Examples

```go
package main

import (
    "crypto/sha256"
    "crypto/subtle"
    "github.com/gofiber/fiber/v3"
    "github.com/gofiber/fiber/v3/middleware/keyauth"
)

var (
    apiKey = "correct horse battery staple"
)

func validateAPIKey(c fiber.Ctx, key string) (bool, error) {
    hashedAPIKey := sha256.Sum256([]byte(apiKey))
    hashedKey := sha256.Sum256([]byte(key))

    if subtle.ConstantTimeCompare(hashedAPIKey[:], hashedKey[:]) == 1 {
        return true, nil
    }
    return false, keyauth.ErrMissingOrMalformedAPIKey
}

func main() {
    app := fiber.New()

    // note that the keyauth middleware needs to be defined before the routes are defined!
    app.Use(keyauth.New(keyauth.Config{
        Extractor:  keyauth.FromCookie("access_token"),
        Validator:  validateAPIKey,
    }))

    app.Get("/", func(c fiber.Ctx) error {
        return c.SendString("Successfully authenticated!")
    })

    app.Listen(":3000")
}
```

## Test

```bash
# No api-key specified -> 400 missing 
curl http://localhost:3000
#> missing or malformed API Key

curl --cookie "access_token=correct horse battery staple" http://localhost:3000
#> Successfully authenticated!

curl --cookie "access_token=Clearly A Wrong Key" http://localhost:3000
#>  missing or malformed API Key
```

For a more detailed example, see also the [`github.com/gofiber/recipes`](https://github.com/gofiber/recipes) repository and specifically the `fiber-envoy-extauthz` repository and the [`keyauth example`](https://github.com/gofiber/recipes/blob/master/fiber-envoy-extauthz/authz/main.go) code.

### Authenticate only certain endpoints

If you want to authenticate only certain endpoints, you can use the `Config` of keyauth and apply a filter function (eg. `authFilter`) like so

```go
package main

import (
    "crypto/sha256"
    "crypto/subtle"
    "github.com/gofiber/fiber/v3"
    "github.com/gofiber/fiber/v3/middleware/keyauth"
    "regexp"
    "strings"
)

var (
    apiKey        = "correct horse battery staple"
    protectedURLs = []*regexp.Regexp{
        regexp.MustCompile("^/authenticated$"),
        regexp.MustCompile("^/auth2$"),
    }
)

func validateAPIKey(c fiber.Ctx, key string) (bool, error) {
    hashedAPIKey := sha256.Sum256([]byte(apiKey))
    hashedKey := sha256.Sum256([]byte(key))

    if subtle.ConstantTimeCompare(hashedAPIKey[:], hashedKey[:]) == 1 {
        return true, nil
    }
    return false, keyauth.ErrMissingOrMalformedAPIKey
}

func authFilter(c fiber.Ctx) bool {
    originalURL := strings.ToLower(c.OriginalURL())

    for _, pattern := range protectedURLs {
        if pattern.MatchString(originalURL) {
            return false
        }
    }
    return true
}

func main() {
    app := fiber.New()

    app.Use(keyauth.New(keyauth.Config{
        Next:      authFilter,
        Extractor: keyauth.FromCookie("access_token"),
        Validator: validateAPIKey,
    }))

    app.Get("/", func(c fiber.Ctx) error {
        return c.SendString("Welcome")
    })
    app.Get("/authenticated", func(c fiber.Ctx) error {
        return c.SendString("Successfully authenticated!")
    })
    app.Get("/auth2", func(c fiber.Ctx) error {
        return c.SendString("Successfully authenticated 2!")
    })

    app.Listen(":3000")
}
```

Which results in this

```bash
# / does not need to be authenticated
curl http://localhost:3000
#> Welcome

# /authenticated needs to be authenticated
curl --cookie "access_token=correct horse battery staple" http://localhost:3000/authenticated
#> Successfully authenticated!

# /auth2 needs to be authenticated too
curl --cookie "access_token=correct horse battery staple" http://localhost:3000/auth2
#> Successfully authenticated 2!
```

### Specifying middleware in the handler

```go
package main

import (
    "crypto/sha256"
    "crypto/subtle"
    "github.com/gofiber/fiber/v3"
    "github.com/gofiber/fiber/v3/middleware/keyauth"
)

const (
  apiKey = "my-super-secret-key"
)

func main() {
    app := fiber.New()

    authMiddleware := keyauth.New(keyauth.Config{
        Validator:  func(c fiber.Ctx, key string) (bool, error) {
            hashedAPIKey := sha256.Sum256([]byte(apiKey))
            hashedKey := sha256.Sum256([]byte(key))

            if subtle.ConstantTimeCompare(hashedAPIKey[:], hashedKey[:]) == 1 {
                return true, nil
            }
            return false, keyauth.ErrMissingOrMalformedAPIKey
        },
    })

    app.Get("/", func(c fiber.Ctx) error {
        return c.SendString("Welcome")
    })

    app.Get("/allowed",  authMiddleware, func(c fiber.Ctx) error {
        return c.SendString("Successfully authenticated!")
    })

    app.Listen(":3000")
}
```

Which results in this

```bash
# / does not need to be authenticated
curl http://localhost:3000
#> Welcome

# /allowed needs to be authenticated too
curl --header "Authorization: Bearer my-super-secret-key"  http://localhost:3000/allowed
#> Successfully authenticated!
```

## Config

| Property        | Type                                     | Description                                                                                            | Default                       |
|:----------------|:-----------------------------------------|:-------------------------------------------------------------------------------------------------------|:------------------------------|
| Next            | `func(fiber.Ctx) bool`                   | Next defines a function to skip this middleware when returned true.                                    | `nil`                         |
| SuccessHandler  | `fiber.Handler`                          | SuccessHandler defines a function which is executed for a valid key.                                   | `nil`                         |
| ErrorHandler    | `fiber.ErrorHandler`                     | ErrorHandler defines a function which is executed for an invalid key. By default a 401 response with a `WWW-Authenticate` challenge is sent. | `nil`  |
<<<<<<< HEAD
| Extractor       | `extractor.Extractor`                    | Extractor defines how to retrieve the key from the request. Use helper functions like `keyauth.FromHeader` or `keyauth.FromCookie`. | `keyauth.FromHeader("Authorization", "Bearer")` |
| AuthScheme      | `string`                                 | AuthScheme to be used in the Authorization header.                                                     | "Bearer"                      |
=======
| KeyLookup       | `string`                                 | KeyLookup is a string in the form of "`<source>:<name>`" that is used to extract the key from the request. | "header:Authorization"        |
| CustomKeyLookup | `KeyLookupFunc` aka `func(c fiber.Ctx) (string, error)` | If more complex logic is required to extract the key from the request, an arbitrary function to extract it can be specified here. Utility helper functions are described below. |  `nil` |
| AuthScheme      | `string`                                 | AuthScheme to be used with the `Authorization` header. When `KeyLookup` is not set, this defaults to `"Bearer"`. | "Bearer"                      |
>>>>>>> 90329efe
| Realm           | `string`                                 | Realm specifies the protected area name used in the `WWW-Authenticate` header. | `"Restricted"` |
| Validator       | `func(fiber.Ctx, string) (bool, error)`  | Validator is a function to validate the key.                                                           | A function for key validation |

## Default Config

```go
var ConfigDefault = Config{
    SuccessHandler: func(c fiber.Ctx) error {
        return c.Next()
    },
    ErrorHandler:    nil,
    Extractor:      keyauth.FromHeader(fiber.HeaderAuthorization, "Bearer"),
    AuthScheme:      "Bearer",
    Realm:           "Restricted",
}
```

## Extractor Helpers

Use the following helper to combine multiple extractors:

* `Chain(extractors ...extractor.Extractor)`: tries the provided extractors in order and returns the first successful value.<|MERGE_RESOLUTION|>--- conflicted
+++ resolved
@@ -59,7 +59,7 @@
 ## Test
 
 ```bash
-# No api-key specified -> 400 missing 
+# No api-key specified -> 400 missing
 curl http://localhost:3000
 #> missing or malformed API Key
 
@@ -218,14 +218,8 @@
 | Next            | `func(fiber.Ctx) bool`                   | Next defines a function to skip this middleware when returned true.                                    | `nil`                         |
 | SuccessHandler  | `fiber.Handler`                          | SuccessHandler defines a function which is executed for a valid key.                                   | `nil`                         |
 | ErrorHandler    | `fiber.ErrorHandler`                     | ErrorHandler defines a function which is executed for an invalid key. By default a 401 response with a `WWW-Authenticate` challenge is sent. | `nil`  |
-<<<<<<< HEAD
 | Extractor       | `extractor.Extractor`                    | Extractor defines how to retrieve the key from the request. Use helper functions like `keyauth.FromHeader` or `keyauth.FromCookie`. | `keyauth.FromHeader("Authorization", "Bearer")` |
 | AuthScheme      | `string`                                 | AuthScheme to be used in the Authorization header.                                                     | "Bearer"                      |
-=======
-| KeyLookup       | `string`                                 | KeyLookup is a string in the form of "`<source>:<name>`" that is used to extract the key from the request. | "header:Authorization"        |
-| CustomKeyLookup | `KeyLookupFunc` aka `func(c fiber.Ctx) (string, error)` | If more complex logic is required to extract the key from the request, an arbitrary function to extract it can be specified here. Utility helper functions are described below. |  `nil` |
-| AuthScheme      | `string`                                 | AuthScheme to be used with the `Authorization` header. When `KeyLookup` is not set, this defaults to `"Bearer"`. | "Bearer"                      |
->>>>>>> 90329efe
 | Realm           | `string`                                 | Realm specifies the protected area name used in the `WWW-Authenticate` header. | `"Restricted"` |
 | Validator       | `func(fiber.Ctx, string) (bool, error)`  | Validator is a function to validate the key.                                                           | A function for key validation |
 
