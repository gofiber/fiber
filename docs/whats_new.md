---
id: whats_new
title: 🆕 What's New in v3
sidebar_position: 2
toc_max_heading_level: 4
---

[//]: # (https://github.com/gofiber/fiber/releases/tag/v3.0.0-beta.2)

## 🎉 Welcome

We are excited to announce the release of Fiber v3! 🚀

In this guide, we'll walk you through the most important changes in Fiber `v3` and show you how to migrate your existing Fiber `v2` applications to Fiber `v3`.

Here's a quick overview of the changes in Fiber `v3`:

- [🚀 App](#-app)
- [🎣 Hooks](#-hooks)
- [🚀 Listen](#-listen)
- [🗺️ Router](#-router)
- [🧠 Context](#-context)
- [📎 Binding](#-binding)
- [🔄️ Redirect](#-redirect)
- [🌎 Client package](#-client-package)
- [🧰 Generic functions](#-generic-functions)
- [🥡 Services](#-services)
- [📃 Log](#-log)
- [📦 Storage Interface](#-storage-interface)
- [🧬 Middlewares](#-middlewares)
  - [Important Change for Accessing Middleware Data](#important-change-for-accessing-middleware-data)
  - [Adaptor](#adaptor)
  - [BasicAuth](#basicauth)
  - [Cache](#cache)
  - [CORS](#cors)
  - [CSRF](#csrf)
  - [Compression](#compression)
  - [EncryptCookie](#encryptcookie)
  - [Filesystem](#filesystem)
  - [Healthcheck](#healthcheck)
  - [KeyAuth](#keyauth)
  - [Logger](#logger)
  - [Monitor](#monitor)
  - [Proxy](#proxy)
  - [Session](#session)
- [🔌 Addons](#-addons)
- [📋 Migration guide](#-migration-guide)

## Drop for old Go versions

Fiber `v3` drops support for Go versions below `1.24`. We recommend upgrading to Go `1.24` or higher to use Fiber `v3`.

## 🚀 App

We have made several changes to the Fiber app, including:

- **Listen**: The `Listen` method has been unified with the configuration, allowing for more streamlined setup.
- **Static**: The `Static` method has been removed and its functionality has been moved to the [static middleware](./middleware/static.md).
- **app.Config properties**: Several properties have been moved to the listen configuration:
  - `DisableStartupMessage`
  - `EnablePrefork` (previously `Prefork`)
  - `EnablePrintRoutes`
  - `ListenerNetwork` (previously `Network`)
- **Trusted Proxy Configuration**: The `EnabledTrustedProxyCheck` has been moved to `app.Config.TrustProxy`, and `TrustedProxies` has been moved to `TrustProxyConfig.Proxies`.
- **XMLDecoder Config Property**: The `XMLDecoder` property has been added to allow usage of 3rd-party XML libraries in XML binder.

### New Methods

- **RegisterCustomBinder**: Allows for the registration of custom binders.
- **RegisterCustomConstraint**: Allows for the registration of custom constraints.
- **NewWithCustomCtx**: Initialize an app with a custom context in one step.
- **State**: Provides a global state for the application, which can be used to store and retrieve data across the application. Check out the [State](./api/state) method for further details.
- **NewErrorf**: Allows variadic parameters when creating formatted errors.

#### Custom Route Constraints

Custom route constraints enable you to define your own validation rules for route parameters.
Use `RegisterCustomConstraint` to add a constraint type that implements the `CustomConstraint` interface.

<details>
<summary>Example</summary>

```go
type UlidConstraint struct {
    fiber.CustomConstraint
}

func (*UlidConstraint) Name() string {
    return "ulid"
}

func (*UlidConstraint) Execute(param string, args ...string) bool {
    _, err := ulid.Parse(param)
    return err == nil
}

app.RegisterCustomConstraint(&UlidConstraint{})

app.Get("/login/:id<ulid>", func(c fiber.Ctx) error {
    return c.SendString("User " + c.Params("id"))
})
```

</details>

### Removed Methods

- **Mount**: Use `app.Use()` instead.
- **ListenTLS**: Use `app.Listen()` with `tls.Config`.
- **ListenTLSWithCertificate**: Use `app.Listen()` with `tls.Config`.
- **ListenMutualTLS**: Use `app.Listen()` with `tls.Config`.
- **ListenMutualTLSWithCertificate**: Use `app.Listen()` with `tls.Config`.
- **Context()**: Use `Ctx` instead, it follow the `context.Context` interface
- **SetContext()**: Use `Ctx` instead, it follow the `context.Context` interface

### Method Changes

- **Test**: The `Test` method has replaced the timeout parameter with a configuration parameter. `-1` represents no timeout, and `0` represents no timeout.
- **Listen**: Now has a configuration parameter.
- **Listener**: Now has a configuration parameter.

### Custom Ctx Interface in Fiber v3

Fiber v3 introduces a customizable `Ctx` interface, allowing developers to extend and modify the context to fit their needs. This feature provides greater flexibility and control over request handling.

#### Idea Behind Custom Ctx Classes

The idea behind custom `Ctx` classes is to give developers the ability to extend the default context with additional methods and properties tailored to the specific requirements of their application. This allows for better request handling and easier implementation of specific logic.

#### NewWithCustomCtx

`NewWithCustomCtx` creates the application and sets the custom context factory at initialization time.

```go title="Signature"
func NewWithCustomCtx(fn func(app *App) CustomCtx, config ...Config) *App
```

<details>
<summary>Example</summary>

```go
package main

import (
    "log"
    "github.com/gofiber/fiber/v3"
)

type CustomCtx struct {
    fiber.Ctx
}

func (c *CustomCtx) CustomMethod() string {
    return "custom value"
}

func main() {
    app := fiber.NewWithCustomCtx(func(app *fiber.App) fiber.Ctx {
        return &CustomCtx{
            Ctx: *fiber.NewCtx(app),
        }
    })

    app.Get("/", func(c fiber.Ctx) error {
        customCtx := c.(*CustomCtx)
        return c.SendString(customCtx.CustomMethod())
    })

    log.Fatal(app.Listen(":3000"))
}
```

This example creates a `CustomCtx` with an extra `CustomMethod` and initializes the app with `NewWithCustomCtx`.

</details>

### Configurable TLS Minimum Version

We have added support for configuring the TLS minimum version. This field allows you to set the TLS minimum version for TLSAutoCert and the server listener.

```go
app.Listen(":444", fiber.ListenConfig{TLSMinVersion: tls.VersionTLS12})
```

#### TLS AutoCert support (ACME / Let's Encrypt)

We have added native support for automatic certificates management from Let's Encrypt and any other ACME-based providers.

```go
// Certificate manager
certManager := &autocert.Manager{
    Prompt: autocert.AcceptTOS,
    // Replace with your domain name
    HostPolicy: autocert.HostWhitelist("example.com"),
    // Folder to store the certificates
    Cache: autocert.DirCache("./certs"),
}

app.Listen(":444", fiber.ListenConfig{
    AutoCertManager:    certManager,
})
```

### MIME Constants

`MIMEApplicationJavaScript` and `MIMEApplicationJavaScriptCharsetUTF8` are deprecated. Use `MIMETextJavaScript` and `MIMETextJavaScriptCharsetUTF8` instead.

## 🎣 Hooks

We have made several changes to the Fiber hooks, including:

- Added new shutdown hooks to provide better control over the shutdown process:
  - `OnPreShutdown` - Executes before the server starts shutting down
  - `OnPostShutdown` - Executes after the server has shut down, receives any shutdown error
- Deprecated `OnShutdown` in favor of the new pre/post shutdown hooks
- Improved shutdown hook execution order and reliability
- Added mutex protection for hook registration and execution

Important: When using shutdown hooks, ensure app.Listen() is called in a separate goroutine:

```go
// Correct usage
go app.Listen(":3000")
// ... register shutdown hooks
app.Shutdown()

// Incorrect usage - hooks won't work
app.Listen(":3000") // This blocks
app.Shutdown()      // Never reached
```

## 🚀 Listen

We have made several changes to the Fiber listen, including:

- Removed `OnShutdownError` and `OnShutdownSuccess` from `ListenerConfig` in favor of using `OnPostShutdown` hook which receives the shutdown error

```go
app := fiber.New()

// Before - using ListenerConfig callbacks
app.Listen(":3000", fiber.ListenerConfig{
    OnShutdownError: func(err error) {
        log.Printf("Shutdown error: %v", err)
    },
    OnShutdownSuccess: func() {
        log.Println("Shutdown successful")
    },
})

// After - using OnPostShutdown hook
app.Hooks().OnPostShutdown(func(err error) error {
    if err != nil {
        log.Printf("Shutdown error: %v", err)
    } else {
        log.Println("Shutdown successful")
    }
    return nil
})
go app.Listen(":3000")
```

This change simplifies the shutdown handling by consolidating the shutdown callbacks into a single hook that receives the error status.

- Added support for Unix domain sockets via `ListenerNetwork` and `UnixSocketFileMode`

```go
// v2 - Requires manual deletion of old file and permissions change
app := fiber.New(fiber.Config{
    Network: "unix",
})

os.Remove("app.sock")
app.Hooks().OnListen(func(fiber.ListenData) error {
    return os.Chmod("app.sock", 0770)
})
app.Listen("app.sock")

// v3 - Fiber does it for you
app := fiber.New()
app.Listen("app.sock", fiber.ListenerConfig{
    ListenerNetwork:    fiber.NetworkUnix,
    UnixSocketFileMode: 0770,
})
```

## 🗺 Router

We have slightly adapted our router interface

### HTTP method registration

In `v2` one handler was already mandatory when the route has been registered, but this was checked at runtime and was not correctly reflected in the signature, this has now been changed in `v3` to make it more explicit.

```diff
-    Get(path string, handlers ...Handler) Router
+    Get(path string, handler Handler, middleware ...Handler) Router
-    Head(path string, handlers ...Handler) Router
+    Head(path string, handler Handler, middleware ...Handler) Router
-    Post(path string, handlers ...Handler) Router
+    Post(path string, handler Handler, middleware ...Handler) Router
-    Put(path string, handlers ...Handler) Router
+    Put(path string, handler Handler, middleware ...Handler) Router
-    Delete(path string, handlers ...Handler) Router
+    Delete(path string, handler Handler, middleware ...Handler) Router
-    Connect(path string, handlers ...Handler) Router
+    Connect(path string, handler Handler, middleware ...Handler) Router
-    Options(path string, handlers ...Handler) Router
+    Options(path string, handler Handler, middleware ...Handler) Router
-    Trace(path string, handlers ...Handler) Router
+    Trace(path string, handler Handler, middleware ...Handler) Router
-    Patch(path string, handlers ...Handler) Router
+    Patch(path string, handler Handler, middleware ...Handler) Router
-    All(path string, handlers ...Handler) Router
+    All(path string, handler Handler, middleware ...Handler) Router
```

### Route chaining

The route method is now like [`Express`](https://expressjs.com/de/api.html#app.route) which gives you the option of a different notation and allows you to concatenate the route declaration.

```diff
-    Route(prefix string, fn func(router Router), name ...string) Router
+    Route(path string) Register
```

<details>
<summary>Example</summary>

```go
app.Route("/api").Route("/user/:id?")
    .Get(func(c fiber.Ctx) error {
        // Get user
        return c.JSON(fiber.Map{"message": "Get user", "id": c.Params("id")})
    })
    .Post(func(c fiber.Ctx) error {
        // Create user
        return c.JSON(fiber.Map{"message": "User created"})
    })
    .Put(func(c fiber.Ctx) error {
        // Update user
        return c.JSON(fiber.Map{"message": "User updated", "id": c.Params("id")})
    })
    .Delete(func(c fiber.Ctx) error {
        // Delete user
        return c.JSON(fiber.Map{"message": "User deleted", "id": c.Params("id")})
    })
```

</details>

You can find more information about `app.Route` in the [API documentation](./api/app#route).

### Middleware registration

We have aligned our method for middlewares closer to [`Express`](https://expressjs.com/de/api.html#app.use) and now also support the [`Use`](./api/app#use) of multiple prefixes.

Registering a subapp is now also possible via the [`Use`](./api/app#use) method instead of the old `app.Mount` method.

<details>
<summary>Example</summary>

```go
// register multiple prefixes
app.Use(["/v1", "/v2"], func(c fiber.Ctx) error {
    // Middleware for /v1 and /v2
    return c.Next()
})

// define subapp
api := fiber.New()
api.Get("/user", func(c fiber.Ctx) error {
    return c.SendString("User")
})
// register subapp
app.Use("/api", api)
```

</details>

To enable the routing changes above we had to slightly adjust the signature of the `Add` method.

```diff
-    Add(method, path string, handlers ...Handler) Router
+    Add(methods []string, path string, handler Handler, middleware ...Handler) Router
```

### Test Config

The `app.Test()` method now allows users to customize their test configurations:

<details>
<summary>Example</summary>

```go
// Create a test app with a handler to test
app := fiber.New()
app.Get("/", func(c fiber.Ctx) {
    return c.SendString("hello world")
})

// Define the HTTP request and custom TestConfig to test the handler
req := httptest.NewRequest(MethodGet, "/", nil)
testConfig := fiber.TestConfig{
    Timeout:       0,
    FailOnTimeout: false,
}

// Test the handler using the request and testConfig
resp, err := app.Test(req, testConfig)
```

</details>

To provide configurable testing capabilities, we had to change
the signature of the `Test` method.

```diff
-    Test(req *http.Request, timeout ...time.Duration) (*http.Response, error)
+    Test(req *http.Request, config ...fiber.TestConfig) (*http.Response, error)
```

The `TestConfig` struct provides the following configuration options:

- `Timeout`: The duration to wait before timing out the test. Use 0 for no timeout.
- `FailOnTimeout`: Controls the behavior when a timeout occurs:
  - When true, the test will return an `os.ErrDeadlineExceeded` if the test exceeds the `Timeout` duration.
  - When false, the test will return the partial response received before timing out.

If a custom `TestConfig` isn't provided, then the following will be used:

```go
testConfig := fiber.TestConfig{
    Timeout:       time.Second,
    FailOnTimeout: true,
}
```

**Note:** Using this default is **NOT** the same as providing an empty `TestConfig` as an argument to `app.Test()`.

An empty `TestConfig` is the equivalent of:

```go
testConfig := fiber.TestConfig{
    Timeout:       0,
    FailOnTimeout: false,
}
```

## 🧠 Context

### New Features

- Cookie now allows Partitioned cookies for [CHIPS](https://developers.google.com/privacy-sandbox/3pcd/chips) support. CHIPS (Cookies Having Independent Partitioned State) is a feature that improves privacy by allowing cookies to be partitioned by top-level site, mitigating cross-site tracking.
- Context now implements [context.Context](https://pkg.go.dev/context#Context).

### New Methods

- **AutoFormat**: Similar to Express.js, automatically formats the response based on the request's `Accept` header.
- **Deadline**: For implementing `context.Context`.
- **Done**: For implementing `context.Context`.
- **Err**: For implementing `context.Context`.
- **Host**: Similar to Express.js, returns the host name of the request.
- **Port**: Similar to Express.js, returns the port number of the request.
- **IsProxyTrusted**: Checks the trustworthiness of the remote IP.
- **Reset**: Resets context fields for server handlers.
- **Schema**: Similar to Express.js, returns the schema (HTTP or HTTPS) of the request.
- **SendStream**: Similar to Express.js, sends a stream as the response.
- **SendStreamWriter**: Sends a stream using a writer function.
- **SendString**: Similar to Express.js, sends a string as the response.
- **String**: Similar to Express.js, converts a value to a string.
- **Value**: For implementing `context.Context`. Returns request-scoped value from Locals.
- **ViewBind**: Binds data to a view, replacing the old `Bind` method.
- **CBOR**: Introducing [CBOR](https://cbor.io/) binary encoding format for both request & response body. CBOR is a binary data serialization format which is both compact and efficient, making it ideal for use in web applications.
- **MsgPack**: Introducing [MsgPack](https://msgpack.org/) binary encoding format for both request & response body. MsgPack is a binary serialization format that is more efficient than JSON, making it ideal for high-performance applications.
- **Drop**: Terminates the client connection silently without sending any HTTP headers or response body. This can be used for scenarios where you want to block certain requests without notifying the client, such as mitigating DDoS attacks or protecting sensitive endpoints from unauthorized access.
- **End**: Similar to Express.js, immediately flushes the current response and closes the underlying connection.

### Removed Methods

- **AllParams**: Use `c.Bind().URI()` instead.
- **ParamsInt**: Use `Params` with generic types.
- **QueryBool**: Use `Query` with generic types.
- **QueryFloat**: Use `Query` with generic types.
- **QueryInt**: Use `Query` with generic types.
- **BodyParser**: Use `c.Bind().Body()` instead.
- **CookieParser**: Use `c.Bind().Cookie()` instead.
- **ParamsParser**: Use `c.Bind().URI()` instead.
- **RedirectToRoute**: Use `c.Redirect().Route()` instead.
- **RedirectBack**: Use `c.Redirect().Back()` instead.
- **ReqHeaderParser**: Use `c.Bind().Header()` instead.

### Changed Methods

- **Bind**: Now used for binding instead of view binding. Use `c.ViewBind()` for view binding.
- **Format**: Parameter changed from `body interface{}` to `handlers ...ResFmt`.
- **Redirect**: Use `c.Redirect().To()` instead.
- **SendFile**: Now supports different configurations using a config parameter.
- **Attachment and Download**: Non-ASCII filenames now use `filename*` as
  specified by [RFC 6266](https://www.rfc-editor.org/rfc/rfc6266) and
  [RFC 8187](https://www.rfc-editor.org/rfc/rfc8187).
- **Context**: Renamed to `RequestCtx` to correspond with the FastHTTP Request Context.
- **UserContext**: Renamed to `Context`, which returns a `context.Context` object.
- **SetUserContext**: Renamed to `SetContext`.

### SendStreamWriter

In v3, we introduced support for buffered streaming with the addition of the `SendStreamWriter` method:

```go
func (c Ctx) SendStreamWriter(streamWriter func(w *bufio.Writer))
```

With this new method, you can implement:

- Server-Side Events (SSE)
- Large file downloads
- Live data streaming

```go
app.Get("/sse", func(c fiber.Ctx) {
    c.Set("Content-Type", "text/event-stream")
    c.Set("Cache-Control", "no-cache")
    c.Set("Connection", "keep-alive")
    c.Set("Transfer-Encoding", "chunked")

    return c.SendStreamWriter(func(w *bufio.Writer) {
        for {
            fmt.Fprintf(w, "event: my-event\n")
            fmt.Fprintf(w, "data: Hello SSE\n\n")

            if err := w.Flush(); err != nil {
                log.Print("Client disconnected!")
                return
            }
        }
    })
})
```

You can find more details about this feature in [/docs/api/ctx.md](./api/ctx.md).

### Drop

In v3, we introduced support to silently terminate requests through `Drop`.

```go
func (c Ctx) Drop()
```

With this method, you can:

- Block certain requests without notifying the client to mitigate DDoS attacks
- Protect sensitive endpoints from unauthorized access without leaking errors.

:::caution
While this feature adds the ability to drop connections, it is still **highly recommended** to use additional
measures (such as **firewalls**, **proxies**, etc.) to further protect your server endpoints by blocking
malicious connections before the server establishes a connection.
:::

```go
app.Get("/", func(c fiber.Ctx) error {
    if c.IP() == "192.168.1.1" {
        return c.Drop()
    }

    return c.SendString("Hello World!")
})
```

You can find more details about this feature in [/docs/api/ctx.md](./api/ctx.md).

### End

In v3, we introduced a new method to match the Express.js API's `res.end()` method.

```go
func (c Ctx) End()
```

With this method, you can:

- Stop middleware from controlling the connection after a handler further up the method chain
  by immediately flushing the current response and closing the connection.
- Use `return c.End()` as an alternative to `return nil`

```go
app.Use(func (c fiber.Ctx) error {
    err := c.Next()
    if err != nil {
        log.Println("Got error: %v", err)
        return c.SendString(err.Error()) // Will be unsuccessful since the response ended below
    }
    return nil
})

app.Get("/hello", func (c fiber.Ctx) error {
    query := c.Query("name", "")
    if query == "" {
        c.SendString("You don't have a name?")
        c.End() // Closes the underlying connection
        return errors.New("No name provided")
    }
    return c.SendString("Hello, " + query + "!")
})
```

---

## 🌎 Client package

The Gofiber client has been completely rebuilt. It includes numerous new features such as Cookiejar, request/response hooks, and more.
You can take a look to [client docs](./client/rest.md) to see what's new with the client.

## 📎 Binding

Fiber v3 introduces a new binding mechanism that simplifies the process of binding request data to structs. The new binding system supports binding from various sources such as URL parameters, query parameters, headers, and request bodies. This unified approach makes it easier to handle different types of request data in a consistent manner.

### New Features

- Unified binding from URL parameters, query parameters, headers, and request bodies.
- Support for custom binders and constraints.
- Improved error handling and validation.
- Support multipart file binding for `*multipart.FileHeader`, `*[]*multipart.FileHeader`, and `[]*multipart.FileHeader` field types.
- Support for unified binding (`Bind().All()`) with defined precedence order: (URI -> Body -> Query -> Headers -> Cookies). [Learn more](./api/bind.md#all).
- Support MsgPack binding for request body.

<details>
<summary>Example</summary>

```go
type User struct {
    ID    int    `params:"id"`
    Name  string `json:"name"`
    Email string `json:"email"`
}

app.Post("/user/:id", func(c fiber.Ctx) error {
    var user User
    if err := c.Bind().Body(&user); err != nil {
        return c.Status(fiber.StatusBadRequest).JSON(fiber.Map{"error": err.Error()})
    }
    return c.JSON(user)
})
```

In this example, the `Bind` method is used to bind the request body to the `User` struct. The `Body` method of the `Bind` class performs the actual binding.

</details>

## 🔄 Redirect

Fiber v3 enhances the redirect functionality by introducing new methods and improving existing ones. The new redirect methods provide more flexibility and control over the redirection process.

### New Methods

- `Redirect().To()`: Redirects to a specific URL.
- `Redirect().Route()`: Redirects to a named route.
- `Redirect().Back()`: Redirects to the previous URL.

<details>
<summary>Example</summary>

```go
app.Get("/old", func(c fiber.Ctx) error {
    return c.Redirect().To("/new")
})

app.Get("/new", func(c fiber.Ctx) error {
    return c.SendString("Welcome to the new route!")
})
```

</details>

### Changed behavior

:::info

The default redirect status code has been updated from `302 Found` to `303 See Other` to ensure more consistent behavior across different browsers.

:::

## 🧰 Generic functions

Fiber v3 introduces new generic functions that provide additional utility and flexibility for developers. These functions are designed to simplify common tasks and improve code readability.

### New Generic Functions

- **Convert**: Converts a value with a specified converter function and default value.
- **Locals**: Retrieves or sets local values within a request context.
- **Params**: Retrieves route parameters and can handle various types of route parameters.
- **Query**: Retrieves the value of a query parameter from the request URI and can handle various types of query parameters.
- **GetReqHeader**: Returns the HTTP request header specified by the field and can handle various types of header values.

### Example

<details>
<summary>Convert</summary>

```go
package main

import (
    "strconv"
    "github.com/gofiber/fiber/v3"
)

func main() {
    app := fiber.New()

    app.Get("/convert", func(c fiber.Ctx) error {
        value, err := fiber.Convert[int](c.Query("value"), strconv.Atoi, 0)
        if err != nil {
            return c.Status(fiber.StatusBadRequest).SendString(err.Error())
        }
        return c.JSON(value)
    })

    app.Listen(":3000")
}
```

```sh
curl "http://localhost:3000/convert?value=123"
# Output: 123

curl "http://localhost:3000/convert?value=abc"
# Output: "failed to convert: strconv.Atoi: parsing \"abc\": invalid syntax"
```

</details>

<details>
<summary>Locals</summary>

```go
package main

import (
    "github.com/gofiber/fiber/v3"
)

func main() {
    app := fiber.New()

    app.Use("/user/:id", func(c fiber.Ctx) error {
        // ask database for user
        // ...
        // set local values from database
        fiber.Locals[string](c, "user", "john")
        fiber.Locals[int](c, "age", 25)
        // ...

        return c.Next()
    })

    app.Get("/user/*", func(c fiber.Ctx) error {
        // get local values
        name := fiber.Locals[string](c, "user")
        age := fiber.Locals[int](c, "age")
        // ...
        return c.JSON(fiber.Map{"name": name, "age": age})
    })

    app.Listen(":3000")
}
```

```sh
curl "http://localhost:3000/user/5"
# Output: {"name":"john","age":25}
```

</details>

<details>
<summary>Params</summary>

```go
package main

import (
    "github.com/gofiber/fiber/v3"
)

func main() {
    app := fiber.New()

    app.Get("/params/:id", func(c fiber.Ctx) error {
        id := fiber.Params[int](c, "id", 0)
        return c.JSON(id)
    })

    app.Listen(":3000")
}
```

```sh
curl "http://localhost:3000/params/123"
# Output: 123

curl "http://localhost:3000/params/abc"
# Output: 0
```

</details>

<details>
<summary>Query</summary>

```go
package main

import (
    "github.com/gofiber/fiber/v3"
)

func main() {
    app := fiber.New()

    app.Get("/query", func(c fiber.Ctx) error {
        age := fiber.Query[int](c, "age", 0)
        return c.JSON(age)
    })

    app.Listen(":3000")
}

```

```sh
curl "http://localhost:3000/query?age=25"
# Output: 25

curl "http://localhost:3000/query?age=abc"
# Output: 0
```

</details>

<details>
<summary>GetReqHeader</summary>

```go
package main

import (
    "github.com/gofiber/fiber/v3"
)

func main() {
    app := fiber.New()

    app.Get("/header", func(c fiber.Ctx) error {
        userAgent := fiber.GetReqHeader[string](c, "User-Agent", "Unknown")
        return c.JSON(userAgent)
    })

    app.Listen(":3000")
}
```

```sh
curl -H "User-Agent: CustomAgent" "http://localhost:3000/header"
# Output: "CustomAgent"

curl "http://localhost:3000/header"
# Output: "Unknown"
```

</details>

## 🥡 Services

Fiber v3 introduces a new feature called Services. This feature allows developers to quickly start services that the application depends on, removing the need to manually provision things like database servers, caches, or message brokers, to name a few.

### Example

<details>
<summary>Adding a service</summary>

```go
package main

import (
    "strconv"
    "github.com/gofiber/fiber/v3"
)

type myService struct {
    img string
    // ...
}

// Start initializes and starts the service. It implements the [fiber.Service] interface.
func (s *myService) Start(ctx context.Context) error {
    // start the service
    return nil
}

// String returns a string representation of the service.
// It is used to print a human-readable name of the service in the startup message.
// It implements the [fiber.Service] interface.
func (s *myService) String() string {
    return s.img
}

// State returns the current state of the service.
// It implements the [fiber.Service] interface.
func (s *myService) State(ctx context.Context) (string, error) {
    return "running", nil
}

// Terminate stops and removes the service. It implements the [fiber.Service] interface.
func (s *myService) Terminate(ctx context.Context) error {
    // stop the service
    return nil
}

func main() {
    cfg := &fiber.Config{}

    cfg.Services = append(cfg.Services, &myService{img: "postgres:latest"})
    cfg.Services = append(cfg.Services, &myService{img: "redis:latest"})

    app := fiber.New(*cfg)

    // ...
}
```

</details>

<details>
<summary>Output</summary>

```sh
$ go run . -v

    _______ __             
   / ____(_) /_  ___  _____
  / /_  / / __ \/ _ \/ ___/
 / __/ / / /_/ /  __/ /    
/_/   /_/_.___/\___/_/          v3.0.0
--------------------------------------------------
INFO Server started on:         http://127.0.0.1:3000 (bound on host 0.0.0.0 and port 3000)
INFO Services:     2
INFO   🥡 [ RUNNING ] postgres:latest
INFO   🥡 [ RUNNING ] redis:latest
INFO Total handlers count:      2
INFO Prefork:                   Disabled
INFO PID:                       12279
INFO Total process count:       1
```

</details>

## 📃 Log

`fiber.AllLogger` interface now has a new method called `Logger`. This method can be used to get the underlying logger instance from the Fiber logger middleware. This is useful when you want to configure the logger middleware with a custom logger and still want to access the underlying logger instance.

You can find more details about this feature in [/docs/api/log.md](./api/log.md#logger).

`logger.Config` now supports a new field called `ForceColors`. This field allows you to force the logger to always use colors, even if the output is not a terminal. This is useful when you want to ensure that the logs are always colored, regardless of the output destination.

```go
package main

import "github.com/gofiber/fiber/v3/middleware/logger"

app.Use(logger.New(logger.Config{
    ForceColors: true,
}))
```

## 📦 Storage Interface

The storage interface has been updated to include new subset of methods with `WithContext` suffix. These methods allow you to pass a context to the storage operations, enabling better control over timeouts and cancellation if needed. This is particularly useful when storage implementations used outside of the Fiber core, such as in background jobs or long-running tasks.

**New Methods Signatures:**

```go
// GetWithContext gets the value for the given key with a context.
// `nil, nil` is returned when the key does not exist
GetWithContext(ctx context.Context, key string) ([]byte, error)

// SetWithContext stores the given value for the given key
// with an expiration value, 0 means no expiration.
// Empty key or value will be ignored without an error.
SetWithContext(ctx context.Context, key string, val []byte, exp time.Duration) error

// DeleteWithContext deletes the value for the given key with a context.
// It returns no error if the storage does not contain the key,
DeleteWithContext(ctx context.Context, key string) error

// ResetWithContext resets the storage and deletes all keys with a context.
ResetWithContext(ctx context.Context) error
```

## 🧬 Middlewares

### Important Change for Accessing Middleware Data

In Fiber v3, many middlewares that previously set values in `c.Locals()` using string keys (e.g., `c.Locals("requestid")`) have been updated. To align with Go's context best practices and prevent key collisions, these middlewares now store their specific data in the request's context using unexported keys of custom types.

This means that directly accessing these values via `c.Locals("some_string_key")` will no longer work for such middleware-provided data.

**How to Access Middleware Data in v3:**

Each affected middleware now provides dedicated exported functions to retrieve its specific data from the context. You should use these functions instead of relying on string-based lookups in `c.Locals()`.

Examples include:

- `requestid.FromContext(c)`
- `csrf.TokenFromContext(c)`
- `csrf.HandlerFromContext(c)`
- `session.FromContext(c)`
- `basicauth.UsernameFromContext(c)`
- `basicauth.PasswordFromContext(c)`
- `keyauth.TokenFromContext(c)`

When used with the Logger middleware, the recommended approach is to use the `CustomTags` feature of the logger, which allows you to call these specific `FromContext` functions. See the [Logger](#logger) section for more details.

### Adaptor

The adaptor middleware has been significantly optimized for performance and efficiency. Key improvements include reduced response times, lower memory usage, and fewer memory allocations. These changes make the middleware more reliable and capable of handling higher loads effectively. Enhancements include the introduction of a `sync.Pool` for managing `fasthttp.RequestCtx` instances and better HTTP request and response handling between net/http and fasthttp contexts.

| Payload Size | Metric         | V2           | V3          | Percent Change |
| ------------ | -------------- | ------------ | ----------- | -------------- |
| 100KB        | Execution Time | 1056 ns/op   | 588.6 ns/op | -44.25%        |
|              | Memory Usage   | 2644 B/op    | 254 B/op    | -90.39%        |
|              | Allocations    | 16 allocs/op | 5 allocs/op | -68.75%        |
| 500KB        | Execution Time | 1061 ns/op   | 562.9 ns/op | -46.94%        |
|              | Memory Usage   | 2644 B/op    | 248 B/op    | -90.62%        |
|              | Allocations    | 16 allocs/op | 5 allocs/op | -68.75%        |
| 1MB          | Execution Time | 1080 ns/op   | 629.7 ns/op | -41.68%        |
|              | Memory Usage   | 2646 B/op    | 267 B/op    | -89.91%        |
|              | Allocations    | 16 allocs/op | 5 allocs/op | -68.75%        |
| 5MB          | Execution Time | 1093 ns/op   | 540.3 ns/op | -50.58%        |
|              | Memory Usage   | 2654 B/op    | 254 B/op    | -90.43%        |
|              | Allocations    | 16 allocs/op | 5 allocs/op | -68.75%        |
| 10MB         | Execution Time | 1044 ns/op   | 533.1 ns/op | -48.94%        |
|              | Memory Usage   | 2665 B/op    | 258 B/op    | -90.32%        |
|              | Allocations    | 16 allocs/op | 5 allocs/op | -68.75%        |
| 25MB         | Execution Time | 1069 ns/op   | 540.7 ns/op | -49.42%        |
|              | Memory Usage   | 2706 B/op    | 289 B/op    | -89.32%        |
|              | Allocations    | 16 allocs/op | 5 allocs/op | -68.75%        |
| 50MB         | Execution Time | 1137 ns/op   | 554.6 ns/op | -51.21%        |
|              | Memory Usage   | 2734 B/op    | 298 B/op    | -89.10%        |
|              | Allocations    | 16 allocs/op | 5 allocs/op | -68.75%        |

### BasicAuth

<<<<<<< HEAD
The BasicAuth middleware now validates the `Authorization` header more rigorously and sets security-focused response headers. The default challenge includes the `charset="UTF-8"` parameter and disables caching. Passwords are no longer stored in the request context by default; use the new `StorePassword` option to retain them. A `Charset` option controls the value used in the challenge header. A new `HeaderLimit` option restricts the maximum length of the `Authorization` header (default: `8192` bytes).
=======
The BasicAuth middleware now validates the `Authorization` header more rigorously and sets security-focused response headers. The default challenge includes the `charset="UTF-8"` parameter and disables caching. Passwords are no longer stored in the request context by default; use the new `StorePassword` option to retain them. A `Charset` option controls the value used in the challenge header.
The `Authorizer` function now receives the current `fiber.Ctx` as a third argument, allowing credential checks to incorporate request context.
>>>>>>> 96674dc5

### Cache

We are excited to introduce a new option in our caching middleware: Cache Invalidator. This feature provides greater control over cache management, allowing you to define a custom conditions for invalidating cache entries.
Additionally, the caching middleware has been optimized to avoid caching non-cacheable status codes, as defined by the [HTTP standards](https://datatracker.ietf.org/doc/html/rfc7231#section-6.1). This improvement enhances cache accuracy and reduces unnecessary cache storage usage.
Cached responses now include an RFC-compliant Age header, providing a standardized indication of how long a response has been stored in cache since it was originally generated. This enhancement improves HTTP compliance and facilitates better client-side caching strategies.

:::note
The deprecated `Store` and `Key` options have been removed in v3. Use `Storage` and `KeyGenerator` instead.
:::

### CORS

We've made some changes to the CORS middleware to improve its functionality and flexibility. Here's what's new:

#### New Struct Fields

- `Config.AllowPrivateNetwork`: This new field is a boolean that allows you to control whether private networks are allowed. This is related to the [Private Network Access (PNA)](https://wicg.github.io/private-network-access/) specification from the Web Incubator Community Group (WICG). When set to `true`, the CORS middleware will allow CORS preflight requests from private networks and respond with the `Access-Control-Allow-Private-Network: true` header. This could be useful in development environments or specific use cases, but should be done with caution due to potential security risks.

#### Updated Struct Fields

We've updated several fields from a single string (containing comma-separated values) to slices, allowing for more explicit declaration of multiple values. Here are the updated fields:

- `Config.AllowOrigins`: Now accepts a slice of strings, each representing an allowed origin.
- `Config.AllowMethods`: Now accepts a slice of strings, each representing an allowed method.
- `Config.AllowHeaders`: Now accepts a slice of strings, each representing an allowed header.
- `Config.ExposeHeaders`: Now accepts a slice of strings, each representing an exposed header.

### Compression

We've added support for `zstd` compression on top of `gzip`, `deflate`, and `brotli`.

### EncryptCookie

Added support for specifying Key length when using `encryptcookie.GenerateKey(length)`. This allows the user to generate keys compatible with `AES-128`, `AES-192`, and `AES-256` (Default).

### EnvVar

The `ExcludeVars` field has been removed from the EnvVar middleware configuration. When upgrading, remove any references to this field and explicitly list the variables you wish to expose using `ExportVars`.

### Filesystem

We've decided to remove filesystem middleware to clear up the confusion between static and filesystem middleware.
Now, static middleware can do everything that filesystem middleware and static do. You can check out [static middleware](./middleware/static.md) or [migration guide](#-migration-guide) to see what has been changed.

### Healthcheck

The Healthcheck middleware has been enhanced to support more than two routes, with default endpoints for liveliness, readiness, and startup checks. Here's a detailed breakdown of the changes and how to use the new features.

1. **Support for More Than Two Routes**:
    - The updated middleware now supports multiple routes beyond the default liveliness and readiness endpoints. This allows for more granular health checks, such as startup probes.

2. **Default Endpoints**:
    - Three default endpoints are now available:
        - **Liveness**: `/livez`
        - **Readiness**: `/readyz`
        - **Startup**: `/startupz`
    - These endpoints can be customized or replaced with user-defined routes.

3. **Simplified Configuration**:
    - The configuration for each health check endpoint has been simplified. Each endpoint can be configured separately, allowing for more flexibility and readability.

Refer to the [healthcheck middleware migration guide](./middleware/healthcheck.md) or the [general migration guide](#-migration-guide) to review the changes.

### KeyAuth

The keyauth middleware was updated to introduce a configurable `Realm` field for the `WWW-Authenticate` header.

### Logger

New helper function called `LoggerToWriter` has been added to the logger middleware. This function allows you to use 3rd party loggers such as `logrus` or `zap` with the Fiber logger middleware without any extra afford. For example, you can use `zap` with Fiber logger middleware like this:

<details>
<summary>Example</summary>

```go
package main

import (
    "github.com/gofiber/contrib/fiberzap/v2"
    "github.com/gofiber/fiber/v3"
    "github.com/gofiber/fiber/v3/log"
    "github.com/gofiber/fiber/v3/middleware/logger"
)

func main() {
    // Create a new Fiber instance
    app := fiber.New()

    // Create a new zap logger which is compatible with Fiber AllLogger interface
    zap := fiberzap.NewLogger(fiberzap.LoggerConfig{
        ExtraKeys: []string{"request_id"},
    })

    // Use the logger middleware with zerolog logger
    app.Use(logger.New(logger.Config{
        Output: logger.LoggerToWriter(zap, log.LevelDebug),
    }))

    // Define a route
    app.Get("/", func(c fiber.Ctx) error {
        return c.SendString("Hello, World!")
    })

    // Start server on http://localhost:3000
    app.Listen(":3000")
}
```

</details>

:::note
The deprecated `TagHeader` constant was removed. Use `TagReqHeader` when you need to log request headers.
:::

#### Logging Middleware Values (e.g., Request ID)

In Fiber v3, middleware (like `requestid`) now stores values in the request context using unexported keys of custom types. This aligns with Go's context best practices to prevent key collisions between packages.

As a result, directly accessing these values using string keys with `c.Locals("your_key")` or in the logger format string with `${locals:your_key}` (e.g., `${locals:requestid}`) will no longer work for values set by such middleware.

**Recommended Solution: `CustomTags`**

The cleanest and most maintainable way to include these middleware-specific values in your logs is by using the `CustomTags` option in the logger middleware configuration. This allows you to define a custom function to retrieve the value correctly from the context.

<details>
<summary>Example: Logging Request ID with CustomTags</summary>

```go
package main

import (
    "github.com/gofiber/fiber/v3"
    "github.com/gofiber/fiber/v3/middleware/logger"
    "github.com/gofiber/fiber/v3/middleware/requestid"
)

func main() {
    app := fiber.New()

    // Ensure requestid middleware is used before the logger
    app.Use(requestid.New())

    app.Use(logger.New(logger.Config{
        CustomTags: map[string]logger.LogFunc{
            "requestid": func(output logger.Buffer, c fiber.Ctx, data *logger.Data, extraParam string) (int, error) {
                // Retrieve the request ID using the middleware's specific function
                return output.WriteString(requestid.FromContext(c))
            },
        },
        // Use the custom tag in your format string
        Format: "[${time}] ${ip} - ${requestid} - ${status} ${method} ${path}\n",
    }))

    app.Get("/", func(c fiber.Ctx) error {
        return c.SendString("Hello, World!")
    })

    app.Listen(":3000")
}
```

</details>

**Alternative: Manually Copying to `Locals`**

If you have existing logging patterns that rely on `c.Locals` or prefer to manage these values in `Locals` for other reasons, you can manually copy the value from the context to `c.Locals` in a preceding middleware:

<details>
<summary>Example: Manually setting requestid in Locals</summary>

```go
app.Use(requestid.New()) // Request ID middleware
app.Use(func(c fiber.Ctx) error {
    // Manually copy the request ID to Locals
    c.Locals("requestid", requestid.FromContext(c))
    return c.Next()
})
app.Use(logger.New(logger.Config{
    // Now ${locals:requestid} can be used, but CustomTags is generally preferred
    Format: "[${time}] ${ip} - ${locals:requestid} - ${status} ${method} ${path}\n",
}))
```

</details>

Both approaches ensure your logger can access these values while respecting Go's context practices.

The `Skip` is a function to determine if logging is skipped or written to `Stream`.

<details>
<summary>Example Usage</summary>

```go
app.Use(logger.New(logger.Config{
    Skip: func(c fiber.Ctx) bool {
        // Skip logging HTTP 200 requests
        return c.Response().StatusCode() == fiber.StatusOK
    },
}))
```

```go
app.Use(logger.New(logger.Config{
    Skip: func(c fiber.Ctx) bool {
        // Only log errors, similar to an error.log
        return c.Response().StatusCode() < 400
    },
}))
```

</details>

#### Predefined Formats

Logger provides predefined formats that you can use by name or directly by specifying the format string.
<details>

<summary>Example Usage</summary>

```go
app.Use(logger.New(logger.Config{
    Format: logger.FormatCombined,
}))
```

See more in [Logger](./middleware/logger.md#predefined-formats)
</details>

### Limiter

The limiter middleware uses a new Fixed Window Rate Limiter implementation.

:::note
Deprecated fields `Duration`, `Store`, and `Key` have been removed in v3. Use `Expiration`, `Storage`, and `KeyGenerator` instead.
:::

### Monitor

Monitor middleware is migrated to the [Contrib package](https://github.com/gofiber/contrib/tree/main/monitor) with [PR #1172](https://github.com/gofiber/contrib/pull/1172).

### Proxy

The proxy middleware has been updated to improve consistency with Go naming conventions. The `TlsConfig` field in the configuration struct has been renamed to `TLSConfig`. Additionally, the `WithTlsConfig` method has been removed; you should now configure TLS directly via the `TLSConfig` property within the `Config` struct.

### Session

The Session middleware has undergone key changes in v3 to improve functionality and flexibility. While v2 methods remain available for backward compatibility, we now recommend using the new middleware handler for session management.

#### Key Updates

- **New Middleware Handler**: The `New` function now returns a middleware handler instead of a `*Store`. To access the session store, use the `Store` method on the middleware, or opt for `NewStore` or `NewWithStore` for custom store integration.

- **Manual Session Release**: Session instances are no longer automatically released after being saved. To ensure proper lifecycle management, you must manually call `sess.Release()`.

- **Idle Timeout**: The `Expiration` field has been replaced with `IdleTimeout`, which handles session inactivity. If the session is idle for the specified duration, it will expire. The idle timeout is updated when the session is saved. If you are using the middleware handler, the idle timeout will be updated automatically.

- **Absolute Timeout**: The `AbsoluteTimeout` field has been added. If you need to set an absolute session timeout, you can use this field to define the duration. The session will expire after the specified duration, regardless of activity.

For more details on these changes and migration instructions, check the [Session Middleware Migration Guide](./middleware/session.md#migration-guide).

### Timeout

The timeout middleware is now configurable. A new `Config` struct allows customizing the timeout duration, defining a handler that runs when a timeout occurs, and specifying errors to treat as timeouts. The `New` function now accepts a `Config` value instead of a duration.

**Migration:** Replace calls like `timeout.New(handler, 2*time.Second)` with `timeout.New(handler, timeout.Config{Timeout: 2 * time.Second})`.

## 🔌 Addons

In v3, Fiber introduced Addons. Addons are additional useful packages that can be used in Fiber.

### Retry

The Retry addon is a new addon that implements a retry mechanism for unsuccessful network operations. It uses an exponential backoff algorithm with jitter.
It calls the function multiple times and tries to make it successful. If all calls are failed, then, it returns an error.
It adds a jitter at each retry step because adding a jitter is a way to break synchronization across the client and avoid collision.

<details>
<summary>Example</summary>

```go
package main

import (
    "fmt"

    "github.com/gofiber/fiber/v3/addon/retry"
    "github.com/gofiber/fiber/v3/client"
)

func main() {
    expBackoff := retry.NewExponentialBackoff(retry.Config{})

    // Local variables that will be used inside of Retry
    var resp *client.Response
    var err error

    // Retry a network request and return an error to signify to try again
    err = expBackoff.Retry(func() error {
        client := client.New()
        resp, err = client.Get("https://gofiber.io")
        if err != nil {
            return fmt.Errorf("GET gofiber.io failed: %w", err)
        }
        if resp.StatusCode() != 200 {
            return fmt.Errorf("GET gofiber.io did not return OK 200")
        }
        return nil
    })

    // If all retries failed, panic
    if err != nil {
        panic(err)
    }
    fmt.Printf("GET gofiber.io succeeded with status code %d\n", resp.StatusCode())
}
```

</details>

## 📋 Migration guide

- [🚀 App](#-app-1)
- [🗺 Router](#-router-1)
- [🧠 Context](#-context-1)
- [📎 Binding (was Parser)](#-parser)
- [🔄 Redirect](#-redirect-1)
- [🌎 Client package](#-client-package-1)
- [🧬 Middlewares](#-middlewares-1)
  - [Important Change for Accessing Middleware Data](#important-change-for-accessing-middleware-data)
  - [CORS](#cors-1)
  - [CSRF](#csrf)
  - [Filesystem](#filesystem-1)
  - [Healthcheck](#healthcheck-1)
  - [Monitor](#monitor-1)
  - [Proxy](#proxy-1)

### 🚀 App

#### Static

Since we've removed `app.Static()`, you need to move methods to static middleware like the example below:

```go
// Before
app.Static("/", "./public")
app.Static("/prefix", "./public")
app.Static("/prefix", "./public", Static{
    Index: "index.htm",
})
app.Static("*", "./public/index.html")
```

```go
// After
app.Get("/*", static.New("./public"))
app.Get("/prefix*", static.New("./public"))
app.Get("/prefix*", static.New("./public", static.Config{
    IndexNames: []string{"index.htm", "index.html"},
}))
app.Get("*", static.New("./public/index.html"))
```

:::caution
You have to put `*` to the end of the route if you don't define static route with `app.Use`.
:::

#### Trusted Proxies

We've renamed `EnableTrustedProxyCheck` to `TrustProxy` and moved `TrustedProxies` to `TrustProxyConfig`.

```go
// Before
app := fiber.New(fiber.Config{
    // EnableTrustedProxyCheck enables the trusted proxy check.
    EnableTrustedProxyCheck: true,
    // TrustedProxies is a list of trusted proxy IP ranges/addresses.
    TrustedProxies: []string{"0.8.0.0", "127.0.0.0/8", "::1/128"},
})
```

```go
// After
app := fiber.New(fiber.Config{
    // TrustProxy enables the trusted proxy check
    TrustProxy: true,
    // TrustProxyConfig allows for configuring trusted proxies.
    TrustProxyConfig: fiber.TrustProxyConfig{
        // Proxies is a list of trusted proxy IP ranges/addresses.
        Proxies: []string{"0.8.0.0"},
        // Trust all loop-back IP addresses (127.0.0.0/8, ::1/128)
        Loopback: true,
    }
})
```

### 🗺 Router

The signatures for [`Add`](#middleware-registration) and [`Route`](#route-chaining) have been changed.

To migrate [`Add`](#middleware-registration) you must change the `methods` in a slice.

```go
// Before
app.Add(fiber.MethodPost, "/api", myHandler)
```

```go
// After
app.Add([]string{fiber.MethodPost}, "/api", myHandler)
```

To migrate [`Route`](#route-chaining) you need to read [this](#route-chaining).

```go
// Before
app.Route("/api", func(apiGrp Router) {
    apiGrp.Route("/user/:id?", func(userGrp Router) {
        userGrp.Get("/", func(c fiber.Ctx) error {
            // Get user
            return c.JSON(fiber.Map{"message": "Get user", "id": c.Params("id")})
        })
        userGrp.Post("/", func(c fiber.Ctx) error {
            // Create user
            return c.JSON(fiber.Map{"message": "User created"})
        })
    })
})
```

```go
// After
app.Route("/api").Route("/user/:id?")
    .Get(func(c fiber.Ctx) error {
        // Get user
        return c.JSON(fiber.Map{"message": "Get user", "id": c.Params("id")})
    })
    .Post(func(c fiber.Ctx) error {
        // Create user
        return c.JSON(fiber.Map{"message": "User created"})
    });
```

### 🗺 RebuildTree

We introduced a new method that enables rebuilding the route tree stack at runtime. This allows you to add routes dynamically while your application is running and update the route tree to make the new routes available for use.

For more details, refer to the [app documentation](./api/app.md#rebuildtree):

#### Example Usage

```go
app.Get("/define", func(c Ctx) error {  // Define a new route dynamically
    app.Get("/dynamically-defined", func(c Ctx) error {  // Adding a dynamically defined route
        return c.SendStatus(http.StatusOK)
    })

    app.RebuildTree()  // Rebuild the route tree to register the new route

    return c.SendStatus(http.StatusOK)
})
```

In this example, a new route is defined, and `RebuildTree()` is called to ensure the new route is registered and available.

Note: Use this method with caution. It is **not** thread-safe and can be very performance-intensive. Therefore, it should be used sparingly and primarily in development mode. It should not be invoke concurrently.

## RemoveRoute

- **RemoveRoute**: Removes route by path

- **RemoveRouteByName**: Removes route by name

- **RemoveRouteFunc**: Removes route by a function having `*Route` parameter

For more details, refer to the [app documentation](./api/app.md#removeroute):

### 🧠 Context

Fiber v3 introduces several new features and changes to the Ctx interface, enhancing its functionality and flexibility.

- **ParamsInt**: Use `Params` with generic types.
- **QueryBool**: Use `Query` with generic types.
- **QueryFloat**: Use `Query` with generic types.
- **QueryInt**: Use `Query` with generic types.
- **Bind**: Now used for binding instead of view binding. Use `c.ViewBind()` for view binding.

In Fiber v3, the `Ctx` parameter in handlers is now an interface, which means the `*` symbol is no longer used. Here is an example demonstrating this change:

<details>
<summary>Example</summary>

**Before**:

```go
package main

import (
    "github.com/gofiber/fiber/v2"
)

func main() {
    app := fiber.New()

    // Route Handler with *fiber.Ctx
    app.Get("/", func(c *fiber.Ctx) error {
        return c.SendString("Hello, World!")
    })

    app.Listen(":3000")
}
```

**After**:

```go
package main

import (
    "github.com/gofiber/fiber/v3"
)

func main() {
    app := fiber.New()

    // Route Handler without *fiber.Ctx
    app.Get("/", func(c fiber.Ctx) error {
        return c.SendString("Hello, World!")
    })

    app.Listen(":3000")
}
```

**Explanation**:

In this example, the `Ctx` parameter in the handler is used as an interface (`fiber.Ctx`) instead of a pointer (`*fiber.Ctx`). This change allows for more flexibility and customization in Fiber v3.

</details>

#### 📎 Parser

The `Parser` section in Fiber v3 has undergone significant changes to improve functionality and flexibility.

##### Migration Instructions

1. **BodyParser**: Use `c.Bind().Body()` instead of `c.BodyParser()`.

    <details>
    <summary>Example</summary>

    ```go
    // Before
    app.Post("/user", func(c *fiber.Ctx) error {
        var user User
        if err := c.BodyParser(&user); err != nil {
            return c.Status(fiber.StatusBadRequest).JSON(fiber.Map{"error": err.Error()})
        }
        return c.JSON(user)
    })
    ```

    ```go
    // After
    app.Post("/user", func(c fiber.Ctx) error {
        var user User
        if err := c.Bind().Body(&user); err != nil {
            return c.Status(fiber.StatusBadRequest).JSON(fiber.Map{"error": err.Error()})
        }
        return c.JSON(user)
    })
    ```

    </details>

2. **ParamsParser**: Use `c.Bind().URI()` instead of `c.ParamsParser()`.

    <details>
    <summary>Example</summary>

    ```go
    // Before
    app.Get("/user/:id", func(c *fiber.Ctx) error {
        var params Params
        if err := c.ParamsParser(&params); err != nil {
            return c.Status(fiber.StatusBadRequest).JSON(fiber.Map{"error": err.Error()})
        }
        return c.JSON(params)
    })
    ```

    ```go
    // After
    app.Get("/user/:id", func(c fiber.Ctx) error {
        var params Params
        if err := c.Bind().URI(&params); err != nil {
            return c.Status(fiber.StatusBadRequest).JSON(fiber.Map{"error": err.Error()})
        }
        return c.JSON(params)
    })
    ```

    </details>

3. **QueryParser**: Use `c.Bind().Query()` instead of `c.QueryParser()`.

    <details>
    <summary>Example</summary>

    ```go
    // Before
    app.Get("/search", func(c *fiber.Ctx) error {
        var query Query
        if err := c.QueryParser(&query); err != nil {
            return c.Status(fiber.StatusBadRequest).JSON(fiber.Map{"error": err.Error()})
        }
        return c.JSON(query)
    })
    ```

    ```go
    // After
    app.Get("/search", func(c fiber.Ctx) error {
        var query Query
        if err := c.Bind().Query(&query); err != nil {
            return c.Status(fiber.StatusBadRequest).JSON(fiber.Map{"error": err.Error()})
        }
        return c.JSON(query)
    })
    ```

    </details>

4. **CookieParser**: Use `c.Bind().Cookie()` instead of `c.CookieParser()`.

    <details>
    <summary>Example</summary>

    ```go
    // Before
    app.Get("/cookie", func(c *fiber.Ctx) error {
        var cookie Cookie
        if err := c.CookieParser(&cookie); err != nil {
            return c.Status(fiber.StatusBadRequest).JSON(fiber.Map{"error": err.Error()})
        }
        return c.JSON(cookie)
    })
    ```

    ```go
    // After
    app.Get("/cookie", func(c fiber.Ctx) error {
        var cookie Cookie
        if err := c.Bind().Cookie(&cookie); err != nil {
            return c.Status(fiber.StatusBadRequest).JSON(fiber.Map{"error": err.Error()})
        }
        return c.JSON(cookie)
    })
    ```

    </details>

#### 🔄 Redirect

Fiber v3 enhances the redirect functionality by introducing new methods and improving existing ones. The new redirect methods provide more flexibility and control over the redirection process.

##### Migration Instructions

1. **RedirectToRoute**: Use `c.Redirect().Route()` instead of `c.RedirectToRoute()`.

    <details>
    <summary>Example</summary>

    ```go
    // Before
    app.Get("/old", func(c *fiber.Ctx) error {
        return c.RedirectToRoute("newRoute")
    })
    ```

    ```go
    // After
    app.Get("/old", func(c fiber.Ctx) error {
        return c.Redirect().Route("newRoute")
    })
    ```

    </details>

2. **RedirectBack**: Use `c.Redirect().Back()` instead of `c.RedirectBack()`.

    <details>
    <summary>Example</summary>

    ```go
    // Before
    app.Get("/back", func(c *fiber.Ctx) error {
        return c.RedirectBack()
    })
    ```

    ```go
    // After
    app.Get("/back", func(c fiber.Ctx) error {
        return c.Redirect().Back()
    })
    ```

    </details>

3. **Redirect**: Use `c.Redirect().To()` instead of `c.Redirect()`.

    <details>
    <summary>Example</summary>

    ```go
    // Before
    app.Get("/old", func(c *fiber.Ctx) error {
        return c.Redirect("/new")
    })
    ```

    ```go
    // After
    app.Get("/old", func(c fiber.Ctx) error {
        return c.Redirect().To("/new")
    })
    ```

    </details>

### 🌎 Client package

Fiber v3 introduces a completely rebuilt client package with numerous new features such as Cookiejar, request/response hooks, and more. Here is a guide to help you migrate from Fiber v2 to Fiber v3.

#### New Features

- **Cookiejar**: Manage cookies automatically.
- **Request/Response Hooks**: Customize request and response handling.
- **Improved Error Handling**: Better error management and reporting.

#### Migration Instructions

**Import Path**:

Update the import path to the new client package.

<details>
<summary>Before</summary>

```go
import "github.com/gofiber/fiber/v2/client"
```

</details>

<details>
<summary>After</summary>

```go
import "github.com/gofiber/fiber/v3/client"
```

</details>

### 🧬 Middlewares

#### Important Change for Accessing Middleware Data

**Change:** In Fiber v2, some middlewares set data in `c.Locals()` using string keys (e.g., `c.Locals("requestid")`). In Fiber v3, to align with Go's context best practices and prevent key collisions, these middlewares now store their specific data in the request's context using unexported keys of custom types.

**Impact:** Directly accessing these middleware-provided values via `c.Locals("some_string_key")` will no longer work.

**Migration Action:**
You must update your code to use the dedicated exported functions provided by each affected middleware to retrieve its data from the context.

**Examples of new helper functions to use:**

- `requestid.FromContext(c)`
- `csrf.TokenFromContext(c)`
- `csrf.HandlerFromContext(c)`
- `session.FromContext(c)`
- `basicauth.UsernameFromContext(c)`
- `basicauth.PasswordFromContext(c)`
- `keyauth.TokenFromContext(c)`

**For logging these values:**
The recommended approach is to use the `CustomTags` feature of the Logger middleware, which allows you to call these specific `FromContext` functions. Refer to the [Logger section in "What's New"](#logger) for detailed examples.

:::note
If you were manually setting and retrieving your own application-specific values in `c.Locals()` using string keys, that functionality remains unchanged. This change specifically pertains to how Fiber's built-in (and some contrib) middlewares expose their data.
:::

#### CORS

The CORS middleware has been updated to use slices instead of strings for the `AllowOrigins`, `AllowMethods`, `AllowHeaders`, and `ExposeHeaders` fields. Here's how you can update your code:

```go
// Before
app.Use(cors.New(cors.Config{
    AllowOrigins: "https://example.com,https://example2.com",
    AllowMethods: strings.Join([]string{fiber.MethodGet, fiber.MethodPost}, ","),
    AllowHeaders: "Content-Type",
    ExposeHeaders: "Content-Length",
}))

// After
app.Use(cors.New(cors.Config{
    AllowOrigins: []string{"https://example.com", "https://example2.com"},
    AllowMethods: []string{fiber.MethodGet, fiber.MethodPost},
    AllowHeaders: []string{"Content-Type"},
    ExposeHeaders: []string{"Content-Length"},
}))
```

#### CSRF

- **Field Renaming**: The `Expiration` field in the CSRF middleware configuration has been renamed to `IdleTimeout` to better describe its functionality. Additionally, the default value has been reduced from 1 hour to 30 minutes. Update your code as follows:

```go
// Before
app.Use(csrf.New(csrf.Config{
    Expiration: 10 * time.Minute,
}))

// After
app.Use(csrf.New(csrf.Config{
    IdleTimeout: 10 * time.Minute,
}))
```

- **Session Key Removal**: The `SessionKey` field has been removed from the CSRF middleware configuration. The session key is now an unexported constant within the middleware to avoid potential key collisions in the session store.

- **KeyLookup Field Removal**: The `KeyLookup` field has been removed from the CSRF middleware configuration. This field was deprecated and is no longer needed as the middleware now uses a more secure approach for token management.

```go
// Before
app.Use(csrf.New(csrf.Config{
    KeyLookup: "header:X-CSRF-Token",
    // other config...
}))

// After - use Extractor instead
app.Use(csrf.New(csrf.Config{
    Extractor: csrf.FromHeader("X-CSRF-Token"),
    // other config...
}))
```

- **FromCookie Extractor Removal**: The `csrf.FromCookie` extractor has been intentionally removed for security reasons. Using cookie-based extraction defeats the purpose of CSRF protection by making the extracted token always match the cookie value.

```go
// Before - This was a security vulnerability
app.Use(csrf.New(csrf.Config{
    Extractor: csrf.FromCookie("csrf_token"), // ❌ Insecure!
}))

// After - Use secure extractors instead
app.Use(csrf.New(csrf.Config{
    Extractor: csrf.FromHeader("X-Csrf-Token"), // ✅ Secure
    // or
    Extractor: csrf.FromForm("_csrf"),          // ✅ Secure
    // or
    Extractor: csrf.FromQuery("csrf_token"),    // ✅ Acceptable
}))
```

**Security Note**: The removal of `FromCookie` prevents a common misconfiguration that would completely bypass CSRF protection. The middleware uses the Double Submit Cookie pattern, which requires the token to be submitted through a different channel than the cookie to provide meaningful protection.

#### Timeout

The timeout middleware now accepts a configuration struct instead of a duration.
Update your code as follows:

```go
// Before
app.Use(timeout.New(handler, 2*time.Second))

// After
app.Use(timeout.New(handler, timeout.Config{Timeout: 2 * time.Second}))
```

#### Filesystem

You need to move filesystem middleware to static middleware due to it has been removed from the core.

```go
// Before
app.Use(filesystem.New(filesystem.Config{
    Root: http.Dir("./assets"),
}))

app.Use(filesystem.New(filesystem.Config{
    Root:         http.Dir("./assets"),
    Browse:       true,
    Index:        "index.html",
    MaxAge:       3600,
}))
```

```go
// After
app.Use(static.New("", static.Config{
    FS: os.DirFS("./assets"),
}))

app.Use(static.New("", static.Config{
    FS:           os.DirFS("./assets"),
    Browse:       true,
    IndexNames:   []string{"index.html"},
    MaxAge:       3600,
}))
```

#### Healthcheck

Previously, the Healthcheck middleware was configured with a combined setup for liveliness and readiness probes:

```go
//before
app.Use(healthcheck.New(healthcheck.Config{
    LivenessProbe: func(c fiber.Ctx) bool {
        return true
    },
    LivenessEndpoint: "/live",
    ReadinessProbe: func(c fiber.Ctx) bool {
        return serviceA.Ready() && serviceB.Ready() && ...
    },
    ReadinessEndpoint: "/ready",
}))
```

With the new version, each health check endpoint is configured separately, allowing for more flexibility:

```go
// after

// Default liveness endpoint configuration
app.Get(healthcheck.LivenessEndpoint, healthcheck.New(healthcheck.Config{
    Probe: func(c fiber.Ctx) bool {
        return true
    },
}))

// Default readiness endpoint configuration
app.Get(healthcheck.ReadinessEndpoint, healthcheck.New())

// New default startup endpoint configuration
// Default endpoint is /startupz
app.Get(healthcheck.StartupEndpoint, healthcheck.New(healthcheck.Config{
    Probe: func(c fiber.Ctx) bool {
        return serviceA.Ready() && serviceB.Ready() && ...
    },
}))

// Custom liveness endpoint configuration
app.Get("/live", healthcheck.New())
```

#### Monitor

Since v3 the Monitor middleware has been moved to the [Contrib package](https://github.com/gofiber/contrib/tree/main/monitor)

```go
// Before
import "github.com/gofiber/fiber/v2/middleware/monitor"

app.Use("/metrics", monitor.New())
```

You only need to change the import path to the contrib package.

```go
// After
import "github.com/gofiber/contrib/monitor"

app.Use("/metrics", monitor.New())
```

#### Proxy

In previous versions, TLS settings for the proxy middleware were set using the `WithTlsConfig` method. This method has been removed in favor of a more idiomatic configuration via the `TLSConfig` field in the `Config` struct.

#### Before (v2 usage)

```go
proxy.WithTlsConfig(&tls.Config{
    InsecureSkipVerify: true,
})

// Forward to url
app.Get("/gif", proxy.Forward("https://i.imgur.com/IWaBepg.gif"))
```

#### After (v3 usage)

```go
proxy.WithClient(&fasthttp.Client{
    TLSConfig: &tls.Config{InsecureSkipVerify: true},
})

// Forward to url
app.Get("/gif", proxy.Forward("https://i.imgur.com/IWaBepg.gif"))
```<|MERGE_RESOLUTION|>--- conflicted
+++ resolved
@@ -1053,12 +1053,9 @@
 
 ### BasicAuth
 
-<<<<<<< HEAD
-The BasicAuth middleware now validates the `Authorization` header more rigorously and sets security-focused response headers. The default challenge includes the `charset="UTF-8"` parameter and disables caching. Passwords are no longer stored in the request context by default; use the new `StorePassword` option to retain them. A `Charset` option controls the value used in the challenge header. A new `HeaderLimit` option restricts the maximum length of the `Authorization` header (default: `8192` bytes).
-=======
 The BasicAuth middleware now validates the `Authorization` header more rigorously and sets security-focused response headers. The default challenge includes the `charset="UTF-8"` parameter and disables caching. Passwords are no longer stored in the request context by default; use the new `StorePassword` option to retain them. A `Charset` option controls the value used in the challenge header.
+A new `HeaderLimit` option restricts the maximum length of the `Authorization` header (default: `8192` bytes).
 The `Authorizer` function now receives the current `fiber.Ctx` as a third argument, allowing credential checks to incorporate request context.
->>>>>>> 96674dc5
 
 ### Cache
 
