---
id: whats_new
title: 🆕 Whats New in v3
sidebar_position: 2
toc_max_heading_level: 4
---

[//]: # (https://github.com/gofiber/fiber/releases/tag/v3.0.0-beta.2)

## 🎉 Welcome

We are excited to announce the release of Fiber v3! 🚀

In this guide, we'll walk you through the most important changes in Fiber `v3` and show you how to migrate your existing Fiber `v2` applications to Fiber `v3`.

Here's a quick overview of the changes in Fiber `v3`:

- [🚀 App](#-app)
- [🗺️ Router](#-router)
- [🧠 Context](#-context)
- [📎 Binding](#-binding)
- [🔄️ Redirect](#-redirect)
- [🌎 Client package](#-client-package)
- [🧰 Generic functions](#-generic-functions)
- [📃 Log](#-log)
- [🧬 Middlewares](#-middlewares)
  - [CORS](#cors)
  - [CSRF](#csrf)
  - [Session](#session)
  - [Logger](#logger)
  - [Filesystem](#filesystem)
  - [Monitor](#monitor)
  - [Healthcheck](#healthcheck)
- [📋 Migration guide](#-migration-guide)

## Drop for old Go versions

Fiber `v3` drops support for Go versions below `1.22`. We recommend upgrading to Go `1.22` or higher to use Fiber `v3`.

## 🚀 App

We have made several changes to the Fiber app, including:

- **Listen**: The `Listen` method has been unified with the configuration, allowing for more streamlined setup.
- **Static**: The `Static` method has been removed and its functionality has been moved to the [static middleware](./middleware/static.md).
- **app.Config properties**: Several properties have been moved to the listen configuration:
  - `DisableStartupMessage`
  - `EnablePrefork` (previously `Prefork`)
  - `EnablePrintRoutes`
  - `ListenerNetwork` (previously `Network`)
- **Trusted Proxy Configuration**: The `EnabledTrustedProxyCheck` has been moved to `app.Config.TrustProxy`, and `TrustedProxies` has been moved to `TrustProxyConfig.Proxies`.

### New Methods

- **RegisterCustomBinder**: Allows for the registration of custom binders.
- **RegisterCustomConstraint**: Allows for the registration of custom constraints.
- **NewCtxFunc**: Introduces a new context function.

### Removed Methods

- **Mount**: Use `app.Use()` instead.
- **ListenTLS**: Use `app.Listen()` with `tls.Config`.
- **ListenTLSWithCertificate**: Use `app.Listen()` with `tls.Config`.
- **ListenMutualTLS**: Use `app.Listen()` with `tls.Config`.
- **ListenMutualTLSWithCertificate**: Use `app.Listen()` with `tls.Config`.

### Method Changes

- **Test**: The `Test` method has replaced the timeout parameter with a configuration parameter. `-1` represents no timeout, and `0` represents no timeout.
- **Listen**: Now has a configuration parameter.
- **Listener**: Now has a configuration parameter.

### Custom Ctx Interface in Fiber v3

Fiber v3 introduces a customizable `Ctx` interface, allowing developers to extend and modify the context to fit their needs. This feature provides greater flexibility and control over request handling.

#### Idea Behind Custom Ctx Classes

The idea behind custom `Ctx` classes is to give developers the ability to extend the default context with additional methods and properties tailored to the specific requirements of their application. This allows for better request handling and easier implementation of specific logic.

#### NewCtxFunc

The `NewCtxFunc` method allows you to customize the `Ctx` struct as needed.

```go title="Signature"
func (app *App) NewCtxFunc(function func(app *App) CustomCtx)
```

<details>
<summary>Example</summary>

Here’s an example of how to customize the `Ctx` interface:

```go
package main

import (
    "log"
    "github.com/gofiber/fiber/v3"
)

type CustomCtx struct {
    fiber.Ctx
}

// Custom method
func (c *CustomCtx) CustomMethod() string {
    return "custom value"
}

func main() {
    app := fiber.New()

    app.NewCtxFunc(func(app *fiber.App) fiber.Ctx {
        return &CustomCtx{
            Ctx: *fiber.NewCtx(app),
        }
    })

    app.Get("/", func(c fiber.Ctx) error {
        customCtx := c.(*CustomCtx)
        return c.SendString(customCtx.CustomMethod())
    })

    log.Fatal(app.Listen(":3000"))
}
```

In this example, a custom context `CustomCtx` is created with an additional method `CustomMethod`. The `NewCtxFunc` method is used to replace the default context with the custom one.

</details>

## 🗺 Router

We have slightly adapted our router interface

### HTTP method registration

In `v2` one handler was already mandatory when the route has been registered, but this was checked at runtime and was not correctly reflected in the signature, this has now been changed in `v3` to make it more explicit.

```diff
-    Get(path string, handlers ...Handler) Router
+    Get(path string, handler Handler, middleware ...Handler) Router
-    Head(path string, handlers ...Handler) Router
+    Head(path string, handler Handler, middleware ...Handler) Router
-    Post(path string, handlers ...Handler) Router
+    Post(path string, handler Handler, middleware ...Handler) Router
-    Put(path string, handlers ...Handler) Router
+    Put(path string, handler Handler, middleware ...Handler) Router
-    Delete(path string, handlers ...Handler) Router
+    Delete(path string, handler Handler, middleware ...Handler) Router
-    Connect(path string, handlers ...Handler) Router
+    Connect(path string, handler Handler, middleware ...Handler) Router
-    Options(path string, handlers ...Handler) Router
+    Options(path string, handler Handler, middleware ...Handler) Router
-    Trace(path string, handlers ...Handler) Router
+    Trace(path string, handler Handler, middleware ...Handler) Router
-    Patch(path string, handlers ...Handler) Router
+    Patch(path string, handler Handler, middleware ...Handler) Router
-    All(path string, handlers ...Handler) Router
+    All(path string, handler Handler, middleware ...Handler) Router
```

### Route chaining

The route method is now like [`Express`](https://expressjs.com/de/api.html#app.route) which gives you the option of a different notation and allows you to concatenate the route declaration.

```diff
-    Route(prefix string, fn func(router Router), name ...string) Router
+    Route(path string) Register    
```

<details>
<summary>Example</summary>

```go
app.Route("/api").Route("/user/:id?")
  .Get(func(c fiber.Ctx) error {
    // Get user
    return c.JSON(fiber.Map{"message": "Get user", "id": c.Params("id")})
  })
  .Post(func(c fiber.Ctx) error {
    // Create user
    return c.JSON(fiber.Map{"message": "User created"})
  })
  .Put(func(c fiber.Ctx) error {
    // Update user
    return c.JSON(fiber.Map{"message": "User updated", "id": c.Params("id")})
  })
  .Delete(func(c fiber.Ctx) error {
    // Delete user
    return c.JSON(fiber.Map{"message": "User deleted", "id": c.Params("id")})
  })
```

</details>

[Here](./api/app#route) you can find more information.

### Middleware registration

We have aligned our method for middlewares closer to [`Express`](https://expressjs.com/de/api.html#app.use) and now also support the [`Use`](./api/app#use) of multiple prefixes.

Registering a subapp is now also possible via the [`Use`](./api/app#use) method instead of the old `app.Mount` method.

<details>
<summary>Example</summary>

```go
// register mulitple prefixes
app.Use(["/v1", "/v2"], func(c fiber.Ctx) error {
  // Middleware for /v1 and /v2
  return c.Next() 
})

// define subapp
api := fiber.New()
api.Get("/user", func(c fiber.Ctx) error {
  return c.SendString("User")
})
// register subapp
app.Use("/api", api)
```

</details>

To enable the routing changes above we had to slightly adjust the signature of the `Add` method.

```diff
-    Add(method, path string, handlers ...Handler) Router
+    Add(methods []string, path string, handler Handler, middleware ...Handler) Router
```

### Test Config

The `app.Test()` method now allows users to customize their test configurations:

<details>
<summary>Example</summary>

```go
// Create a test app with a handler to test
app := fiber.New()
app.Get("/", func(c fiber.Ctx) {
  return c.SendString("hello world")
})

// Define the HTTP request and custom TestConfig to test the handler
req := httptest.NewRequest(MethodGet, "/", nil)
testConfig := fiber.TestConfig{
  Timeout:       0,
  FailOnTimeout: false,
}

// Test the handler using the request and testConfig
resp, err := app.Test(req, testConfig)
```

</details>

To provide configurable testing capabilities, we had to change
the signature of the `Test` method.

```diff
-    Test(req *http.Request, timeout ...time.Duration) (*http.Response, error)
+    Test(req *http.Request, config ...fiber.TestConfig) (*http.Response, error)
```

The `TestConfig` struct provides the following configuration options:

- `Timeout`: The duration to wait before timing out the test. Use 0 for no timeout.
- `FailOnTimeout`: Controls the behavior when a timeout occurs:
  - When true, the test will return an `os.ErrDeadlineExceeded` if the test exceeds the `Timeout` duration.
  - When false, the test will return the partial response received before timing out.

If a custom `TestConfig` isn't provided, then the following will be used:

```go
testConfig := fiber.TestConfig{
  Timeout:       time.Second,
  FailOnTimeout: true,
}
```

**Note:** Using this default is **NOT** the same as providing an empty `TestConfig` as an argument to `app.Test()`.

An empty `TestConfig` is the equivalent of:

```go
testConfig := fiber.TestConfig{
  Timeout:       0,
  FailOnTimeout: false,
}
```

## 🧠 Context

### New Features

- Cookie now allows Partitioned cookies for [CHIPS](https://developers.google.com/privacy-sandbox/3pcd/chips) support. CHIPS (Cookies Having Independent Partitioned State) is a feature that improves privacy by allowing cookies to be partitioned by top-level site, mitigating cross-site tracking.

### New Methods

- **AutoFormat**: Similar to Express.js, automatically formats the response based on the request's `Accept` header.
- **Host**: Similar to Express.js, returns the host name of the request.
- **Port**: Similar to Express.js, returns the port number of the request.
- **IsProxyTrusted**: Checks the trustworthiness of the remote IP.
- **Reset**: Resets context fields for server handlers.
- **Schema**: Similar to Express.js, returns the schema (HTTP or HTTPS) of the request.
- **SendStream**: Similar to Express.js, sends a stream as the response.
- **SendStreamWriter**: Sends a stream using a writer function.
- **SendString**: Similar to Express.js, sends a string as the response.
- **String**: Similar to Express.js, converts a value to a string.
- **ViewBind**: Binds data to a view, replacing the old `Bind` method.

### Removed Methods

- **AllParams**: Use `c.Bind().URL()` instead.
- **ParamsInt**: Use `Params` with generic types.
- **QueryBool**: Use `Query` with generic types.
- **QueryFloat**: Use `Query` with generic types.
- **QueryInt**: Use `Query` with generic types.
- **BodyParser**: Use `c.Bind().Body()` instead.
- **CookieParser**: Use `c.Bind().Cookie()` instead.
- **ParamsParser**: Use `c.Bind().URL()` instead.
- **RedirectToRoute**: Use `c.Redirect().Route()` instead.
- **RedirectBack**: Use `c.Redirect().Back()` instead.
- **ReqHeaderParser**: Use `c.Bind().Header()` instead.

### Changed Methods

- **Bind**: Now used for binding instead of view binding. Use `c.ViewBind()` for view binding.
- **Format**: Parameter changed from `body interface{}` to `handlers ...ResFmt`.
- **Redirect**: Use `c.Redirect().To()` instead.
- **SendFile**: Now supports different configurations using a config parameter.
- **Context**: Renamed to `RequestCtx` to correspond with the FastHTTP Request Context.
- **UserContext**: Renamed to `Context`, which returns a `context.Context` object.
- **SetUserContext**: Renamed to `SetContext`.

### SendStreamWriter

In v3, we added support for buffered streaming by providing the new method `SendStreamWriter()`.

```go
func (c Ctx) SendStreamWriter(streamWriter func(w *bufio.Writer))
```

With this new method, you can implement:

- Server-Side Events (SSE)
- Large file downloads
- Live data streaming

```go
app.Get("/sse", func(c fiber.Ctx) {
  c.Set("Content-Type", "text/event-stream")
  c.Set("Cache-Control", "no-cache")
  c.Set("Connection", "keep-alive")
  c.Set("Transfer-Encoding", "chunked")

  return c.SendStreamWriter(func(w *bufio.Writer) {
    for {
      fmt.Fprintf(w, "event: my-event\n")
      fmt.Fprintf(w, "data: Hello SSE\n\n")

      if err := w.Flush(); err != nil {
        log.Print("Client disconnected!")
        return
      }
    }
  })
})
```

You can find more details about this feature in [/docs/api/ctx.md](./api/ctx.md).

---

## 🌎 Client package

The Gofiber client has been completely rebuilt. It includes numerous new features such as Cookiejar, request/response hooks, and more.
You can take a look to [client docs](./client/rest.md) to see what's new with the client.

## 📎 Binding

Fiber v3 introduces a new binding mechanism that simplifies the process of binding request data to structs. The new binding system supports binding from various sources such as URL parameters, query parameters, headers, and request bodies. This unified approach makes it easier to handle different types of request data in a consistent manner.

### New Features

- Unified binding from URL parameters, query parameters, headers, and request bodies.
- Support for custom binders and constraints.
- Improved error handling and validation.

<details>
<summary>Example</summary>

```go
type User struct {
  ID    int    `params:"id"`
  Name  string `json:"name"`
  Email string `json:"email"`
}

app.Post("/user/:id", func(c fiber.Ctx) error {
  var user User
  if err := c.Bind().Body(&user); err != nil {
    return c.Status(fiber.StatusBadRequest).JSON(fiber.Map{"error": err.Error()})
  }
  return c.JSON(user)
})
```

In this example, the `Bind` method is used to bind the request body to the `User` struct. The `Body` method of the `Bind` class performs the actual binding.

</details>

## 🔄 Redirect

Fiber v3 enhances the redirect functionality by introducing new methods and improving existing ones. The new redirect methods provide more flexibility and control over the redirection process.

### New Methods

- `Redirect().To()`: Redirects to a specific URL.
- `Redirect().Route()`: Redirects to a named route.
- `Redirect().Back()`: Redirects to the previous URL.

<details>
<summary>Example</summary>

```go
app.Get("/old", func(c fiber.Ctx) error {
  return c.Redirect().To("/new")
})

app.Get("/new", func(c fiber.Ctx) error {
  return c.SendString("Welcome to the new route!")
})
```

</details>

## 🧰 Generic functions

Fiber v3 introduces new generic functions that provide additional utility and flexibility for developers. These functions are designed to simplify common tasks and improve code readability.

### New Generic Functions

- **Convert**: Converts a value with a specified converter function and default value.
- **Locals**: Retrieves or sets local values within a request context.
- **Params**: Retrieves route parameters and can handle various types of route parameters.
- **Query**: Retrieves the value of a query parameter from the request URI and can handle various types of query parameters.
- **GetReqHeader**: Returns the HTTP request header specified by the field and can handle various types of header values.

### Example

<details>
<summary>Convert</summary>

```go
package main

import (
  "strconv"
  "github.com/gofiber/fiber/v3"
)

func main() {
  app := fiber.New()

  app.Get("/convert", func(c fiber.Ctx) error {
    value, err := Convert[string](c.Query("value"), strconv.Atoi, 0)
    if err != nil {
      return c.Status(fiber.StatusBadRequest).SendString(err.Error())
    }
    return c.JSON(value)
  })

  app.Listen(":3000")
}
```

```sh
curl "http://localhost:3000/convert?value=123"
# Output: 123

curl "http://localhost:3000/convert?value=abc"
# Output: "failed to convert: strconv.Atoi: parsing \"abc\": invalid syntax"
```

</details>

<details>
<summary>Locals</summary>

```go
package main

import (
    "github.com/gofiber/fiber/v3"
)

func main() {
    app := fiber.New()

    app.Use("/user/:id", func(c fiber.Ctx) error {
        // ask database for user
        // ...
        // set local values from database
        fiber.Locals[string](c, "user", "john")
        fiber.Locals[int](c, "age", 25)
        // ...

        return c.Next()
    })

    app.Get("/user/*", func(c fiber.Ctx) error {
        // get local values
        name := fiber.Locals[string](c, "user")
        age := fiber.Locals[int](c, "age")
        // ...
        return c.JSON(fiber.Map{"name": name, "age": age})
    })

    app.Listen(":3000")
}
```

```sh
curl "http://localhost:3000/user/5"
# Output: {"name":"john","age":25}
```

</details>

<details>
<summary>Params</summary>

```go
package main

import (
  "github.com/gofiber/fiber/v3"
)

func main() {
  app := fiber.New()

  app.Get("/params/:id", func(c fiber.Ctx) error {
    id := Params[int](c, "id", 0)
    return c.JSON(id)
  })

  app.Listen(":3000")
}

```

```sh
curl "http://localhost:3000/params/123"
# Output: 123

curl "http://localhost:3000/params/abc"
# Output: 0
```

</details>

<details>
<summary>Query</summary>

```go
package main

import (
  "github.com/gofiber/fiber/v3"
)

func main() {
  app := fiber.New()

  app.Get("/query", func(c fiber.Ctx) error {
    age := Query[int](c, "age", 0)
    return c.JSON(age)
  })

  app.Listen(":3000")
}

```

```sh

curl "http://localhost:3000/query?age=25"
# Output: 25

curl "http://localhost:3000/query?age=abc"
# Output: 0
```

</details>

<details>
<summary>GetReqHeader</summary>

```go
package main

import (
  "github.com/gofiber/fiber/v3"
)

func main() {
  app := fiber.New()

  app.Get("/header", func(c fiber.Ctx) error {
    userAgent := GetReqHeader[string](c, "User-Agent", "Unknown")
    return c.JSON(userAgent)
  })

  app.Listen(":3000")
}
```

```sh
curl -H "User-Agent: CustomAgent" "http://localhost:3000/header"
# Output: "CustomAgent"

curl "http://localhost:3000/header"
# Output: "Unknown"
```

</details>

## 📃 Log

<<<<<<< HEAD
`fiber.AllLogger` interface now has a new method called `Logger`. This method can be used to get the underlying logger instance from the Fiber logger middleware. This is useful when you want to configure the logger middleware with a custom logger and still want to access the underlying logger instance. 
=======
`fiber.AllLogger` interface now has a new method called `GetLoggerInstance`. This method can be used to get the underlying logger instance from the Fiber logger middleware. This is useful when you want to configure the logger middleware with a custom logger and still want to access the underlying logger instance.
>>>>>>> 25f29521

You can find more details about this feature in [/docs/api/log.md](./api/log.md#logger).

## 🧬 Middlewares

### Adaptor

The adaptor middleware has been significantly optimized for performance and efficiency. Key improvements include reduced response times, lower memory usage, and fewer memory allocations. These changes make the middleware more reliable and capable of handling higher loads effectively. Enhancements include the introduction of a `sync.Pool` for managing `fasthttp.RequestCtx` instances and better HTTP request and response handling between net/http and fasthttp contexts.

| Payload Size | Metric           |     V2    |    V3    |    Percent Change |
|--------------|------------------|-----------|----------|-------------------|
| 100KB        | Execution Time   | 1056 ns/op| 588.6 ns/op | -44.25%        |
|              | Memory Usage     | 2644 B/op | 254 B/op    | -90.39%        |
|              | Allocations      | 16 allocs/op | 5 allocs/op | -68.75%     |
| 500KB        | Execution Time   | 1061 ns/op| 562.9 ns/op | -46.94%        |
|              | Memory Usage     | 2644 B/op | 248 B/op    | -90.62%        |
|              | Allocations      | 16 allocs/op | 5 allocs/op | -68.75%     |
| 1MB          | Execution Time   | 1080 ns/op| 629.7 ns/op | -41.68%        |
|              | Memory Usage     | 2646 B/op | 267 B/op    | -89.91%        |
|              | Allocations      | 16 allocs/op | 5 allocs/op | -68.75%     |
| 5MB          | Execution Time   | 1093 ns/op| 540.3 ns/op | -50.58%        |
|              | Memory Usage     | 2654 B/op | 254 B/op    | -90.43%        |
|              | Allocations      | 16 allocs/op | 5 allocs/op | -68.75%     |
| 10MB         | Execution Time   | 1044 ns/op| 533.1 ns/op | -48.94%        |
|              | Memory Usage     | 2665 B/op | 258 B/op    | -90.32%        |
|              | Allocations      | 16 allocs/op | 5 allocs/op | -68.75%     |
| 25MB         | Execution Time   | 1069 ns/op| 540.7 ns/op | -49.42%        |
|              | Memory Usage     | 2706 B/op | 289 B/op    | -89.32%        |
|              | Allocations      | 16 allocs/op | 5 allocs/op | -68.75%     |
| 50MB         | Execution Time   | 1137 ns/op| 554.6 ns/op | -51.21%        |
|              | Memory Usage     | 2734 B/op | 298 B/op    | -89.10%        |
|              | Allocations      | 16 allocs/op | 5 allocs/op | -68.75%     |

### Cache

We are excited to introduce a new option in our caching middleware: Cache Invalidator. This feature provides greater control over cache management, allowing you to define a custom conditions for invalidating cache entries.

### CORS

We've made some changes to the CORS middleware to improve its functionality and flexibility. Here's what's new:

#### New Struct Fields

- `Config.AllowPrivateNetwork`: This new field is a boolean that allows you to control whether private networks are allowed. This is related to the [Private Network Access (PNA)](https://wicg.github.io/private-network-access/) specification from the Web Incubator Community Group (WICG). When set to `true`, the CORS middleware will allow CORS preflight requests from private networks and respond with the `Access-Control-Allow-Private-Network: true` header. This could be useful in development environments or specific use cases, but should be done with caution due to potential security risks.

#### Updated Struct Fields

We've updated several fields from a single string (containing comma-separated values) to slices, allowing for more explicit declaration of multiple values. Here are the updated fields:

- `Config.AllowOrigins`: Now accepts a slice of strings, each representing an allowed origin.
- `Config.AllowMethods`: Now accepts a slice of strings, each representing an allowed method.
- `Config.AllowHeaders`: Now accepts a slice of strings, each representing an allowed header.
- `Config.ExposeHeaders`: Now accepts a slice of strings, each representing an exposed header.

### Compression

We've added support for `zstd` compression on top of `gzip`, `deflate`, and `brotli`.

### EncryptCookie

Added support for specifying Key length when using `encryptcookie.GenerateKey(length)`. This allows the user to generate keys compatible with `AES-128`, `AES-192`, and `AES-256` (Default).

### Session

The Session middleware has undergone key changes in v3 to improve functionality and flexibility. While v2 methods remain available for backward compatibility, we now recommend using the new middleware handler for session management.

#### Key Updates

- **New Middleware Handler**: The `New` function now returns a middleware handler instead of a `*Store`. To access the session store, use the `Store` method on the middleware, or opt for `NewStore` or `NewWithStore` for custom store integration.

- **Manual Session Release**: Session instances are no longer automatically released after being saved. To ensure proper lifecycle management, you must manually call `sess.Release()`.

- **Idle Timeout**: The `Expiration` field has been replaced with `IdleTimeout`, which handles session inactivity. If the session is idle for the specified duration, it will expire. The idle timeout is updated when the session is saved. If you are using the middleware handler, the idle timeout will be updated automatically.

- **Absolute Timeout**: The `AbsoluteTimeout` field has been added. If you need to set an absolute session timeout, you can use this field to define the duration. The session will expire after the specified duration, regardless of activity.

For more details on these changes and migration instructions, check the [Session Middleware Migration Guide](./middleware/session.md#migration-guide).

### Logger

New helper function called `LoggerToWriter` has been added to the logger middleware. This function allows you to use 3rd party loggers such as `logrus` or `zap` with the Fiber logger middleware without any extra afford. For example, you can use `zap` with Fiber logger middleware like this:

```go
package main

import (
    "github.com/gofiber/contrib/fiberzap/v2"
    "github.com/gofiber/fiber/v3"
    "github.com/gofiber/fiber/v3/log"
    "github.com/gofiber/fiber/v3/middleware/logger"
)

func main() {
    // Create a new Fiber instance
    app := fiber.New()

    // Create a new zap logger which is compatible with Fiber AllLogger interface
    zap := fiberzap.NewLogger(fiberzap.LoggerConfig{
        ExtraKeys: []string{"request_id"},
    })

    // Use the logger middleware with zerolog logger
    app.Use(logger.New(logger.Config{
        Output: logger.LoggerToWriter(zap, log.LevelDebug),
    }))

    // Define a route
    app.Get("/", func(c fiber.Ctx) error {
        return c.SendString("Hello, World!")
    })

    // Start server on http://localhost:3000
    app.Listen(":3000")
}
```

### Filesystem

We've decided to remove filesystem middleware to clear up the confusion between static and filesystem middleware.
Now, static middleware can do everything that filesystem middleware and static do. You can check out [static middleware](./middleware/static.md) or [migration guide](#-migration-guide) to see what has been changed.

### Monitor

Monitor middleware is migrated to the [Contrib package](https://github.com/gofiber/contrib/tree/main/monitor) with [PR #1172](https://github.com/gofiber/contrib/pull/1172).

### Healthcheck

The Healthcheck middleware has been enhanced to support more than two routes, with default endpoints for liveliness, readiness, and startup checks. Here's a detailed breakdown of the changes and how to use the new features.

1. **Support for More Than Two Routes**:
   - The updated middleware now supports multiple routes beyond the default liveliness and readiness endpoints. This allows for more granular health checks, such as startup probes.

2. **Default Endpoints**:
   - Three default endpoints are now available:
     - **Liveness**: `/livez`
     - **Readiness**: `/readyz`
     - **Startup**: `/startupz`
   - These endpoints can be customized or replaced with user-defined routes.

3. **Simplified Configuration**:
   - The configuration for each health check endpoint has been simplified. Each endpoint can be configured separately, allowing for more flexibility and readability.

Refer to the [healthcheck middleware migration guide](./middleware/healthcheck.md) or the [general migration guide](#-migration-guide) to review the changes.

## 📋 Migration guide

- [🚀 App](#-app-1)
- [🗺 Router](#-router-1)
- [🧠 Context](#-context-1)
- [📎 Parser](#-parser)
- [🔄 Redirect](#-redirect-1)
- [🌎 Client package](#-client-package-1)
- [🧬 Middlewares](#-middlewares-1)

### 🚀 App

#### Static

Since we've removed `app.Static()`, you need to move methods to static middleware like the example below:

```go
// Before
app.Static("/", "./public")
app.Static("/prefix", "./public")
app.Static("/prefix", "./public", Static{
  Index: "index.htm",
})
app.Static("*", "./public/index.html")
```

```go
// After
app.Get("/*", static.New("./public"))
app.Get("/prefix*", static.New("./public"))
app.Get("/prefix*", static.New("./public", static.Config{
  IndexNames: []string{"index.htm", "index.html"},
}))
app.Get("*", static.New("./public/index.html"))
```

:::caution
You have to put `*` to the end of the route if you don't define static route with `app.Use`.
:::

#### Trusted Proxies

We've renamed `EnableTrustedProxyCheck` to `TrustProxy` and moved `TrustedProxies` to `TrustProxyConfig`.

```go
// Before
app := fiber.New(fiber.Config{
  // EnableTrustedProxyCheck enables the trusted proxy check.
  EnableTrustedProxyCheck: true,
  // TrustedProxies is a list of trusted proxy IP ranges/addresses.
  TrustedProxies: []string{"0.8.0.0", "127.0.0.0/8", "::1/128"},
})
```

```go
// After
app := fiber.New(fiber.Config{
  // TrustProxy enables the trusted proxy check
  TrustProxy: true,
  // TrustProxyConfig allows for configuring trusted proxies.
  TrustProxyConfig: fiber.TrustProxyConfig{
    // Proxies is a list of trusted proxy IP ranges/addresses.
    Proxies: []string{"0.8.0.0"},
    // Trust all loop-back IP addresses (127.0.0.0/8, ::1/128)
    Loopback: true,
  }
})
```

### 🗺 Router

The signatures for [`Add`](#middleware-registration) and [`Route`](#route-chaining) have been changed.

To migrate [`Add`](#middleware-registration) you must change the `methods` in a slice.

```go
// Before
app.Add(fiber.MethodPost, "/api", myHandler)
```

```go
// After
app.Add([]string{fiber.MethodPost}, "/api", myHandler)
```

To migrate [`Route`](#route-chaining) you need to read [this](#route-chaining).

```go
// Before
app.Route("/api", func(apiGrp Router) {
    apiGrp.Route("/user/:id?", func(userGrp Router) {
        userGrp.Get("/", func(c fiber.Ctx) error {
            // Get user
            return c.JSON(fiber.Map{"message": "Get user", "id": c.Params("id")})
        })
        userGrp.Post("/", func(c fiber.Ctx) error {
            // Create user
            return c.JSON(fiber.Map{"message": "User created"})
        })
    })
})
```

```go
// After
app.Route("/api").Route("/user/:id?")
  .Get(func(c fiber.Ctx) error {
    // Get user
    return c.JSON(fiber.Map{"message": "Get user", "id": c.Params("id")})
  })
  .Post(func(c fiber.Ctx) error {
    // Create user
    return c.JSON(fiber.Map{"message": "User created"})
  });
```

### 🗺 RebuildTree

We have added a new method that allows the route tree stack to be rebuilt in runtime, with it, you can add a route while your application is running and rebuild the route tree stack to make it registered and available for calls.

You can find more reference on it in the [app](./api/app.md#rebuildtree):

#### Example Usage

```go
app.Get("/define", func(c Ctx) error {  // Define a new route dynamically
    app.Get("/dynamically-defined", func(c Ctx) error {  // Adding a dynamically defined route
        return c.SendStatus(http.StatusOK)
    })

    app.RebuildTree()  // Rebuild the route tree to register the new route

    return c.SendStatus(http.StatusOK)
})
```

In this example, a new route is defined and then `RebuildTree()` is called to make sure the new route is registered and available.

**Note:** Use this method with caution. It is **not** thread-safe and calling it can be very performance-intensive, so it should be used sparingly and only in
development mode. Avoid using it concurrently.

### 🧠 Context

Fiber v3 introduces several new features and changes to the Ctx interface, enhancing its functionality and flexibility.

- **ParamsInt**: Use `Params` with generic types.
- **QueryBool**: Use `Query` with generic types.
- **QueryFloat**: Use `Query` with generic types.
- **QueryInt**: Use `Query` with generic types.
- **Bind**: Now used for binding instead of view binding. Use `c.ViewBind()` for view binding.

In Fiber v3, the `Ctx` parameter in handlers is now an interface, which means the `*` symbol is no longer used. Here is an example demonstrating this change:

<details>
<summary>Example</summary>

**Before**:

```go
package main

import (
  "github.com/gofiber/fiber/v2"
)

func main() {
  app := fiber.New()

  // Route Handler with *fiber.Ctx
  app.Get("/", func(c *fiber.Ctx) error {
    return c.SendString("Hello, World!")
  })

  app.Listen(":3000")
}
```

**After**:

```go
package main

import (
  "github.com/gofiber/fiber/v3"
)

func main() {
  app := fiber.New()

  // Route Handler without *fiber.Ctx
  app.Get("/", func(c fiber.Ctx) error {
    return c.SendString("Hello, World!")
  })

  app.Listen(":3000")
}
```

**Explanation**:

In this example, the `Ctx` parameter in the handler is used as an interface (`fiber.Ctx`) instead of a pointer (`*fiber.Ctx`). This change allows for more flexibility and customization in Fiber v3.

</details>

#### 📎 Parser

The `Parser` section in Fiber v3 has undergone significant changes to improve functionality and flexibility.

##### Migration Instructions

1. **BodyParser**: Use `c.Bind().Body()` instead of `c.BodyParser()`.

    <details>
    <summary>Example</summary>

    ```go
    // Before
    app.Post("/user", func(c *fiber.Ctx) error {
      var user User
      if err := c.BodyParser(&user); err != nil {
        return c.Status(fiber.StatusBadRequest).JSON(fiber.Map{"error": err.Error()})
      }
      return c.JSON(user)
    })
    ```

    ```go
    // After
    app.Post("/user", func(c fiber.Ctx) error {
      var user User
      if err := c.Bind().Body(&user); err != nil {
        return c.Status(fiber.StatusBadRequest).JSON(fiber.Map{"error": err.Error()})
      }
      return c.JSON(user)
    })
    ```

    </details>

2. **ParamsParser**: Use `c.Bind().URL()` instead of `c.ParamsParser()`.

    <details>
    <summary>Example</summary>

    ```go
    // Before
    app.Get("/user/:id", func(c *fiber.Ctx) error {
      var params Params
      if err := c.ParamsParser(&params); err != nil {
        return c.Status(fiber.StatusBadRequest).JSON(fiber.Map{"error": err.Error()})
      }
      return c.JSON(params)
    })
    ```

    ```go
    // After
    app.Get("/user/:id", func(c fiber.Ctx) error {
      var params Params
      if err := c.Bind().URL(&params); err != nil {
        return c.Status(fiber.StatusBadRequest).JSON(fiber.Map{"error": err.Error()})
      }
      return c.JSON(params)
    })
    ```

    </details>

3. **QueryParser**: Use `c.Bind().Query()` instead of `c.QueryParser()`.

    <details>
    <summary>Example</summary>

    ```go
    // Before
    app.Get("/search", func(c *fiber.Ctx) error {
      var query Query
      if err := c.QueryParser(&query); err != nil {
        return c.Status(fiber.StatusBadRequest).JSON(fiber.Map{"error": err.Error()})
      }
      return c.JSON(query)
    })
    ```

    ```go
    // After
    app.Get("/search", func(c fiber.Ctx) error {
      var query Query
      if err := c.Bind().Query(&query); err != nil {
        return c.Status(fiber.StatusBadRequest).JSON(fiber.Map{"error": err.Error()})
      }
      return c.JSON(query)
    })
    ```

    </details>

4. **CookieParser**: Use `c.Bind().Cookie()` instead of `c.CookieParser()`.

    <details>
    <summary>Example</summary>

    ```go
    // Before
    app.Get("/cookie", func(c *fiber.Ctx) error {
      var cookie Cookie
      if err := c.CookieParser(&cookie); err != nil {
        return c.Status(fiber.StatusBadRequest).JSON(fiber.Map{"error": err.Error()})
      }
      return c.JSON(cookie)
    })
    ```

    ```go
    // After
    app.Get("/cookie", func(c fiber.Ctx) error {
      var cookie Cookie
      if err := c.Bind().Cookie(&cookie); err != nil {
        return c.Status(fiber.StatusBadRequest).JSON(fiber.Map{"error": err.Error()})
      }
      return c.JSON(cookie)
    })
    ```

    </details>

#### 🔄 Redirect

Fiber v3 enhances the redirect functionality by introducing new methods and improving existing ones. The new redirect methods provide more flexibility and control over the redirection process.

##### Migration Instructions

1. **RedirectToRoute**: Use `c.Redirect().Route()` instead of `c.RedirectToRoute()`.

    <details>
    <summary>Example</summary>

    ```go
    // Before
    app.Get("/old", func(c *fiber.Ctx) error {
      return c.RedirectToRoute("newRoute")
    })
    ```

    ```go
    // After
    app.Get("/old", func(c fiber.Ctx) error {
      return c.Redirect().Route("newRoute")
    })
    ```

    </details>

2. **RedirectBack**: Use `c.Redirect().Back()` instead of `c.RedirectBack()`.

    <details>
    <summary>Example</summary>

    ```go
    // Before
    app.Get("/back", func(c *fiber.Ctx) error {
      return c.RedirectBack()
    })
    ```

    ```go
    // After
    app.Get("/back", func(c fiber.Ctx) error {
      return c.Redirect().Back()
    })
    ```

    </details>

3. **Redirect**: Use `c.Redirect().To()` instead of `c.Redirect()`.

    <details>
    <summary>Example</summary>

    ```go
    // Before
    app.Get("/old", func(c *fiber.Ctx) error {
      return c.Redirect("/new")
    })
    ```

    ```go
    // After
    app.Get("/old", func(c fiber.Ctx) error {
      return c.Redirect().To("/new")
    })
    ```

    </details>

### 🌎 Client package

Fiber v3 introduces a completely rebuilt client package with numerous new features such as Cookiejar, request/response hooks, and more. Here is a guide to help you migrate from Fiber v2 to Fiber v3.

#### New Features

- **Cookiejar**: Manage cookies automatically.
- **Request/Response Hooks**: Customize request and response handling.
- **Improved Error Handling**: Better error management and reporting.

#### Migration Instructions

**Import Path**:

Update the import path to the new client package.

<details>
<summary>Before</summary>

```go
import "github.com/gofiber/fiber/v2/client"
```

</details>

<details>
<summary>After</summary>

```go
import "github.com/gofiber/fiber/v3/client"
```

</details>

:::caution
DRAFT section
:::

### 🧬 Middlewares

#### CORS

The CORS middleware has been updated to use slices instead of strings for the `AllowOrigins`, `AllowMethods`, `AllowHeaders`, and `ExposeHeaders` fields. Here's how you can update your code:

```go
// Before
app.Use(cors.New(cors.Config{
  AllowOrigins: "https://example.com,https://example2.com",
  AllowMethods: strings.Join([]string{fiber.MethodGet, fiber.MethodPost}, ","),
  AllowHeaders: "Content-Type",
  ExposeHeaders: "Content-Length",
}))

// After
app.Use(cors.New(cors.Config{
  AllowOrigins: []string{"https://example.com", "https://example2.com"},
  AllowMethods: []string{fiber.MethodGet, fiber.MethodPost},
  AllowHeaders: []string{"Content-Type"},
  ExposeHeaders: []string{"Content-Length"},
}))
```

#### CSRF

- **Field Renaming**: The `Expiration` field in the CSRF middleware configuration has been renamed to `IdleTimeout` to better describe its functionality. Additionally, the default value has been reduced from 1 hour to 30 minutes. Update your code as follows:

```go
// Before
app.Use(csrf.New(csrf.Config{
  Expiration: 10 * time.Minute,
}))

// After
app.Use(csrf.New(csrf.Config{
  IdleTimeout: 10 * time.Minute,
}))
```

- **Session Key Removal**: The `SessionKey` field has been removed from the CSRF middleware configuration. The session key is now an unexported constant within the middleware to avoid potential key collisions in the session store.

#### Filesystem

You need to move filesystem middleware to static middleware due to it has been removed from the core.

```go
// Before
app.Use(filesystem.New(filesystem.Config{
  Root: http.Dir("./assets"),
}))

app.Use(filesystem.New(filesystem.Config{
  Root:         http.Dir("./assets"),
  Browse:       true,
  Index:        "index.html",
  MaxAge:       3600,
}))
```

```go
// After
app.Use(static.New("", static.Config{
  FS: os.DirFS("./assets"),
}))

app.Use(static.New("", static.Config{
  FS:           os.DirFS("./assets"),
  Browse:       true,
  IndexNames:   []string{"index.html"},
  MaxAge:       3600,
}))
```

#### Healthcheck

Previously, the Healthcheck middleware was configured with a combined setup for liveliness and readiness probes:

```go
//before
app.Use(healthcheck.New(healthcheck.Config{
  LivenessProbe: func(c fiber.Ctx) bool {
    return true
  },
  LivenessEndpoint: "/live",
  ReadinessProbe: func(c fiber.Ctx) bool {
    return serviceA.Ready() && serviceB.Ready() && ...
  },
  ReadinessEndpoint: "/ready",
}))
```

With the new version, each health check endpoint is configured separately, allowing for more flexibility:

```go
// after

// Default liveness endpoint configuration
app.Get(healthcheck.DefaultLivenessEndpoint, healthcheck.NewHealthChecker(healthcheck.Config{
  Probe: func(c fiber.Ctx) bool {
    return true
  },
}))

// Default readiness endpoint configuration
app.Get(healthcheck.DefaultReadinessEndpoint, healthcheck.NewHealthChecker())

// New default startup endpoint configuration
// Default endpoint is /startupz
app.Get(healthcheck.DefaultStartupEndpoint, healthcheck.NewHealthChecker(healthcheck.Config{
  Probe: func(c fiber.Ctx) bool {
    return serviceA.Ready() && serviceB.Ready() && ...
  },
}))

// Custom liveness endpoint configuration
app.Get("/live", healthcheck.NewHealthChecker())
```

#### Monitor

Since v3 the Monitor middleware has been moved to the [Contrib package](https://github.com/gofiber/contrib/tree/main/monitor)

```go
// Before
import "github.com/gofiber/fiber/v2/middleware/monitor"

app.Use("/metrics", monitor.New())
```

You only need to change the import path to the contrib package.

```go
// After
import "github.com/gofiber/contrib/monitor"

app.Use("/metrics", monitor.New())
```<|MERGE_RESOLUTION|>--- conflicted
+++ resolved
@@ -633,11 +633,7 @@
 
 ## 📃 Log
 
-<<<<<<< HEAD
-`fiber.AllLogger` interface now has a new method called `Logger`. This method can be used to get the underlying logger instance from the Fiber logger middleware. This is useful when you want to configure the logger middleware with a custom logger and still want to access the underlying logger instance. 
-=======
-`fiber.AllLogger` interface now has a new method called `GetLoggerInstance`. This method can be used to get the underlying logger instance from the Fiber logger middleware. This is useful when you want to configure the logger middleware with a custom logger and still want to access the underlying logger instance.
->>>>>>> 25f29521
+`fiber.AllLogger` interface now has a new method called `Logger`. This method can be used to get the underlying logger instance from the Fiber logger middleware. This is useful when you want to configure the logger middleware with a custom logger and still want to access the underlying logger instance.
 
 You can find more details about this feature in [/docs/api/log.md](./api/log.md#logger).
 
