--- conflicted
+++ resolved
@@ -297,48 +297,6 @@
 
 - Cookie now allows Partitioned cookies for [CHIPS](https://developers.google.com/privacy-sandbox/3pcd/chips) support. CHIPS (Cookies Having Independent Partitioned State) is a feature that improves privacy by allowing cookies to be partitioned by top-level site, mitigating cross-site tracking.
 
-<<<<<<< HEAD
-- Introducing [CBOR](https://cbor.io/) binary encoding format for both request & response body. CBOR is a binary data serialization format that is both compact and efficient, making it ideal for use in web applications.
-
-### new methods
-
-- AutoFormat -> ExpressJs like
-- Host -> ExpressJs like
-- Port -> ExpressJs like
-- IsProxyTrusted
-- Reset
-- Schema -> ExpressJs like
-- SendStream -> ExpressJs like
-- SendStreamWriter
-- SendString -> ExpressJs like
-- String -> ExpressJs like
-- ViewBind -> instead of Bind
-- CBOR -> for CBOR encoding and decoding
-
-### removed methods
-
-- AllParams -> c.Bind().URL() ?
-- ParamsInt -> Params Generic
-- QueryBool -> Query Generic
-- QueryFloat -> Query Generic
-- QueryInt -> Query Generic
-- BodyParser -> c.Bind().Body()
-- CookieParser -> c.Bind().Cookie()
-- ParamsParser -> c.Bind().URL()
-- RedirectToRoute -> c.Redirect().Route()
-- RedirectBack -> c.Redirect().Back()
-- ReqHeaderParser -> c.Bind().Header()
-
-### changed methods
-
-- Bind -> for Binding instead of View, us c.ViewBind()
-- Format -> Param: body interface{} -> handlers ...ResFmt
-- Redirect -> c.Redirect().To()
-- SendFile now supports different configurations using the config parameter.
-- Context has been renamed to RequestCtx which corresponds to the FastHTTP Request Context.
-- UserContext has been renamed to Context which returns a context.Context object.
-- SetUserContext has been renamed to SetContext.
-=======
 ### New Methods
 
 - **AutoFormat**: Similar to Express.js, automatically formats the response based on the request's `Accept` header.
@@ -352,6 +310,7 @@
 - **SendString**: Similar to Express.js, sends a string as the response.
 - **String**: Similar to Express.js, converts a value to a string.
 - **ViewBind**: Binds data to a view, replacing the old `Bind` method.
+- **CBOR**: Introducing [CBOR](https://cbor.io/) binary encoding format for both request & response body. CBOR is a binary data serialization format which is both compact and efficient, making it ideal for use in web applications.
 
 ### Removed Methods
 
@@ -376,7 +335,6 @@
 - **Context**: Renamed to `RequestCtx` to correspond with the FastHTTP Request Context.
 - **UserContext**: Renamed to `Context`, which returns a `context.Context` object.
 - **SetUserContext**: Renamed to `SetContext`.
->>>>>>> 89452fea
 
 ### SendStreamWriter
 
