--- conflicted
+++ resolved
@@ -288,19 +288,9 @@
 	case "none":
 		fcookie.SetSameSite(fasthttp.CookieSameSiteNoneMode)
 	default:
-<<<<<<< HEAD
-		// Defaults to Lax
 		fcookie.SetSameSite(fasthttp.CookieSameSiteLaxMode)
 	}
-	// if cookie.Secure {
-	// 	// Secure must be paired with SameSite=None
-	// 	fcookie.SetSameSite(fasthttp.CookieSameSiteNoneMode)
-	// }
-=======
-		fcookie.SetSameSite(fasthttp.CookieSameSiteLaxMode)
-	}
-
->>>>>>> a9018a89
+
 	ctx.Fasthttp.Response.Header.SetCookie(fcookie)
 	fasthttp.ReleaseCookie(fcookie)
 }
