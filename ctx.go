// ⚡️ Fiber is an Express inspired web framework written in Go with ☕️
// 🤖 Github Repository: https://github.com/gofiber/fiber
// 📌 API Documentation: https://docs.gofiber.io

package fiber

import (
	"bytes"
	"context"
	"crypto/tls"
	"encoding/json"
	"fmt"
	"io"
	"mime/multipart"
	"net"
	"net/http"
	"path/filepath"
	"strconv"
	"strings"
	"sync"
	"text/template"
	"time"

<<<<<<< HEAD
	"github.com/gofiber/utils/v2"
=======
	"github.com/gofiber/fiber/v2/internal/dictpool"
	"github.com/gofiber/fiber/v2/internal/schema"
	"github.com/gofiber/fiber/v2/utils"
>>>>>>> f8457f2e
	"github.com/valyala/bytebufferpool"
	"github.com/valyala/fasthttp"
)

// maxParams defines the maximum number of parameters per route.
const maxParams = 30

// userContextKey define the key name for storing context.Context in *fasthttp.RequestCtx
const userContextKey = "__local_user_context__"

type DefaultCtx struct {
	app                 *App                 // Reference to *App
	route               *Route               // Reference to *Route
	indexRoute          int                  // Index of the current route
	indexHandler        int                  // Index of the current handler
	method              string               // HTTP method
	methodINT           int                  // HTTP method INT equivalent
	baseURI             string               // HTTP base uri
	path                string               // HTTP path with the modifications by the configuration -> string copy from pathBuffer
	pathBuffer          []byte               // HTTP path buffer
	detectionPath       string               // Route detection path                                  -> string copy from detectionPathBuffer
	detectionPathBuffer []byte               // HTTP detectionPath buffer
	treePath            string               // Path for the search in the tree
	pathOriginal        string               // Original HTTP path
	values              [maxParams]string    // Route parameter values
	fasthttp            *fasthttp.RequestCtx // Reference to *fasthttp.RequestCtx
	matched             bool                 // Non use route matched
	viewBindMap         sync.Map             // Default view map to bind template engine
	bind                *Bind                // Default bind reference
	redirect            *Redirect            // Default redirect reference
	redirectionMessages []string             // Messages of the previous redirect
}

// TLSHandler object
type TLSHandler struct {
	clientHelloInfo *tls.ClientHelloInfo
}

// GetClientInfo Callback function to set CHI
func (t *TLSHandler) GetClientInfo(info *tls.ClientHelloInfo) (*tls.Certificate, error) {
	t.clientHelloInfo = info
	return nil, nil
}

// Range data for c.Range
type Range struct {
	Type   string
	Ranges []struct {
		Start int
		End   int
	}
}

// Cookie data for c.Cookie
type Cookie struct {
	Name        string    `json:"name"`
	Value       string    `json:"value"`
	Path        string    `json:"path"`
	Domain      string    `json:"domain"`
	MaxAge      int       `json:"max_age"`
	Expires     time.Time `json:"expires"`
	Secure      bool      `json:"secure"`
	HTTPOnly    bool      `json:"http_only"`
	SameSite    string    `json:"same_site"`
	SessionOnly bool      `json:"session_only"`
}

// Views is the interface that wraps the Render function.
type Views interface {
	Load() error
<<<<<<< HEAD
	Render(io.Writer, string, any, ...string) error
=======
	Render(io.Writer, string, interface{}, ...string) error
}

// ParserType require two element, type and converter for register.
// Use ParserType with BodyParser for parsing custom type in form data.
type ParserType struct {
	Customtype interface{}
	Converter  func(string) reflect.Value
}

// ParserConfig form decoder config for SetParserDecoder
type ParserConfig struct {
	IgnoreUnknownKeys bool
	SetAliasTag       string
	ParserType        []ParserType
	ZeroEmpty         bool
}

// AcquireCtx retrieves a new Ctx from the pool.
func (app *App) AcquireCtx(fctx *fasthttp.RequestCtx) *Ctx {
	c := app.pool.Get().(*Ctx)
	// Set app reference
	c.app = app
	// Reset route and handler index
	c.indexRoute = -1
	c.indexHandler = 0
	// Reset matched flag
	c.matched = false
	// Set paths
	c.pathOriginal = app.getString(fctx.URI().PathOriginal())
	// Set method
	c.method = app.getString(fctx.Request.Header.Method())
	c.methodINT = app.methodInt(c.method)
	// Attach *fasthttp.RequestCtx to ctx
	c.fasthttp = fctx
	// reset base uri
	c.baseURI = ""
	// Prettify path
	c.configDependentPaths()
	return c
}

// ReleaseCtx releases the ctx back into the pool.
func (app *App) ReleaseCtx(c *Ctx) {
	// Reset values
	c.route = nil
	c.fasthttp = nil
	if c.viewBindMap != nil {
		dictpool.ReleaseDict(c.viewBindMap)
		c.viewBindMap = nil
	}
	app.pool.Put(c)
>>>>>>> f8457f2e
}

// Accepts checks if the specified extensions or content types are acceptable.
func (c *DefaultCtx) Accepts(offers ...string) string {
	if len(offers) == 0 {
		return ""
	}
	header := c.Get(HeaderAccept)
	if header == "" {
		return offers[0]
	}

	spec, commaPos := "", 0
	for len(header) > 0 && commaPos != -1 {
		commaPos = strings.IndexByte(header, ',')
		if commaPos != -1 {
			spec = strings.TrimLeft(header[:commaPos], " ")
		} else {
			spec = strings.TrimLeft(header, " ")
		}
		if factorSign := strings.IndexByte(spec, ';'); factorSign != -1 {
			spec = spec[:factorSign]
		}

		var mimetype string
		for _, offer := range offers {
			if len(offer) == 0 {
				continue
				// Accept: */*
			} else if spec == "*/*" {
				return offer
			}

			if strings.IndexByte(offer, '/') != -1 {
				mimetype = offer // MIME type
			} else {
				mimetype = utils.GetMIME(offer) // extension
			}

			if spec == mimetype {
				// Accept: <MIME_type>/<MIME_subtype>
				return offer
			}

			s := strings.IndexByte(mimetype, '/')
			// Accept: <MIME_type>/*
			if strings.HasPrefix(spec, mimetype[:s]) && (spec[s:] == "/*" || mimetype[s:] == "/*") {
				return offer
			}
		}
		if commaPos != -1 {
			header = header[commaPos+1:]
		}
	}

	return ""
}

// AcceptsCharsets checks if the specified charset is acceptable.
func (c *DefaultCtx) AcceptsCharsets(offers ...string) string {
	return getOffer(c.Get(HeaderAcceptCharset), offers...)
}

// AcceptsEncodings checks if the specified encoding is acceptable.
func (c *DefaultCtx) AcceptsEncodings(offers ...string) string {
	return getOffer(c.Get(HeaderAcceptEncoding), offers...)
}

// AcceptsLanguages checks if the specified language is acceptable.
func (c *DefaultCtx) AcceptsLanguages(offers ...string) string {
	return getOffer(c.Get(HeaderAcceptLanguage), offers...)
}

// App returns the *App reference to the instance of the Fiber application
func (c *DefaultCtx) App() *App {
	return c.app
}

// Append the specified value to the HTTP response header field.
// If the header is not already set, it creates the header with the specified value.
func (c *DefaultCtx) Append(field string, values ...string) {
	if len(values) == 0 {
		return
	}
	h := c.app.getString(c.fasthttp.Response.Header.Peek(field))
	originalH := h
	for _, value := range values {
		if len(h) == 0 {
			h = value
		} else if h != value && !strings.HasPrefix(h, value+",") && !strings.HasSuffix(h, " "+value) &&
			!strings.Contains(h, " "+value+",") {
			h += ", " + value
		}
	}
	if originalH != h {
		c.Set(field, h)
	}
}

// Attachment sets the HTTP response Content-Disposition header field to attachment.
func (c *DefaultCtx) Attachment(filename ...string) {
	if len(filename) > 0 {
		fname := filepath.Base(filename[0])
		c.Type(filepath.Ext(fname))

		c.setCanonical(HeaderContentDisposition, `attachment; filename="`+c.app.quoteString(fname)+`"`)
		return
	}
	c.setCanonical(HeaderContentDisposition, "attachment")
}

// BaseURL returns (protocol + host + base path).
func (c *DefaultCtx) BaseURL() string {
	// TODO: Could be improved: 53.8 ns/op  32 B/op  1 allocs/op
	// Should work like https://codeigniter.com/user_guide/helpers/url_helper.html
	if c.baseURI != "" {
		return c.baseURI
	}
	c.baseURI = c.Scheme() + "://" + c.Host()
	return c.baseURI
}

// Body contains the raw body submitted in a POST request.
// Returned value is only valid within the handler. Do not store any references.
// Make copies or use the Immutable setting instead.
func (c *DefaultCtx) Body() []byte {
	var err error
	var encoding string
	var body []byte
	// faster than peek
	c.Request().Header.VisitAll(func(key, value []byte) {
		if utils.UnsafeString(key) == HeaderContentEncoding {
			encoding = utils.UnsafeString(value)
		}
	})

	switch encoding {
	case StrGzip:
		body, err = c.fasthttp.Request.BodyGunzip()
	case StrBr, StrBrotli:
		body, err = c.fasthttp.Request.BodyUnbrotli()
	case StrDeflate:
		body, err = c.fasthttp.Request.BodyInflate()
	default:
		body = c.fasthttp.Request.Body()
	}

	if err != nil {
		return []byte(err.Error())
	}

	return body
}

// ClearCookie expires a specific cookie by key on the client side.
// If no key is provided it expires all cookies that came with the request.
func (c *DefaultCtx) ClearCookie(key ...string) {
	if len(key) > 0 {
		for i := range key {
			c.fasthttp.Response.Header.DelClientCookie(key[i])
		}
		return
	}
	c.fasthttp.Request.Header.VisitAllCookie(func(k, v []byte) {
		c.fasthttp.Response.Header.DelClientCookieBytes(k)
	})
}

// Context returns *fasthttp.RequestCtx that carries a deadline
// a cancellation signal, and other values across API boundaries.
func (c *DefaultCtx) Context() *fasthttp.RequestCtx {
	return c.fasthttp
}

// UserContext returns a context implementation that was set by
// user earlier or returns a non-nil, empty context,if it was not set earlier.
func (c *DefaultCtx) UserContext() context.Context {
	ctx, ok := c.fasthttp.UserValue(userContextKey).(context.Context)
	if !ok {
		ctx = context.Background()
		c.SetUserContext(ctx)
	}

	return ctx
}

// SetUserContext sets a context implementation by user.
func (c *DefaultCtx) SetUserContext(ctx context.Context) {
	c.fasthttp.SetUserValue(userContextKey, ctx)
}

// Cookie sets a cookie by passing a cookie struct.
func (c *DefaultCtx) Cookie(cookie *Cookie) {
	fcookie := fasthttp.AcquireCookie()
	fcookie.SetKey(cookie.Name)
	fcookie.SetValue(cookie.Value)
	fcookie.SetPath(cookie.Path)
	fcookie.SetDomain(cookie.Domain)
	// only set max age and expiry when SessionOnly is false
	// i.e. cookie supposed to last beyond browser session
	// refer: https://developer.mozilla.org/en-US/docs/Web/HTTP/Cookies#define_the_lifetime_of_a_cookie
	if !cookie.SessionOnly {
		fcookie.SetMaxAge(cookie.MaxAge)
		fcookie.SetExpire(cookie.Expires)
	}
	fcookie.SetSecure(cookie.Secure)
	fcookie.SetHTTPOnly(cookie.HTTPOnly)

	switch utils.ToLower(cookie.SameSite) {
	case CookieSameSiteStrictMode:
		fcookie.SetSameSite(fasthttp.CookieSameSiteStrictMode)
	case CookieSameSiteNoneMode:
		fcookie.SetSameSite(fasthttp.CookieSameSiteNoneMode)
	case CookieSameSiteDisabled:
		fcookie.SetSameSite(fasthttp.CookieSameSiteDisabled)
	default:
		fcookie.SetSameSite(fasthttp.CookieSameSiteLaxMode)
	}

	c.fasthttp.Response.Header.SetCookie(fcookie)
	fasthttp.ReleaseCookie(fcookie)
}

// Cookies are used for getting a cookie value by key.
// Defaults to the empty string "" if the cookie doesn't exist.
// If a default value is given, it will return that value if the cookie doesn't exist.
// The returned value is only valid within the handler. Do not store any references.
// Make copies or use the Immutable setting to use the value outside the Handler.
func (c *DefaultCtx) Cookies(key string, defaultValue ...string) string {
	return defaultString(c.app.getString(c.fasthttp.Request.Header.Cookie(key)), defaultValue)
}

// Download transfers the file from path as an attachment.
// Typically, browsers will prompt the user for download.
// By default, the Content-Disposition header filename= parameter is the filepath (this typically appears in the browser dialog).
// Override this default with the filename parameter.
func (c *DefaultCtx) Download(file string, filename ...string) error {
	var fname string
	if len(filename) > 0 {
		fname = filename[0]
	} else {
		fname = filepath.Base(file)
	}
	c.setCanonical(HeaderContentDisposition, `attachment; filename="`+c.app.quoteString(fname)+`"`)
	return c.SendFile(file)
}

// Request return the *fasthttp.Request object
// This allows you to use all fasthttp request methods
// https://godoc.org/github.com/valyala/fasthttp#Request
func (c *DefaultCtx) Request() *fasthttp.Request {
	return &c.fasthttp.Request
}

// Response return the *fasthttp.Response object
// This allows you to use all fasthttp response methods
// https://godoc.org/github.com/valyala/fasthttp#Response
func (c *DefaultCtx) Response() *fasthttp.Response {
	return &c.fasthttp.Response
}

// Format performs content-negotiation on the Accept HTTP header.
// It uses Accepts to select a proper format.
// If the header is not specified or there is no proper format, text/plain is used.
func (c *DefaultCtx) Format(body any) error {
	// Get accepted content type
	accept := c.Accepts("html", "json", "txt", "xml")
	// Set accepted content type
	c.Type(accept)
	// Type convert provided body
	var b string
	switch val := body.(type) {
	case string:
		b = val
	case []byte:
		b = c.app.getString(val)
	default:
		b = fmt.Sprintf("%v", val)
	}

	// Format based on the accept content type
	switch accept {
	case "html":
		return c.SendString("<p>" + b + "</p>")
	case "json":
		return c.JSON(body)
	case "txt":
		return c.SendString(b)
	case "xml":
		return c.XML(body)
	}
	return c.SendString(b)
}

// FormFile returns the first file by key from a MultipartForm.
func (c *DefaultCtx) FormFile(key string) (*multipart.FileHeader, error) {
	return c.fasthttp.FormFile(key)
}

// FormValue returns the first value by key from a MultipartForm.
// Defaults to the empty string "" if the form value doesn't exist.
// If a default value is given, it will return that value if the form value does not exist.
// Returned value is only valid within the handler. Do not store any references.
// Make copies or use the Immutable setting instead.
func (c *DefaultCtx) FormValue(key string, defaultValue ...string) string {
	return defaultString(c.app.getString(c.fasthttp.FormValue(key)), defaultValue)
}

// Fresh returns true when the response is still “fresh” in the client's cache,
// otherwise false is returned to indicate that the client cache is now stale
// and the full response should be sent.
// When a client sends the Cache-Control: no-cache request header to indicate an end-to-end
// reload request, this module will return false to make handling these requests transparent.
// https://github.com/jshttp/fresh/blob/10e0471669dbbfbfd8de65bc6efac2ddd0bfa057/index.js#L33
func (c *DefaultCtx) Fresh() bool {
	// fields
	modifiedSince := c.Get(HeaderIfModifiedSince)
	noneMatch := c.Get(HeaderIfNoneMatch)

	// unconditional request
	if modifiedSince == "" && noneMatch == "" {
		return false
	}

	// Always return stale when Cache-Control: no-cache
	// to support end-to-end reload requests
	// https://tools.ietf.org/html/rfc2616#section-14.9.4
	cacheControl := c.Get(HeaderCacheControl)
	if cacheControl != "" && isNoCache(cacheControl) {
		return false
	}

	// if-none-match
	if noneMatch != "" && noneMatch != "*" {
		etag := c.app.getString(c.fasthttp.Response.Header.Peek(HeaderETag))
		if etag == "" {
			return false
		}
		if c.app.isEtagStale(etag, c.app.getBytes(noneMatch)) {
			return false
		}

		if modifiedSince != "" {
			lastModified := c.app.getString(c.fasthttp.Response.Header.Peek(HeaderLastModified))
			if lastModified != "" {
				lastModifiedTime, err := http.ParseTime(lastModified)
				if err != nil {
					return false
				}
				modifiedSinceTime, err := http.ParseTime(modifiedSince)
				if err != nil {
					return false
				}
				return lastModifiedTime.Before(modifiedSinceTime)
			}
		}
	}
	return true
}

// Get returns the HTTP request header specified by field.
// Field names are case-insensitive
// Returned value is only valid within the handler. Do not store any references.
// Make copies or use the Immutable setting instead.
func (c *DefaultCtx) Get(key string, defaultValue ...string) string {
	return defaultString(c.app.getString(c.fasthttp.Request.Header.Peek(key)), defaultValue)
}

// GetRespHeader returns the HTTP response header specified by field.
// Field names are case-insensitive
// Returned value is only valid within the handler. Do not store any references.
// Make copies or use the Immutable setting instead.
func (c *DefaultCtx) GetRespHeader(key string, defaultValue ...string) string {
	return defaultString(c.app.getString(c.fasthttp.Response.Header.Peek(key)), defaultValue)
}

// Host contains the host derived from the X-Forwarded-Host or Host HTTP header.
// Returned value is only valid within the handler. Do not store any references.
// Make copies or use the Immutable setting instead.
// Please use Config.EnableTrustedProxyCheck to prevent header spoofing, in case when your app is behind the proxy.
func (c *DefaultCtx) Host() string {
	if c.IsProxyTrusted() {
		if host := c.Get(HeaderXForwardedHost); len(host) > 0 {
			commaPos := strings.Index(host, ",")
			if commaPos != -1 {
				return host[:commaPos]
			}
			return host
		}
	}
	return c.app.getString(c.fasthttp.Request.URI().Host())
}

// Hostname contains the hostname derived from the X-Forwarded-Host or Host HTTP header using the c.Host() method.
// Returned value is only valid within the handler. Do not store any references.
// Make copies or use the Immutable setting instead.
// Please use Config.EnableTrustedProxyCheck to prevent header spoofing, in case when your app is behind the proxy.
func (c *DefaultCtx) Hostname() string {
	addr, _ := parseAddr(c.Host())

	return addr
}

// Port returns the remote port of the request.
func (c *DefaultCtx) Port() string {
	port := c.fasthttp.RemoteAddr().(*net.TCPAddr).Port
	return strconv.Itoa(port)
}

// IP returns the remote IP address of the request.
// If ProxyHeader and IP Validation is configured, it will parse that header and return the first valid IP address.
// Please use Config.EnableTrustedProxyCheck to prevent header spoofing, in case when your app is behind the proxy.
func (c *DefaultCtx) IP() string {
	if c.IsProxyTrusted() && len(c.app.config.ProxyHeader) > 0 {
		return c.extractIPFromHeader(c.app.config.ProxyHeader)
	}

	return c.fasthttp.RemoteIP().String()
}

// extractIPsFromHeader will return a slice of IPs it found given a header name in the order they appear.
// When IP validation is enabled, any invalid IPs will be omitted.
func (c *DefaultCtx) extractIPsFromHeader(header string) []string {
	headerValue := c.Get(header)

	// We can't know how many IPs we will return, but we will try to guess with this constant division.
	// Counting ',' makes function slower for about 50ns in general case.
	estimatedCount := len(headerValue) / 8
	if estimatedCount > 8 {
		estimatedCount = 8 // Avoid big allocation on big header
	}

	ipsFound := make([]string, 0, estimatedCount)

	i := 0
	j := -1

iploop:
	for {
		v4 := false
		v6 := false

		// Manually splitting string without allocating slice, working with parts directly
		i, j = j+1, j+2

		if j > len(headerValue) {
			break
		}

		for j < len(headerValue) && headerValue[j] != ',' {
			if headerValue[j] == ':' {
				v6 = true
			} else if headerValue[j] == '.' {
				v4 = true
			}
			j++
		}

		for i < j && headerValue[i] == ' ' {
			i++
		}

		s := strings.TrimRight(headerValue[i:j], " ")

		if c.app.config.EnableIPValidation {
			// Skip validation if IP is clearly not IPv4/IPv6, otherwise validate without allocations
			if (!v6 && !v4) || (v6 && !utils.IsIPv6(s)) || (v4 && !utils.IsIPv4(s)) {
				continue iploop
			}
		}

		ipsFound = append(ipsFound, s)
	}

	return ipsFound
}

// extractIPFromHeader will attempt to pull the real client IP from the given header when IP validation is enabled.
// currently, it will return the first valid IP address in header.
// when IP validation is disabled, it will simply return the value of the header without any inspection.
// Implementation is almost the same as in extractIPsFromHeader, but without allocation of []string.
func (c *DefaultCtx) extractIPFromHeader(header string) string {
	if c.app.config.EnableIPValidation {
		headerValue := c.Get(header)

		i := 0
		j := -1

	iploop:
		for {
			v4 := false
			v6 := false
			i, j = j+1, j+2

			if j > len(headerValue) {
				break
			}

			for j < len(headerValue) && headerValue[j] != ',' {
				if headerValue[j] == ':' {
					v6 = true
				} else if headerValue[j] == '.' {
					v4 = true
				}
				j++
			}

			for i < j && headerValue[i] == ' ' {
				i++
			}

			s := strings.TrimRight(headerValue[i:j], " ")

			if c.app.config.EnableIPValidation {
				if (!v6 && !v4) || (v6 && !utils.IsIPv6(s)) || (v4 && !utils.IsIPv4(s)) {
					continue iploop
				}
			}

			return s
		}

		return c.fasthttp.RemoteIP().String()
	}

	// default behaviour if IP validation is not enabled is just to return whatever value is
	// in the proxy header. Even if it is empty or invalid
	return c.Get(c.app.config.ProxyHeader)
}

// IPs returns a string slice of IP addresses specified in the X-Forwarded-For request header.
// When IP validation is enabled, only valid IPs are returned.
func (c *DefaultCtx) IPs() (ips []string) {
	return c.extractIPsFromHeader(HeaderXForwardedFor)
}

// Is returns the matching content type,
// if the incoming request's Content-Type HTTP header field matches the MIME type specified by the type parameter
func (c *DefaultCtx) Is(extension string) bool {
	extensionHeader := utils.GetMIME(extension)
	if extensionHeader == "" {
		return false
	}

	return strings.HasPrefix(
		strings.TrimLeft(utils.UnsafeString(c.fasthttp.Request.Header.ContentType()), " "),
		extensionHeader,
	)
}

// JSON converts any interface or string to JSON.
// Array and slice values encode as JSON arrays,
// except that []byte encodes as a base64-encoded string,
// and a nil slice encodes as the null JSON value.
// This method also sets the content header to application/json.
func (c *DefaultCtx) JSON(data any) error {
	raw, err := c.app.config.JSONEncoder(data)
	if err != nil {
		return err
	}
	c.fasthttp.Response.SetBodyRaw(raw)
	c.fasthttp.Response.Header.SetContentType(MIMEApplicationJSON)
	return nil
}

// JSONP sends a JSON response with JSONP support.
// This method is identical to JSON, except that it opts-in to JSONP callback support.
// By default, the callback name is simply callback.
func (c *DefaultCtx) JSONP(data any, callback ...string) error {
	raw, err := json.Marshal(data)
	if err != nil {
		return err
	}

	var result, cb string

	if len(callback) > 0 {
		cb = callback[0]
	} else {
		cb = "callback"
	}

	result = cb + "(" + c.app.getString(raw) + ");"

	c.setCanonical(HeaderXContentTypeOptions, "nosniff")
	c.fasthttp.Response.Header.SetContentType(MIMETextJavaScriptCharsetUTF8)
	return c.SendString(result)
}

// XML converts any interface or string to XML.
// This method also sets the content header to application/xml.
func (c *DefaultCtx) XML(data any) error {
	raw, err := c.app.config.XMLEncoder(data)
	if err != nil {
		return err
	}
	c.fasthttp.Response.SetBodyRaw(raw)
	c.fasthttp.Response.Header.SetContentType(MIMEApplicationXML)
	return nil
}

// Links joins the links followed by the property to populate the response's Link HTTP header field.
func (c *DefaultCtx) Links(link ...string) {
	if len(link) == 0 {
		return
	}
	bb := bytebufferpool.Get()
	for i := range link {
		if i%2 == 0 {
			_ = bb.WriteByte('<')
			_, _ = bb.WriteString(link[i])
			_ = bb.WriteByte('>')
		} else {
			_, _ = bb.WriteString(`; rel="` + link[i] + `",`)
		}
	}
	c.setCanonical(HeaderLink, strings.TrimRight(c.app.getString(bb.Bytes()), ","))
	bytebufferpool.Put(bb)
}

// Locals makes it possible to pass any values under keys scoped to the request
// and therefore available to all following routes that match the request.
func (c *DefaultCtx) Locals(key any, value ...any) (val any) {
	if len(value) == 0 {
		return c.fasthttp.UserValue(key)
	}
	c.fasthttp.SetUserValue(key, value[0])
	return value[0]
}

// Location sets the response Location HTTP header to the specified path parameter.
func (c *DefaultCtx) Location(path string) {
	c.setCanonical(HeaderLocation, path)
}

// Method contains a string corresponding to the HTTP method of the request: GET, POST, PUT and so on.
func (c *DefaultCtx) Method(override ...string) string {
	if len(override) > 0 {
		method := utils.ToUpper(override[0])
		mINT := c.app.methodInt(method)
		if mINT == -1 {
			return c.method
		}
		c.method = method
		c.methodINT = mINT
	}
	return c.method
}

// MultipartForm parse form entries from binary.
// This returns a map[string][]string, so given a key the value will be a string slice.
func (c *DefaultCtx) MultipartForm() (*multipart.Form, error) {
	return c.fasthttp.MultipartForm()
}

// ClientHelloInfo return CHI from context
func (c *DefaultCtx) ClientHelloInfo() *tls.ClientHelloInfo {
	if c.app.tlsHandler != nil {
		return c.app.tlsHandler.clientHelloInfo
	}

	return nil
}

// Next executes the next method in the stack that matches the current route.
func (c *DefaultCtx) Next() (err error) {
	// Increment handler index
	c.indexHandler++
	// Did we executed all route handlers?
	if c.indexHandler < len(c.route.Handlers) {
		// Continue route stack
		err = c.route.Handlers[c.indexHandler](c)
	} else {
		// Continue handler stack
		if c.app.newCtxFunc != nil {
			_, err = c.app.nextCustom(c)
		} else {
			_, err = c.app.next(c)
		}
	}
	return err
}

// RestartRouting instead of going to the next handler. This may be usefull after
// changing the request path. Note that handlers might be executed again.
func (c *DefaultCtx) RestartRouting() error {
	var err error

	c.indexRoute = -1
	if c.app.newCtxFunc != nil {
		_, err = c.app.nextCustom(c)
	} else {
		_, err = c.app.next(c)
	}
	return err
}

// OriginalURL contains the original request URL.
// Returned value is only valid within the handler. Do not store any references.
// Make copies or use the Immutable setting to use the value outside the Handler.
func (c *DefaultCtx) OriginalURL() string {
	return c.app.getString(c.fasthttp.Request.Header.RequestURI())
}

// Params is used to get the route parameters.
// Defaults to empty string "" if the param doesn't exist.
// If a default value is given, it will return that value if the param doesn't exist.
// Returned value is only valid within the handler. Do not store any references.
// Make copies or use the Immutable setting to use the value outside the Handler.
func (c *DefaultCtx) Params(key string, defaultValue ...string) string {
	if key == "*" || key == "+" {
		key += "1"
	}
	for i := range c.route.Params {
		if len(key) != len(c.route.Params[i]) {
			continue
		}
		if c.route.Params[i] == key || (!c.app.config.CaseSensitive && utils.EqualFold(c.route.Params[i], key)) {
			// in case values are not here
			if len(c.values) <= i || len(c.values[i]) == 0 {
				break
			}
			return c.values[i]
		}
	}
	return defaultString("", defaultValue)
}

// ParamsInt is used to get an integer from the route parameters
// it defaults to zero if the parameter is not found or if the
// parameter cannot be converted to an integer
// If a default value is given, it will return that value in case the param
// doesn't exist or cannot be converted to an integer
func (c *DefaultCtx) ParamsInt(key string, defaultValue ...int) (int, error) {
	// Use Atoi to convert the param to an int or return zero and an error
	value, err := strconv.Atoi(c.Params(key))
	if err != nil {
		if len(defaultValue) > 0 {
			return defaultValue[0], nil
		} else {
			return 0, err
		}
	}

	return value, nil
}

// Path returns the path part of the request URL.
// Optionally, you could override the path.
func (c *DefaultCtx) Path(override ...string) string {
	if len(override) != 0 && c.path != override[0] {
		// Set new path to context
		c.pathOriginal = override[0]

		// Set new path to request context
		c.fasthttp.Request.URI().SetPath(c.pathOriginal)
		// Prettify path
		c.configDependentPaths()
	}
	return c.path
}

<<<<<<< HEAD
// Scheme contains the request scheme string: http or https for TLS requests.
// Use Config.EnableTrustedProxyCheck to prevent header spoofing, in case when your app is behind the proxy.
func (c *DefaultCtx) Scheme() string {
=======
// Protocol contains the request protocol string: http or https for TLS requests.
// Please use Config.EnableTrustedProxyCheck to prevent header spoofing, in case when your app is behind the proxy.
func (c *Ctx) Protocol() string {
>>>>>>> f8457f2e
	if c.fasthttp.IsTLS() {
		return "https"
	}
	if !c.IsProxyTrusted() {
		return "http"
	}

	scheme := "http"
	c.fasthttp.Request.Header.VisitAll(func(key, val []byte) {
		if len(key) < 12 {
			return // Neither "X-Forwarded-" nor "X-Url-Scheme"
		}
		switch {
		case bytes.HasPrefix(key, []byte("X-Forwarded-")):
			if bytes.Equal(key, []byte(HeaderXForwardedProto)) ||
				bytes.Equal(key, []byte(HeaderXForwardedProtocol)) {
				v := c.app.getString(val)
				commaPos := strings.Index(v, ",")
				if commaPos != -1 {
					scheme = v[:commaPos]
				} else {
					scheme = v
				}
			} else if bytes.Equal(key, []byte(HeaderXForwardedSsl)) && bytes.Equal(val, []byte("on")) {
				scheme = "https"
			}

		case bytes.Equal(key, []byte(HeaderXUrlScheme)):
			scheme = c.app.getString(val)
		}
	})
	return scheme
}

// Protocol returns the HTTP protocol of request: HTTP/1.1 and HTTP/2.
func (c *DefaultCtx) Protocol() string {
	return utils.UnsafeString(c.fasthttp.Request.Header.Protocol())
}

// Query returns the query string parameter in the url.
// Defaults to empty string "" if the query doesn't exist.
// If a default value is given, it will return that value if the query doesn't exist.
// Returned value is only valid within the handler. Do not store any references.
// Make copies or use the Immutable setting to use the value outside the Handler.
func (c *DefaultCtx) Query(key string, defaultValue ...string) string {
	return defaultString(c.app.getString(c.fasthttp.QueryArgs().Peek(key)), defaultValue)
}

// Range returns a struct containing the type and a slice of ranges.
func (c *DefaultCtx) Range(size int) (rangeData Range, err error) {
	rangeStr := c.Get(HeaderRange)
	if rangeStr == "" || !strings.Contains(rangeStr, "=") {
		err = ErrRangeMalformed
		return
	}
	data := strings.Split(rangeStr, "=")
	if len(data) != 2 {
		err = ErrRangeMalformed
		return
	}
	rangeData.Type = data[0]
	arr := strings.Split(data[1], ",")
	for i := 0; i < len(arr); i++ {
		item := strings.Split(arr[i], "-")
		if len(item) == 1 {
			err = ErrRangeMalformed
			return
		}
		start, startErr := strconv.Atoi(item[0])
		end, endErr := strconv.Atoi(item[1])
		if startErr != nil { // -nnn
			start = size - end
			end = size - 1
		} else if endErr != nil { // nnn-
			end = size - 1
		}
		if end > size-1 { // limit last-byte-pos to current length
			end = size - 1
		}
		if start > end || start < 0 {
			continue
		}
		rangeData.Ranges = append(rangeData.Ranges, struct {
			Start int
			End   int
		}{
			start,
			end,
		})
	}
	if len(rangeData.Ranges) < 1 {
		err = ErrRangeUnsatisfiable
		return
	}

	return
}

// Redirect returns the Redirect reference.
// Use Redirect().Status() to set custom redirection status code.
// If status is not specified, status defaults to 302 Found.
// You can use Redirect().To(), Redirect().Route() and Redirect().Back() for redirection.
func (c *DefaultCtx) Redirect() *Redirect {
	if c.redirect == nil {
		c.redirect = AcquireRedirect()
		c.redirect.c = c
	}

	return c.redirect
}

// Bind Add vars to default view var map binding to template engine.
// Variables are read by the Render method and may be overwritten.
func (c *DefaultCtx) BindVars(vars Map) error {
	// init viewBindMap - lazy map
	for k, v := range vars {
		c.viewBindMap.Store(k, v)
	}

	return nil
}

// getLocationFromRoute get URL location from route using parameters
func (c *DefaultCtx) getLocationFromRoute(route Route, params Map) (string, error) {
	buf := bytebufferpool.Get()
	for _, segment := range route.routeParser.segs {
		if !segment.IsParam {
			_, err := buf.WriteString(segment.Const)
			if err != nil {
				return "", err
			}
			continue
		}

		for key, val := range params {
			isSame := key == segment.ParamName || (!c.app.config.CaseSensitive && utils.EqualFold(key, segment.ParamName))
			isGreedy := segment.IsGreedy && len(key) == 1 && isInCharset(key[0], greedyParameters)
			if isSame || isGreedy {
				_, err := buf.WriteString(utils.ToString(val))
				if err != nil {
					return "", err
				}
			}
		}
	}
	location := buf.String()
	// release buffer
	bytebufferpool.Put(buf)
	return location, nil
}

// GetRouteURL generates URLs to named routes, with parameters. URLs are relative, for example: "/user/1831"
func (c *DefaultCtx) GetRouteURL(routeName string, params Map) (string, error) {
	return c.getLocationFromRoute(c.App().GetRoute(routeName), params)
}

// Render a template with data and sends a text/html response.
// We support the following engines: https://github.com/gofiber/template
func (c *DefaultCtx) Render(name string, bind Map, layouts ...string) error {
	var err error
	// Get new buffer from pool
	buf := bytebufferpool.Get()
	defer bytebufferpool.Put(buf)

	// Pass-locals-to-views, bind, appListKeys
	c.renderExtensions(bind)

	var rendered bool
	for i := len(c.app.mountFields.appListKeys) - 1; i >= 0; i-- {
		prefix := c.app.mountFields.appListKeys[i]
		app := c.app.mountFields.appList[prefix]
		if prefix == "" || strings.Contains(c.OriginalURL(), prefix) {
			if len(layouts) == 0 && app.config.ViewsLayout != "" {
				layouts = []string{
					app.config.ViewsLayout,
				}
			}

			// Render template from Views
			if app.config.Views != nil {
				if err := app.config.Views.Render(buf, name, bind, layouts...); err != nil {
					return err
				}

				rendered = true
				break
			}
		}
	}

	if !rendered {
		// Render raw template using 'name' as filepath if no engine is set
		var tmpl *template.Template
		if _, err = readContent(buf, name); err != nil {
			return err
		}
		// Parse template
		if tmpl, err = template.New("").Parse(c.app.getString(buf.Bytes())); err != nil {
			return err
		}
		buf.Reset()
		// Render template
		if err = tmpl.Execute(buf, bind); err != nil {
			return err
		}
	}

	// Set Content-Type to text/html
	c.fasthttp.Response.Header.SetContentType(MIMETextHTMLCharsetUTF8)
	// Set rendered template to body
	c.fasthttp.Response.SetBody(buf.Bytes())
	// Return err if exist
	return err
}

func (c *DefaultCtx) renderExtensions(bind Map) {
	// Bind view map
	c.viewBindMap.Range(func(key, value any) bool {
		bind[key.(string)] = value

		return true
	})

	// Check if the PassLocalsToViews option is enabled (by default it is disabled)
	if c.app.config.PassLocalsToViews {
		// Loop through each local and set it in the map
		c.fasthttp.VisitUserValues(func(key []byte, val any) {
			// check if bindMap doesn't contain the key
			if _, ok := bind[utils.UnsafeString(key)]; !ok {
				// Set the key and value in the bindMap
				bind[utils.UnsafeString(key)] = val
			}
		})
	}

	if len(c.app.mountFields.appListKeys) == 0 {
		c.app.generateAppListKeys()
	}
}

// Route returns the matched Route struct.
func (c *DefaultCtx) Route() *Route {
	if c.route == nil {
		// Fallback for fasthttp error handler
		return &Route{
			path:     c.pathOriginal,
			Path:     c.pathOriginal,
			Method:   c.method,
			Handlers: make([]Handler, 0),
			Params:   make([]string, 0),
		}
	}
	return c.route
}

// SaveFile saves any multipart file to disk.
func (c *DefaultCtx) SaveFile(fileheader *multipart.FileHeader, path string) error {
	return fasthttp.SaveMultipartFile(fileheader, path)
}

// SaveFileToStorage saves any multipart file to an external storage system.
func (c *DefaultCtx) SaveFileToStorage(fileheader *multipart.FileHeader, path string, storage Storage) error {
	file, err := fileheader.Open()
	if err != nil {
		return err
	}

	content, err := io.ReadAll(file)
	if err != nil {
		return err
	}

	return storage.Set(path, content, 0)
}

<<<<<<< HEAD
// Secure returns a boolean property, that is true, if a TLS connection is established.
func (c *DefaultCtx) Secure() bool {
	return c.fasthttp.IsTLS()
=======
// Secure returns whether a secure connection was established.
func (c *Ctx) Secure() bool {
	return c.Protocol() == "https"
>>>>>>> f8457f2e
}

// Send sets the HTTP response body without copying it.
// From this point onward the body argument must not be changed.
func (c *DefaultCtx) Send(body []byte) error {
	// Write response body
	c.fasthttp.Response.SetBodyRaw(body)
	return nil
}

var (
	sendFileOnce    sync.Once
	sendFileFS      *fasthttp.FS
	sendFileHandler fasthttp.RequestHandler
)

// SendFile transfers the file from the given path.
// The file is not compressed by default, enable this by passing a 'true' argument
// Sets the Content-Type response HTTP header field based on the filenames extension.
func (c *DefaultCtx) SendFile(file string, compress ...bool) error {
	// Save the filename, we will need it in the error message if the file isn't found
	filename := file

	// https://github.com/valyala/fasthttp/blob/c7576cc10cabfc9c993317a2d3f8355497bea156/fs.go#L129-L134
	sendFileOnce.Do(func() {
		sendFileFS = &fasthttp.FS{
			Root:                 "",
			AllowEmptyRoot:       true,
			GenerateIndexPages:   false,
			AcceptByteRange:      true,
			Compress:             true,
			CompressedFileSuffix: c.app.config.CompressedFileSuffix,
			CacheDuration:        10 * time.Second,
			IndexNames:           []string{"index.html"},
			PathNotFound: func(ctx *fasthttp.RequestCtx) {
				ctx.Response.SetStatusCode(StatusNotFound)
			},
		}
		sendFileHandler = sendFileFS.NewRequestHandler()
	})

	// Keep original path for mutable params
	c.pathOriginal = utils.CopyString(c.pathOriginal)
	// Disable compression
	if len(compress) == 0 || !compress[0] {
		// https://github.com/valyala/fasthttp/blob/7cc6f4c513f9e0d3686142e0a1a5aa2f76b3194a/fs.go#L55
		c.fasthttp.Request.Header.Del(HeaderAcceptEncoding)
	}
	// copy of https://github.com/valyala/fasthttp/blob/7cc6f4c513f9e0d3686142e0a1a5aa2f76b3194a/fs.go#L103-L121 with small adjustments
	if len(file) == 0 || !filepath.IsAbs(file) {
		// extend relative path to absolute path
		hasTrailingSlash := len(file) > 0 && (file[len(file)-1] == '/' || file[len(file)-1] == '\\')

		var err error
		file = filepath.FromSlash(file)
		if file, err = filepath.Abs(file); err != nil {
			return err
		}
		if hasTrailingSlash {
			file += "/"
		}
	}
	// convert the path to forward slashes regardless the OS in order to set the URI properly
	// the handler will convert back to OS path separator before opening the file
	file = filepath.ToSlash(file)

	// Restore the original requested URL
	originalURL := utils.CopyString(c.OriginalURL())
	defer c.fasthttp.Request.SetRequestURI(originalURL)
	// Set new URI for fileHandler
	c.fasthttp.Request.SetRequestURI(file)
	// Save status code
	status := c.fasthttp.Response.StatusCode()
	// Serve file
	sendFileHandler(c.fasthttp)
	// Get the status code which is set by fasthttp
	fsStatus := c.fasthttp.Response.StatusCode()
	// Set the status code set by the user if it is different from the fasthttp status code and 200
	if status != fsStatus && status != StatusOK {
		c.Status(status)
	}
	// Check for error
	if status != StatusNotFound && fsStatus == StatusNotFound {
		return NewError(StatusNotFound, fmt.Sprintf("sendfile: file %s not found", filename))
	}
	return nil
}

// SendStatus sets the HTTP status code and if the response body is empty,
// it sets the correct status message in the body.
func (c *DefaultCtx) SendStatus(status int) error {
	c.Status(status)

	// Only set status body when there is no response body
	if len(c.fasthttp.Response.Body()) == 0 {
		return c.SendString(utils.StatusMessage(status))
	}

	return nil
}

// SendString sets the HTTP response body for string types.
// This means no type assertion, recommended for faster performance
func (c *DefaultCtx) SendString(body string) error {
	c.fasthttp.Response.SetBodyString(body)

	return nil
}

// SendStream sets response body stream and optional body size.
func (c *DefaultCtx) SendStream(stream io.Reader, size ...int) error {
	if len(size) > 0 && size[0] >= 0 {
		c.fasthttp.Response.SetBodyStream(stream, size[0])
	} else {
		c.fasthttp.Response.SetBodyStream(stream, -1)
	}

	return nil
}

// Set sets the response's HTTP header field to the specified key, value.
func (c *DefaultCtx) Set(key string, val string) {
	c.fasthttp.Response.Header.Set(key, val)
}

func (c *DefaultCtx) setCanonical(key string, val string) {
	c.fasthttp.Response.Header.SetCanonical(utils.UnsafeBytes(key), utils.UnsafeBytes(val))
}

// Subdomains returns a string slice of subdomains in the domain name of the request.
// The subdomain offset, which defaults to 2, is used for determining the beginning of the subdomain segments.
func (c *DefaultCtx) Subdomains(offset ...int) []string {
	o := 2
	if len(offset) > 0 {
		o = offset[0]
	}
	subdomains := strings.Split(c.Host(), ".")
	l := len(subdomains) - o
	// Check index to avoid slice bounds out of range panic
	if l < 0 {
		l = len(subdomains)
	}
	subdomains = subdomains[:l]
	return subdomains
}

// Stale is not implemented yet, pull requests are welcome!
func (c *DefaultCtx) Stale() bool {
	return !c.Fresh()
}

// Status sets the HTTP status for the response.
// This method is chainable.
func (c *DefaultCtx) Status(status int) Ctx {
	c.fasthttp.Response.SetStatusCode(status)
	return c
}

// String returns unique string representation of the ctx.
//
// The returned value may be useful for logging.
func (c *DefaultCtx) String() string {
	return fmt.Sprintf(
		"#%016X - %s <-> %s - %s %s",
		c.fasthttp.ID(),
		c.fasthttp.LocalAddr(),
		c.fasthttp.RemoteAddr(),
		c.fasthttp.Request.Header.Method(),
		c.fasthttp.URI().FullURI(),
	)
}

// Type sets the Content-Type HTTP header to the MIME type specified by the file extension.
func (c *DefaultCtx) Type(extension string, charset ...string) Ctx {
	if len(charset) > 0 {
		c.fasthttp.Response.Header.SetContentType(utils.GetMIME(extension) + "; charset=" + charset[0])
	} else {
		c.fasthttp.Response.Header.SetContentType(utils.GetMIME(extension))
	}
	return c
}

// Vary adds the given header field to the Vary response header.
// This will append the header, if not already listed, otherwise leaves it listed in the current location.
func (c *DefaultCtx) Vary(fields ...string) {
	c.Append(HeaderVary, fields...)
}

// Write appends p into response body.
func (c *DefaultCtx) Write(p []byte) (int, error) {
	c.fasthttp.Response.AppendBody(p)
	return len(p), nil
}

// Writef appends f & a into response body writer.
func (c *DefaultCtx) Writef(f string, a ...any) (int, error) {
	return fmt.Fprintf(c.fasthttp.Response.BodyWriter(), f, a...)
}

// WriteString appends s to response body.
func (c *DefaultCtx) WriteString(s string) (int, error) {
	c.fasthttp.Response.AppendBodyString(s)
	return len(s), nil
}

// XHR returns a Boolean property, that is true, if the request's X-Requested-With header field is XMLHttpRequest,
// indicating that the request was issued by a client library (such as jQuery).
func (c *DefaultCtx) XHR() bool {
	return utils.EqualFold(c.Get(HeaderXRequestedWith), "xmlhttprequest")
}

// configDependentPaths set paths for route recognition and prepared paths for the user,
// here the features for caseSensitive, decoded paths, strict paths are evaluated
func (c *DefaultCtx) configDependentPaths() {
	c.pathBuffer = append(c.pathBuffer[0:0], c.pathOriginal...)
	// If UnescapePath enabled, we decode the path and save it for the framework user
	if c.app.config.UnescapePath {
		c.pathBuffer = fasthttp.AppendUnquotedArg(c.pathBuffer[:0], c.pathBuffer)
	}
	c.path = c.app.getString(c.pathBuffer)

	// another path is specified which is for routing recognition only
	// use the path that was changed by the previous configuration flags
	c.detectionPathBuffer = append(c.detectionPathBuffer[0:0], c.pathBuffer...)
	// If CaseSensitive is disabled, we lowercase the original path
	if !c.app.config.CaseSensitive {
		c.detectionPathBuffer = utils.ToLowerBytes(c.detectionPathBuffer)
	}
	// If StrictRouting is disabled, we strip all trailing slashes
	if !c.app.config.StrictRouting && len(c.detectionPathBuffer) > 1 && c.detectionPathBuffer[len(c.detectionPathBuffer)-1] == '/' {
		c.detectionPathBuffer = bytes.TrimRight(c.detectionPathBuffer, "/")
	}
	c.detectionPath = c.app.getString(c.detectionPathBuffer)

	// Define the path for dividing routes into areas for fast tree detection, so that fewer routes need to be traversed,
	// since the first three characters area select a list of routes
	c.treePath = c.treePath[0:0]
	if len(c.detectionPath) >= 3 {
		c.treePath = c.detectionPath[:3]
	}
}

// IsProxyTrusted checks trustworthiness of remote ip.
// If EnableTrustedProxyCheck false, it returns true
// IsProxyTrusted can check remote ip by proxy ranges and ip map.
func (c *DefaultCtx) IsProxyTrusted() bool {
	if !c.app.config.EnableTrustedProxyCheck {
		return true
	}

	_, trusted := c.app.config.trustedProxiesMap[c.fasthttp.RemoteIP().String()]
	if trusted {
		return trusted
	}

	for _, ipNet := range c.app.config.trustedProxyRanges {
		if ipNet.Contains(c.fasthttp.RemoteIP()) {
			return true
		}
	}

	return false
}

// IsLocalHost will return true if address is a localhost address.
func (c *DefaultCtx) isLocalHost(address string) bool {
	localHosts := []string{"127.0.0.1", "0.0.0.0", "::1"}
	for _, h := range localHosts {
		if strings.Contains(address, h) {
			return true
		}
	}
	return false
}

// IsFromLocal will return true if request came from local.
func (c *DefaultCtx) IsFromLocal() bool {
	ips := c.IPs()
	if len(ips) == 0 {
		ips = append(ips, c.IP())
	}
	return c.isLocalHost(ips[0])
}

// You can bind body, cookie, headers etc. into the map, map slice, struct easily by using Binding method.
// It gives custom binding support, detailed binding options and more.
// Replacement of: BodyParser, ParamsParser, GetReqHeaders, GetRespHeaders, AllParams, QueryParser, ReqHeaderParser
func (c *DefaultCtx) Bind() *Bind {
	if c.bind == nil {
		c.bind = &Bind{
			ctx:    c,
			should: true,
		}
	}
	return c.bind
}<|MERGE_RESOLUTION|>--- conflicted
+++ resolved
@@ -21,13 +21,7 @@
 	"text/template"
 	"time"
 
-<<<<<<< HEAD
 	"github.com/gofiber/utils/v2"
-=======
-	"github.com/gofiber/fiber/v2/internal/dictpool"
-	"github.com/gofiber/fiber/v2/internal/schema"
-	"github.com/gofiber/fiber/v2/utils"
->>>>>>> f8457f2e
 	"github.com/valyala/bytebufferpool"
 	"github.com/valyala/fasthttp"
 )
@@ -98,62 +92,7 @@
 // Views is the interface that wraps the Render function.
 type Views interface {
 	Load() error
-<<<<<<< HEAD
 	Render(io.Writer, string, any, ...string) error
-=======
-	Render(io.Writer, string, interface{}, ...string) error
-}
-
-// ParserType require two element, type and converter for register.
-// Use ParserType with BodyParser for parsing custom type in form data.
-type ParserType struct {
-	Customtype interface{}
-	Converter  func(string) reflect.Value
-}
-
-// ParserConfig form decoder config for SetParserDecoder
-type ParserConfig struct {
-	IgnoreUnknownKeys bool
-	SetAliasTag       string
-	ParserType        []ParserType
-	ZeroEmpty         bool
-}
-
-// AcquireCtx retrieves a new Ctx from the pool.
-func (app *App) AcquireCtx(fctx *fasthttp.RequestCtx) *Ctx {
-	c := app.pool.Get().(*Ctx)
-	// Set app reference
-	c.app = app
-	// Reset route and handler index
-	c.indexRoute = -1
-	c.indexHandler = 0
-	// Reset matched flag
-	c.matched = false
-	// Set paths
-	c.pathOriginal = app.getString(fctx.URI().PathOriginal())
-	// Set method
-	c.method = app.getString(fctx.Request.Header.Method())
-	c.methodINT = app.methodInt(c.method)
-	// Attach *fasthttp.RequestCtx to ctx
-	c.fasthttp = fctx
-	// reset base uri
-	c.baseURI = ""
-	// Prettify path
-	c.configDependentPaths()
-	return c
-}
-
-// ReleaseCtx releases the ctx back into the pool.
-func (app *App) ReleaseCtx(c *Ctx) {
-	// Reset values
-	c.route = nil
-	c.fasthttp = nil
-	if c.viewBindMap != nil {
-		dictpool.ReleaseDict(c.viewBindMap)
-		c.viewBindMap = nil
-	}
-	app.pool.Put(c)
->>>>>>> f8457f2e
 }
 
 // Accepts checks if the specified extensions or content types are acceptable.
@@ -916,15 +855,9 @@
 	return c.path
 }
 
-<<<<<<< HEAD
-// Scheme contains the request scheme string: http or https for TLS requests.
-// Use Config.EnableTrustedProxyCheck to prevent header spoofing, in case when your app is behind the proxy.
+// Scheme contains the request protocol string: http or https for TLS requests.
+// Please use Config.EnableTrustedProxyCheck to prevent header spoofing, in case when your app is behind the proxy.
 func (c *DefaultCtx) Scheme() string {
-=======
-// Protocol contains the request protocol string: http or https for TLS requests.
-// Please use Config.EnableTrustedProxyCheck to prevent header spoofing, in case when your app is behind the proxy.
-func (c *Ctx) Protocol() string {
->>>>>>> f8457f2e
 	if c.fasthttp.IsTLS() {
 		return "https"
 	}
@@ -1200,15 +1133,9 @@
 	return storage.Set(path, content, 0)
 }
 
-<<<<<<< HEAD
-// Secure returns a boolean property, that is true, if a TLS connection is established.
+// Secure returns whether a secure connection was established.
 func (c *DefaultCtx) Secure() bool {
-	return c.fasthttp.IsTLS()
-=======
-// Secure returns whether a secure connection was established.
-func (c *Ctx) Secure() bool {
 	return c.Protocol() == "https"
->>>>>>> f8457f2e
 }
 
 // Send sets the HTTP response body without copying it.
