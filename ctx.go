--- conflicted
+++ resolved
@@ -224,7 +224,7 @@
 	RedirectBack(fallback string, status ...int) error
 
 	// Render a template with data and sends a text/html response.
-	Render(name string, bind any, layouts ...string) error
+	Render(name string, bind Map, layouts ...string) error
 
 	// Route returns the matched Route struct.
 	Route() *Route
@@ -1459,11 +1459,7 @@
 
 // Render a template with data and sends a text/html response.
 // We support the following engines: html, amber, handlebars, mustache, pug
-<<<<<<< HEAD
-func (c *ctx) Render(name string, bind any, layouts ...string) error {
-=======
-func (c *Ctx) Render(name string, bind Map, layouts ...string) error {
->>>>>>> 9490b727
+func (c *ctx) Render(name string, bind Map, layouts ...string) error {
 	var err error
 	// Get new buffer from pool
 	buf := bytebufferpool.Get()
@@ -1518,21 +1514,11 @@
 	return err
 }
 
-<<<<<<< HEAD
-func (c *ctx) renderExtensions(bind any) {
-	if bindMap, ok := bind.(Map); ok {
-		// Bind view map
-		if c.viewBindMap != nil {
-			for _, v := range c.viewBindMap.D {
-				bindMap[v.Key] = v.Value
-			}
-=======
-func (c *Ctx) renderExtensions(bind Map) {
+func (c *ctx) renderExtensions(bind Map) {
 	// Bind view map
 	if c.viewBindMap != nil {
 		for _, v := range c.viewBindMap.D {
 			bind[v.Key] = v.Value
->>>>>>> 9490b727
 		}
 	}
 
