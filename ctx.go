--- conflicted
+++ resolved
@@ -852,11 +852,7 @@
 
 // Scheme contains the request scheme string: http or https for TLS requests.
 // Use Config.EnableTrustedProxyCheck to prevent header spoofing, in case when your app is behind the proxy.
-<<<<<<< HEAD
-func (c *DefaultCtx) Protocol() string {
-=======
-func (c *Ctx) Scheme() string {
->>>>>>> a2c71e54
+func (c *DefaultCtx) Scheme() string {
 	if c.fasthttp.IsTLS() {
 		return "https"
 	}
@@ -883,7 +879,7 @@
 }
 
 // Protocol returns the HTTP protocol of request: HTTP/1.1 and HTTP/2.
-func (c *Ctx) Protocol() string {
+func (c *DefaultCtx) Protocol() string {
 	return utils.UnsafeString(c.fasthttp.Request.Header.Protocol())
 }
 
