--- conflicted
+++ resolved
@@ -1065,8 +1065,6 @@
 	return nil
 }
 
-<<<<<<< HEAD
-=======
 // Add vars to default view var map binding to template engine.
 // Variables are read by the Render method and may be overwritten.
 func (c *Ctx) Bind(vars Map) error {
@@ -1081,7 +1079,6 @@
 	return nil
 }
 
->>>>>>> 528b8b46
 // get URL location from route using parameters
 func (c *Ctx) getLocationFromRoute(route Route, params Map) (string, error) {
 	buf := bytebufferpool.Get()
