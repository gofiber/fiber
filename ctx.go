// ⚡️ Fiber is an Express inspired web framework written in Go with ☕️
// 🤖 Github Repository: https://github.com/gofiber/fiber
// 📌 API Documentation: https://docs.gofiber.io

package fiber

import (
	"bytes"
	"context"
	"encoding/json"
	"encoding/xml"
	"fmt"
	"io"
	"io/ioutil"
	"log"
	"mime/multipart"
	"net/http"
	"net/url"
	"path/filepath"
	"regexp"
	"strconv"
	"strings"
	"text/template"
	"time"

	utils "github.com/gofiber/utils"
	schema "github.com/gorilla/schema"
	bytebufferpool "github.com/valyala/bytebufferpool"
	fasthttp "github.com/valyala/fasthttp"
)

// Ctx represents the Context which hold the HTTP request and response.
// It has methods for the request query string, parameters, body, HTTP headers and so on.
type Ctx struct {
	app          *App                 // Reference to *App
	route        *Route               // Reference to *Route
	indexRoute   int                  // Index of the current route
	indexHandler int                  // Index of the current handler
	method       string               // HTTP method
	path         string               // Prettified HTTP path
	pathOriginal string               // Original HTTP path
	values       []string             // Route parameter values
	err          error                // Contains error if caught
	Fasthttp     *fasthttp.RequestCtx // Reference to *fasthttp.RequestCtx
}

// Range data for ctx.Range
type Range struct {
	Type   string
	Ranges []struct {
		Start int
		End   int
	}
}

// Cookie data for ctx.Cookie
type Cookie struct {
	Name     string
	Value    string
	Path     string
	Domain   string
	Expires  time.Time
	Secure   bool
	HTTPOnly bool
	SameSite string
}

// Templates is the interface that wraps the Render function.
type Templates interface {
	Render(io.Writer, string, interface{}) error
}

// Global variables
var cacheControlNoCacheRegexp, _ = regexp.Compile(`/(?:^|,)\s*?no-cache\s*?(?:,|$)/`)

// AcquireCtx from pool
func (app *App) AcquireCtx(fctx *fasthttp.RequestCtx) *Ctx {
	ctx := app.pool.Get().(*Ctx)
	// Set app reference
	ctx.app = app
	// Reset route and handler index
	ctx.indexRoute = -1
	ctx.indexHandler = 0
	// Set paths
	ctx.path = getString(fctx.URI().Path())
	ctx.pathOriginal = ctx.path
	// Set method
	ctx.method = getString(fctx.Request.Header.Method())
	// Attach *fasthttp.RequestCtx to ctx
	ctx.Fasthttp = fctx
	return ctx
}

// ReleaseCtx to pool
func (app *App) ReleaseCtx(ctx *Ctx) {
	// Reset values
	ctx.route = nil
	ctx.values = nil
	ctx.Fasthttp = nil
	ctx.err = nil
	app.pool.Put(ctx)
}

// Accepts checks if the specified extensions or content types are acceptable.
func (ctx *Ctx) Accepts(offers ...string) string {
	if len(offers) == 0 {
		return ""
	}
	header := ctx.Get(HeaderAccept)
	if header == "" {
		return offers[0]
	}

	spec, commaPos := "", 0
	for len(header) > 0 && commaPos != -1 {
		commaPos = strings.IndexByte(header, ',')
		if commaPos != -1 {
			spec = utils.Trim(header[:commaPos], ' ')
		} else {
			spec = header
		}
		if factorSign := strings.IndexByte(spec, ';'); factorSign != -1 {
			spec = spec[:factorSign]
		}

		for _, offer := range offers {
			mimetype := utils.GetMIME(offer)
			if len(spec) > 2 && spec[len(spec)-2:] == "/*" {
				if strings.HasPrefix(spec[:len(spec)-2], strings.Split(mimetype, "/")[0]) {
					return offer
				} else if spec == "*/*" {
					return offer
				}
			} else if strings.HasPrefix(spec, mimetype) {
				return offer
			}
		}
		if commaPos != -1 {
			header = header[commaPos+1:]
		}
	}

	return ""
}

// AcceptsCharsets checks if the specified charset is acceptable.
func (ctx *Ctx) AcceptsCharsets(offers ...string) string {
	return getOffer(ctx.Get(HeaderAcceptCharset), offers...)
}

// AcceptsEncodings checks if the specified encoding is acceptable.
func (ctx *Ctx) AcceptsEncodings(offers ...string) string {
	return getOffer(ctx.Get(HeaderAcceptEncoding), offers...)
}

// AcceptsLanguages checks if the specified language is acceptable.
func (ctx *Ctx) AcceptsLanguages(offers ...string) string {
	return getOffer(ctx.Get(HeaderAcceptLanguage), offers...)
}

// Append the specified value to the HTTP response header field.
// If the header is not already set, it creates the header with the specified value.
func (ctx *Ctx) Append(field string, values ...string) {
	if len(values) == 0 {
		return
	}
	h := getString(ctx.Fasthttp.Response.Header.Peek(field))
	originalH := h
	for _, value := range values {
		if len(h) == 0 {
			h = value
		} else if h != value && !strings.HasSuffix(h, " "+value) &&
			!strings.Contains(h, value+",") {
			h += ", " + value
		}
	}
	if originalH != h {
		ctx.Fasthttp.Response.Header.Set(field, h)
	}
}

// Attachment sets the HTTP response Content-Disposition header field to attachment.
func (ctx *Ctx) Attachment(filename ...string) {
	if len(filename) > 0 {
		fname := filepath.Base(filename[0])
		ctx.Type(filepath.Ext(fname))
		ctx.Set(HeaderContentDisposition, `attachment; filename="`+fname+`"`)
		return
	}
	ctx.Set(HeaderContentDisposition, "attachment")
}

// BaseURL returns (protocol + host + base path).
func (ctx *Ctx) BaseURL() string {
	// TODO: avoid allocation 53.8 ns/op  32 B/op  1 allocs/op
	// Should work like https://codeigniter.com/user_guide/helpers/url_helper.html
	return ctx.Protocol() + "://" + ctx.Hostname()
}

// Body contains the raw body submitted in a POST request.
func (ctx *Ctx) Body() string {
	return getString(ctx.Fasthttp.Request.Body())
}

// BodyParser binds the request body to a struct.
// It supports decoding the following content types based on the Content-Type header:
// application/json, application/xml, application/x-www-form-urlencoded, multipart/form-data
func (ctx *Ctx) BodyParser(out interface{}) error {
	// TODO: Create benchmark ( Prolly need a sync pool )
	var schemaDecoderForm = schema.NewDecoder()
	var schemaDecoderQuery = schema.NewDecoder()
	schemaDecoderForm.SetAliasTag("form")
	schemaDecoderForm.IgnoreUnknownKeys(true)
	schemaDecoderQuery.SetAliasTag("query")
	schemaDecoderQuery.IgnoreUnknownKeys(true)

	// get content type
	ctype := getString(ctx.Fasthttp.Request.Header.ContentType())
	// application/json
	if strings.HasPrefix(ctype, MIMEApplicationJSON) {
		return json.Unmarshal(ctx.Fasthttp.Request.Body(), out)
	}
	// application/xml text/xml
	if strings.HasPrefix(ctype, MIMEApplicationXML) || strings.HasPrefix(ctype, MIMETextXML) {
		return xml.Unmarshal(ctx.Fasthttp.Request.Body(), out)
	}
	// application/x-www-form-urlencoded
	if strings.HasPrefix(ctype, MIMEApplicationForm) {
		data, err := url.ParseQuery(getString(ctx.Fasthttp.PostBody()))
		if err != nil {
			return err
		}
		return schemaDecoderForm.Decode(out, data)
	}
	// multipart/form-data
	if strings.HasPrefix(ctype, MIMEMultipartForm) {
		data, err := ctx.Fasthttp.MultipartForm()
		if err != nil {
			return err
		}
		return schemaDecoderForm.Decode(out, data.Value)
	}
	// query params
	if ctx.Fasthttp.QueryArgs().Len() > 0 {
		data := make(map[string][]string)
		ctx.Fasthttp.QueryArgs().VisitAll(func(key []byte, val []byte) {
			data[getString(key)] = append(data[getString(key)], getString(val))
		})
		return schemaDecoderQuery.Decode(out, data)
	}

	return fmt.Errorf("BodyParser: cannot parse content-type: %v", ctype)
}

// ClearCookie expires a specific cookie by key on the client side.
// If no key is provided it expires all cookies that came with the request.
func (ctx *Ctx) ClearCookie(key ...string) {
	if len(key) > 0 {
		for i := range key {
			ctx.Fasthttp.Response.Header.DelClientCookie(key[i])
		}
		return
	}
	ctx.Fasthttp.Request.Header.VisitAllCookie(func(k, v []byte) {
		ctx.Fasthttp.Response.Header.DelClientCookieBytes(k)
	})
}

// Context returns context.Context that carries a deadline, a cancellation signal,
// and other values across API boundaries.
func (ctx *Ctx) Context() context.Context {
	return ctx.Fasthttp
}

// Cookie sets a cookie by passing a cookie struct
func (ctx *Ctx) Cookie(cookie *Cookie) {
	fcookie := fasthttp.AcquireCookie()
	fcookie.SetKey(cookie.Name)
	fcookie.SetValue(cookie.Value)
	fcookie.SetPath(cookie.Path)
	fcookie.SetDomain(cookie.Domain)
	fcookie.SetExpire(cookie.Expires)
	fcookie.SetSecure(cookie.Secure)
	fcookie.SetHTTPOnly(cookie.HTTPOnly)

	switch utils.ToLower(cookie.SameSite) {
	case "strict":
		fcookie.SetSameSite(fasthttp.CookieSameSiteStrictMode)
	case "none":
		fcookie.SetSameSite(fasthttp.CookieSameSiteNoneMode)
	default:
		fcookie.SetSameSite(fasthttp.CookieSameSiteLaxMode)
	}

	ctx.Fasthttp.Response.Header.SetCookie(fcookie)
	fasthttp.ReleaseCookie(fcookie)
}

// Cookies is used for getting a cookie value by key
func (ctx *Ctx) Cookies(key string) (value string) {
	return getString(ctx.Fasthttp.Request.Header.Cookie(key))
}

// Download transfers the file from path as an attachment.
// Typically, browsers will prompt the user for download.
// By default, the Content-Disposition header filename= parameter is the filepath (this typically appears in the browser dialog).
// Override this default with the filename parameter.
func (ctx *Ctx) Download(file string, filename ...string) {
	fname := filepath.Base(file)
	if len(filename) > 0 {
		fname = filename[0]
	}
	ctx.Set(HeaderContentDisposition, "attachment; filename="+fname)
	ctx.SendFile(file)
}

// Error contains the error information passed via the Next(err) method.
func (ctx *Ctx) Error() error {
	return ctx.err
}

// Format performs content-negotiation on the Accept HTTP header.
// It uses Accepts to select a proper format.
// If the header is not specified or there is no proper format, text/plain is used.
func (ctx *Ctx) Format(body interface{}) {
	// Get accepted content type
	accept := ctx.Accepts("html", "json", "txt", "xml")
	// Set accepted content type
	ctx.Type(accept)

	// Type convert provided body
	var b string
	switch val := body.(type) {
	case string:
		b = val
	case []byte:
		b = getString(val)
	default:
		b = fmt.Sprintf("%v", val)
	}

	// Format based on the accept content type
	switch accept {
	case "html":
		ctx.SendString("<p>" + b + "</p>")
	case "json":
		if err := ctx.JSON(body); err != nil {
			ctx.Send(body) // Fallback
			log.Println("Format: error serializing json ", err)
		}
	case "text":
		ctx.SendString(b)
	case "xml":
		raw, err := xml.Marshal(body)
		if err != nil {
			ctx.Send(body) // Fallback
			log.Println("Format: error serializing xml ", err)
		} else {
			ctx.SendString(getString(raw))
		}
	default:
		ctx.SendString(b)
	}
}

// FormFile returns the first file by key from a MultipartForm.
func (ctx *Ctx) FormFile(key string) (*multipart.FileHeader, error) {
	return ctx.Fasthttp.FormFile(key)
}

// FormValue returns the first value by key from a MultipartForm.
func (ctx *Ctx) FormValue(key string) (value string) {
	return getString(ctx.Fasthttp.FormValue(key))
}

// Fresh When the response is still “fresh” in the client’s cache true is returned,
// otherwise false is returned to indicate that the client cache is now stale
// and the full response should be sent.
// When a client sends the Cache-Control: no-cache request header to indicate an end-to-end
// reload request, this module will return false to make handling these requests transparent.
// https://github.com/jshttp/fresh/blob/10e0471669dbbfbfd8de65bc6efac2ddd0bfa057/index.js#L33
func (ctx *Ctx) Fresh() bool {
	// fields
	var modifiedSince = ctx.Get(HeaderIfModifiedSince)
	var noneMatch = ctx.Get(HeaderIfNoneMatch)

	// unconditional request
	if modifiedSince == "" && noneMatch == "" {
		return false
	}

	// Always return stale when Cache-Control: no-cache
	// to support end-to-end reload requests
	// https://tools.ietf.org/html/rfc2616#section-14.9.4
	var cacheControl = ctx.Get(HeaderCacheControl)
	if cacheControl != "" && cacheControlNoCacheRegexp.MatchString(cacheControl) {
		return false
	}

	// if-none-match
	if noneMatch != "" && noneMatch != "*" {
		var etag = getString(ctx.Fasthttp.Response.Header.Peek(HeaderETag))
		if etag == "" {
			return false
		}
		var etagStal = true
		var matches = parseTokenList(getBytes(noneMatch))
		for i := range matches {
			match := matches[i]
			if match == etag || match == "W/"+etag || "W/"+match == etag {
				etagStal = false
				break
			}
		}
		if etagStal {
			return false
		}

		if modifiedSince != "" {
			var lastModified = getString(ctx.Fasthttp.Response.Header.Peek(HeaderLastModified))
			if lastModified != "" {
				lastModifiedTime, err := http.ParseTime(lastModified)
				if err != nil {
					return false
				}
				modifiedSinceTime, err := http.ParseTime(modifiedSince)
				if err != nil {
					return false
				}
				return lastModifiedTime.Before(modifiedSinceTime)
			}
		}
	}
	return true
}

// Get returns the HTTP request header specified by field.
// Field names are case-insensitive
func (ctx *Ctx) Get(key string) (value string) {
	return getString(ctx.Fasthttp.Request.Header.Peek(key))
}

// Hostname contains the hostname derived from the Host HTTP header.
func (ctx *Ctx) Hostname() string {
	return getString(ctx.Fasthttp.URI().Host())
}

// IP returns the remote IP address of the request.
func (ctx *Ctx) IP() string {
	return ctx.Fasthttp.RemoteIP().String()
}

// IPs returns an string slice of IP addresses specified in the X-Forwarded-For request header.
func (ctx *Ctx) IPs() []string {
	// TODO: improve with for iteration and string.Index -> like in Accepts
	ips := strings.Split(ctx.Get(HeaderXForwardedFor), ",")
	for i := range ips {
		ips[i] = utils.Trim(ips[i], ' ')
	}
	return ips
}

// Is returns the matching content type,
// if the incoming request’s Content-Type HTTP header field matches the MIME type specified by the type parameter
func (ctx *Ctx) Is(extension string) bool {
	extensionHeader := utils.GetMIME(extension)
	if extensionHeader == "" {
		return false
	}
	header := ctx.Get(HeaderContentType)
	if factorSign := strings.IndexByte(header, ';'); factorSign != -1 {
		header = header[:factorSign]
	}

	return utils.Trim(header, ' ') == extensionHeader
}

// JSON converts any interface or string to JSON using Jsoniter.
// This method also sets the content header to application/json.
func (ctx *Ctx) JSON(data interface{}) error {
	raw, err := json.Marshal(&data)
	// Check for errors
	if err != nil {
		return err
	}
	// Set http headers
	ctx.Fasthttp.Response.Header.SetContentType(MIMEApplicationJSON)
	ctx.Fasthttp.Response.SetBodyString(getString(raw))
	// Success!
	return nil
}

// JSONP sends a JSON response with JSONP support.
// This method is identical to JSON, except that it opts-in to JSONP callback support.
// By default, the callback name is simply callback.
func (ctx *Ctx) JSONP(data interface{}, callback ...string) error {
	raw, err := json.Marshal(&data)

	if err != nil {
		return err
	}

	var result, cb string

	if len(callback) > 0 {
		cb = callback[0]
	} else {
		cb = "callback"
	}

	result = cb + "(" + getString(raw) + ");"

	ctx.Fasthttp.Response.Header.Set(HeaderXContentTypeOptions, "nosniff")
	ctx.Fasthttp.Response.Header.SetContentType(MIMEApplicationJavaScript)
	ctx.Fasthttp.Response.SetBodyString(result)

	return nil
}

// Links joins the links followed by the property to populate the response’s Link HTTP header field.
func (ctx *Ctx) Links(link ...string) {
	if len(link) == 0 {
		return
	}
	bb := bytebufferpool.Get()
	for i := range link {
		if i%2 == 0 {
			_ = bb.WriteByte('<')
			_, _ = bb.WriteString(link[i])
			_ = bb.WriteByte('>')
		} else {
			_, _ = bb.WriteString(`; rel="` + link[i] + `",`)
		}
	}
	ctx.Fasthttp.Response.Header.Set(HeaderLink, utils.TrimRight(bb.String(), ','))
	bytebufferpool.Put(bb)
}

// Locals makes it possible to pass interface{} values under string keys scoped to the request
// and therefore available to all following routes that match the request.
func (ctx *Ctx) Locals(key string, value ...interface{}) (val interface{}) {
	if len(value) == 0 {
		return ctx.Fasthttp.UserValue(key)
	}
	ctx.Fasthttp.SetUserValue(key, value[0])
	return value[0]
}

// Location sets the response Location HTTP header to the specified path parameter.
func (ctx *Ctx) Location(path string) {
	ctx.Set(HeaderLocation, path)
}

// Method contains a string corresponding to the HTTP method of the request: GET, POST, PUT and so on.
func (ctx *Ctx) Method(override ...string) string {
	if len(override) > 0 {
		method := utils.ToUpper(override[0])
		if methodINT[method] == 0 && method != MethodGet {
			log.Fatalf("Method: Invalid HTTP method override %s", method)
		}
		ctx.method = method
	}
	return ctx.method
}

// MultipartForm parse form entries from binary.
// This returns a map[string][]string, so given a key the value will be a string slice.
func (ctx *Ctx) MultipartForm() (*multipart.Form, error) {
	return ctx.Fasthttp.MultipartForm()
}

// Next executes the next method in the stack that matches the current route.
// You can pass an optional error for custom error handling.
func (ctx *Ctx) Next(err ...error) {
	if ctx.app == nil {
		return
	}
	if len(err) > 0 {
		ctx.err = err[0]
	}

	// Increment handler index
	ctx.indexHandler++
	// Did we executed all route handlers?
<<<<<<< HEAD
	if ctx.indexHandler >= len(ctx.route.Handlers) {
		// Continue stack
		ctx.app.next(ctx)
	} else {
		// Continue route
		ctx.route.Handlers[ctx.indexHandler](ctx)
=======
	if ctx.indexHandler < len(ctx.route.Handlers) {
		// Continue route stack
		ctx.route.Handlers[ctx.indexHandler](ctx)
	} else {
		// Continue handler stack
		ctx.app.next(ctx)
>>>>>>> 30c215c6
	}
}

// OriginalURL contains the original request URL.
func (ctx *Ctx) OriginalURL() string {
	return getString(ctx.Fasthttp.Request.Header.RequestURI())
}

// Params is used to get the route parameters.
// Defaults to empty string "", if the param doesn't exist.
func (ctx *Ctx) Params(key string) string {
	for i := range ctx.route.routeParams {
		if len(key) != len(ctx.route.routeParams[i]) {
			continue
		}
		if ctx.route.routeParams[i] == key {
			// in case values are not here
			if len(ctx.values) <= i {
				return ""
			}
			return ctx.values[i]
		}
	}
	return ""
}

// Path returns the path part of the request URL.
// Optionally, you could override the path.
func (ctx *Ctx) Path(override ...string) string {
	if len(override) != 0 && ctx.path != override[0] && ctx.app != nil {
		// Set new path to request
		ctx.Fasthttp.Request.URI().SetPath(override[0])
		// Set new path to context
		ctx.path = override[0]
		ctx.pathOriginal = ctx.path
		// Set new path to request context
		ctx.Fasthttp.Request.URI().SetPath(ctx.pathOriginal)
		// Prettify path
		ctx.prettifyPath()
	}
	return ctx.pathOriginal
}

// Protocol contains the request protocol string: http or https for TLS requests.
func (ctx *Ctx) Protocol() string {
	if ctx.Fasthttp.IsTLS() {
		return "https"
	}
	scheme := "http"
	ctx.Fasthttp.Request.Header.VisitAll(func(key, val []byte) {
		if len(key) < 12 {
			return // X-Forwarded-
		} else if bytes.HasPrefix(key, []byte("X-Forwarded-")) {
			if bytes.Equal(key, []byte(HeaderXForwardedProto)) {
				scheme = getString(val)
			} else if bytes.Equal(key, []byte(HeaderXForwardedProtocol)) {
				scheme = getString(val)
			} else if bytes.Equal(key, []byte(HeaderXForwardedSsl)) && bytes.Equal(val, []byte("on")) {
				scheme = "https"
			}
		} else if bytes.Equal(key, []byte(HeaderXUrlScheme)) {
			scheme = getString(val)
		}
	})
	return scheme
}

// Query returns the query string parameter in the url.
func (ctx *Ctx) Query(key string) (value string) {
	return getString(ctx.Fasthttp.QueryArgs().Peek(key))
}

// Range returns a struct containing the type and a slice of ranges.
func (ctx *Ctx) Range(size int) (rangeData Range, err error) {
	rangeStr := getString(ctx.Fasthttp.Request.Header.Peek(HeaderRange))
	if rangeStr == "" || !strings.Contains(rangeStr, "=") {
		return rangeData, fmt.Errorf("malformed range header string")
	}
	data := strings.Split(rangeStr, "=")
	rangeData.Type = data[0]
	arr := strings.Split(data[1], ",")
	for i := 0; i < len(arr); i++ {
		item := strings.Split(arr[i], "-")
		if len(item) == 1 {
			return rangeData, fmt.Errorf("malformed range header string")
		}
		start, startErr := strconv.Atoi(item[0])
		end, endErr := strconv.Atoi(item[1])
		if startErr != nil { // -nnn
			start = size - end
			end = size - 1
		} else if endErr != nil { // nnn-
			end = size - 1
		}
		if end > size-1 { // limit last-byte-pos to current length
			end = size - 1
		}
		if start > end || start < 0 {
			continue
		}
		rangeData.Ranges = append(rangeData.Ranges, struct {
			Start int
			End   int
		}{
			start,
			end,
		})
	}
	if len(rangeData.Ranges) < 1 {
		return rangeData, fmt.Errorf("unsatisfiable range")
	}
	return rangeData, nil
}

// Redirect to the URL derived from the specified path, with specified status.
// If status is not specified, status defaults to 302 Found
func (ctx *Ctx) Redirect(location string, status ...int) {
	ctx.Fasthttp.Response.Header.Set(HeaderLocation, location)
	if len(status) > 0 {
		ctx.Fasthttp.Response.SetStatusCode(status[0])
	} else {
		ctx.Fasthttp.Response.SetStatusCode(StatusFound)
	}
}

// Render a template with data and sends a text/html response.
// We support the following engines: html, amber, handlebars, mustache, pug
func (ctx *Ctx) Render(name string, bind interface{}) (err error) {
	// Get new buffer from pool
	buf := bytebufferpool.Get()
	defer bytebufferpool.Put(buf)

	// Use ViewEngine if exist
	if ctx.app.Settings.Templates != nil {
		// Render template from ViewEngine
		if err := ctx.app.Settings.Templates.Render(buf, name, bind); err != nil {
			return err
		}
	} else {
		// Render raw template using 'name' as filepath if no engine is set
		var tmpl *template.Template
		var raw []byte
		// Read file
		if raw, err = ioutil.ReadFile(filepath.Clean(name)); err != nil {
			return err
		}
		// Parse template
		// tmpl, err := template.ParseGlob(name)
		if tmpl, err = template.New("").ParseGlob(getString(raw)); err != nil {
			return err
		}
		// Render template
		if err = tmpl.Execute(buf, bind); err != nil {
			return err
		}
	}
	// Set Contet-Type to text/html
	ctx.Set(HeaderContentType, MIMETextHTML)
	// Set rendered template to body
	ctx.SendBytes(buf.Bytes())
	// Return err if exist
	return
}

// Route returns the matched Route struct.
func (ctx *Ctx) Route() *Route {
	return ctx.route
}

// SaveFile saves any multipart file to disk.
func (ctx *Ctx) SaveFile(fileheader *multipart.FileHeader, path string) error {
	return fasthttp.SaveMultipartFile(fileheader, path)
}

// Secure returns a boolean property, that is true, if a TLS connection is established.
func (ctx *Ctx) Secure() bool {
	return ctx.Fasthttp.IsTLS()
}

// Send sets the HTTP response body. The Send body can be of any type.
func (ctx *Ctx) Send(bodies ...interface{}) {
	if len(bodies) > 0 {
		ctx.Fasthttp.Response.SetBodyString("")
	}
	ctx.Write(bodies...)
}

// SendBytes sets the HTTP response body for []byte types
// This means no type assertion, recommended for faster performance
func (ctx *Ctx) SendBytes(body []byte) {
	ctx.Fasthttp.Response.SetBodyString(getString(body))
}

// SendFile transfers the file from the given path.
// The file is compressed by default, disable this by passing a 'true' argument
// Sets the Content-Type response HTTP header field based on the filenames extension.
func (ctx *Ctx) SendFile(file string, uncompressed ...bool) {
	// https://github.com/gofiber/fiber/issues/391
	status := ctx.Fasthttp.Response.StatusCode()
	// Disable gzip compression
	if len(uncompressed) > 0 && uncompressed[0] {
		fasthttp.ServeFileUncompressed(ctx.Fasthttp, file)
	} else {
		fasthttp.ServeFile(ctx.Fasthttp, file)
	}
	ctx.Fasthttp.Response.SetStatusCode(status)
}

// SendStatus sets the HTTP status code and if the response body is empty,
// it sets the correct status message in the body.
func (ctx *Ctx) SendStatus(status int) {
	ctx.Fasthttp.Response.SetStatusCode(status)
	// Only set status body when there is no response body
	if len(ctx.Fasthttp.Response.Body()) == 0 {
		ctx.Fasthttp.Response.SetBodyString(utils.StatusMessage(status))
	}
}

// SendString sets the HTTP response body for string types
// This means no type assertion, recommended for faster performance
func (ctx *Ctx) SendString(body string) {
	ctx.Fasthttp.Response.SetBodyString(body)
}

// Set sets the response’s HTTP header field to the specified key, value.
func (ctx *Ctx) Set(key string, val string) {
	ctx.Fasthttp.Response.Header.Set(key, val)
}

// Subdomains returns a string slice of subdomains in the domain name of the request.
// The subdomain offset, which defaults to 2, is used for determining the beginning of the subdomain segments.
func (ctx *Ctx) Subdomains(offset ...int) []string {
	o := 2
	if len(offset) > 0 {
		o = offset[0]
	}
	subdomains := strings.Split(ctx.Hostname(), ".")
	subdomains = subdomains[:len(subdomains)-o]
	return subdomains
}

// Stale is not implemented yet, pull requests are welcome!
func (ctx *Ctx) Stale() bool {
	return !ctx.Fresh()
}

// Status sets the HTTP status for the response.
// This method is chainable.
func (ctx *Ctx) Status(status int) *Ctx {
	ctx.Fasthttp.Response.SetStatusCode(status)
	return ctx
}

// Type sets the Content-Type HTTP header to the MIME type specified by the file extension.
func (ctx *Ctx) Type(extension string) *Ctx {
	ctx.Fasthttp.Response.Header.SetContentType(utils.GetMIME(extension))
	return ctx
}

// Vary adds the given header field to the Vary response header.
// This will append the header, if not already listed, otherwise leaves it listed in the current location.
func (ctx *Ctx) Vary(fields ...string) {
	ctx.Append(HeaderVary, fields...)
}

// Write appends any input to the HTTP body response.
func (ctx *Ctx) Write(bodies ...interface{}) {
	for i := range bodies {
		switch body := bodies[i].(type) {
		case string:
			ctx.Fasthttp.Response.AppendBodyString(body)
		case []byte:
			ctx.Fasthttp.Response.AppendBodyString(getString(body))
		case int:
			ctx.Fasthttp.Response.AppendBodyString(strconv.Itoa(body))
		case bool:
			ctx.Fasthttp.Response.AppendBodyString(strconv.FormatBool(body))
		default:
			ctx.Fasthttp.Response.AppendBodyString(fmt.Sprintf("%v", body))
		}
	}
}

// XHR returns a Boolean property, that is true, if the request’s X-Requested-With header field is XMLHttpRequest,
// indicating that the request was issued by a client library (such as jQuery).
func (ctx *Ctx) XHR() bool {
	return strings.EqualFold(ctx.Get(HeaderXRequestedWith), "xmlhttprequest")
}

// prettifyPath ...
func (ctx *Ctx) prettifyPath() {
	// If CaseSensitive is disabled, we lowercase the original path
	if !ctx.app.Settings.CaseSensitive {
		// We are making a copy here to keep access to the original path
		ctx.path = utils.ToLower(ctx.pathOriginal)
	}
	// If StrictRouting is disabled, we strip all trailing slashes
	if !ctx.app.Settings.StrictRouting && len(ctx.path) > 1 && ctx.path[len(ctx.path)-1] == '/' {
		ctx.path = utils.TrimRight(ctx.path, '/')
	}
}<|MERGE_RESOLUTION|>--- conflicted
+++ resolved
@@ -582,21 +582,12 @@
 	// Increment handler index
 	ctx.indexHandler++
 	// Did we executed all route handlers?
-<<<<<<< HEAD
-	if ctx.indexHandler >= len(ctx.route.Handlers) {
-		// Continue stack
-		ctx.app.next(ctx)
-	} else {
-		// Continue route
-		ctx.route.Handlers[ctx.indexHandler](ctx)
-=======
 	if ctx.indexHandler < len(ctx.route.Handlers) {
 		// Continue route stack
 		ctx.route.Handlers[ctx.indexHandler](ctx)
 	} else {
 		// Continue handler stack
 		ctx.app.next(ctx)
->>>>>>> 30c215c6
 	}
 }
 
