// ⚡️ Fiber is an Express inspired web framework written in Go with ☕️
// 🤖 Github Repository: https://github.com/gofiber/fiber
// 📌 API Documentation: https://docs.gofiber.io

package fiber

import (
	"context"
	"crypto/tls"
	"fmt"
	"io"
	"mime/multipart"
	"strconv"
	"sync"
	"time"

	"github.com/gofiber/utils/v2"
	"github.com/valyala/bytebufferpool"
	"github.com/valyala/fasthttp"
)

const (
	schemeHTTP  = "http"
	schemeHTTPS = "https"
)

const (
	// maxParams defines the maximum number of parameters per route.
	maxParams         = 30
	maxDetectionPaths = 3
)

var (
	_ io.Writer       = (*DefaultCtx)(nil) // Compile-time check
	_ context.Context = (*DefaultCtx)(nil) // Compile-time check
)

// The contextKey type is unexported to prevent collisions with context keys defined in
// other packages.
type contextKey int //nolint:unused // need for future (nolintlint)

// DefaultCtx is the default implementation of the Ctx interface
// generation tool `go install github.com/vburenin/ifacemaker@f30b6f9bdbed4b5c4804ec9ba4a04a999525c202`
// https://github.com/vburenin/ifacemaker/blob/f30b6f9bdbed4b5c4804ec9ba4a04a999525c202/ifacemaker.go#L14-L31
//
//go:generate ifacemaker --file ctx.go --file req.go --file res.go --struct DefaultCtx --iface Ctx --pkg fiber --promoted --output ctx_interface_gen.go --not-exported true --iface-comment "Ctx represents the Context which hold the HTTP request and response.\nIt has methods for the request query string, parameters, body, HTTP headers and so on."
type DefaultCtx struct {
	DefaultReq                         // Default request api
	DefaultRes                         // Default response api
	app           *App                 // Reference to *App
	route         *Route               // Reference to *Route
	fasthttp      *fasthttp.RequestCtx // Reference to *fasthttp.RequestCtx
	bind          *Bind                // Default bind reference
	redirect      *Redirect            // Default redirect reference
	values        [maxParams]string    // Route parameter values
	viewBindMap   sync.Map             // Default view map to bind template engine
	baseURI       string               // HTTP base uri
	pathOriginal  string               // Original HTTP path
	flashMessages redirectionMsgs      // Flash messages
	path          []byte               // HTTP path with the modifications by the configuration
	detectionPath []byte               // Route detection path
	treePathHash  int                  // Hash of the path for the search in the tree
	indexRoute    int                  // Index of the current route
	indexHandler  int                  // Index of the current handler
	methodInt     int                  // HTTP method INT equivalent
	matched       bool                 // Non use route matched
}

// TLSHandler object
type TLSHandler struct {
	clientHelloInfo *tls.ClientHelloInfo
}

// GetClientInfo Callback function to set ClientHelloInfo
// Must comply with the method structure of https://cs.opensource.google/go/go/+/refs/tags/go1.20:src/crypto/tls/common.go;l=554-563
// Since we overlay the method of the TLS config in the listener method
func (t *TLSHandler) GetClientInfo(info *tls.ClientHelloInfo) (*tls.Certificate, error) {
	t.clientHelloInfo = info
	return nil, nil //nolint:nilnil // Not returning anything useful here is probably fine
}

// Views is the interface that wraps the Render function.
type Views interface {
	Load() error
	Render(out io.Writer, name string, binding any, layout ...string) error
}

// App returns the *App reference to the instance of the Fiber application
func (c *DefaultCtx) App() *App {
	return c.app
}

// BaseURL returns (protocol + host + base path).
func (c *DefaultCtx) BaseURL() string {
	// TODO: Could be improved: 53.8 ns/op  32 B/op  1 allocs/op
	// Should work like https://codeigniter.com/user_guide/helpers/url_helper.html
	if c.baseURI != "" {
		return c.baseURI
	}
	c.baseURI = c.Scheme() + "://" + c.Host()
	return c.baseURI
}

// RequestCtx returns *fasthttp.RequestCtx that carries a deadline
// a cancellation signal, and other values across API boundaries.
func (c *DefaultCtx) RequestCtx() *fasthttp.RequestCtx {
	return c.fasthttp
}

// Deadline returns the time when work done on behalf of this context
// should be canceled. Deadline returns ok==false when no deadline is
// set. Successive calls to Deadline return the same results.
//
// Due to current limitations in how fasthttp works, Deadline operates as a nop.
// See: https://github.com/valyala/fasthttp/issues/965#issuecomment-777268945
func (*DefaultCtx) Deadline() (time.Time, bool) {
	return time.Time{}, false
}

// Done returns a channel that's closed when work done on behalf of this
// context should be canceled. Done may return nil if this context can
// never be canceled. Successive calls to Done return the same value.
// The close of the Done channel may happen asynchronously,
// after the cancel function returns.
//
// Due to current limitations in how fasthttp works, Done operates as a nop.
// See: https://github.com/valyala/fasthttp/issues/965#issuecomment-777268945
func (*DefaultCtx) Done() <-chan struct{} {
	return nil
}

// If Done is not yet closed, Err returns nil.
// If Done is closed, Err returns a non-nil error explaining why:
// context.DeadlineExceeded if the context's deadline passed,
// or context.Canceled if the context was canceled for some other reason.
// After Err returns a non-nil error, successive calls to Err return the same error.
//
// Due to current limitations in how fasthttp works, Err operates as a nop.
// See: https://github.com/valyala/fasthttp/issues/965#issuecomment-777268945
func (*DefaultCtx) Err() error {
	return nil
}

// Request return the *fasthttp.Request object
// This allows you to use all fasthttp request methods
// https://godoc.org/github.com/valyala/fasthttp#Request
func (c *DefaultCtx) Request() *fasthttp.Request {
	return &c.fasthttp.Request
}

// Response return the *fasthttp.Response object
// This allows you to use all fasthttp response methods
// https://godoc.org/github.com/valyala/fasthttp#Response
func (c *DefaultCtx) Response() *fasthttp.Response {
	return &c.fasthttp.Response
}

// Get returns the HTTP request header specified by field.
// Field names are case-insensitive
// Returned value is only valid within the handler. Do not store any references.
// Make copies or use the Immutable setting instead.
func (c *DefaultCtx) Get(key string, defaultValue ...string) string {
	return c.DefaultReq.Get(key, defaultValue...)
}

// GetHeaders returns the HTTP request headers.
// Returned value is only valid within the handler. Do not store any references.
// Make copies or use the Immutable setting instead.
func (c *DefaultCtx) GetHeaders() map[string][]string {
	return c.DefaultReq.GetHeaders()
}

// GetReqHeaders returns the HTTP request headers.
// Returned value is only valid within the handler. Do not store any references.
// Make copies or use the Immutable setting instead.
func (c *DefaultCtx) GetReqHeaders() map[string][]string {
	return c.DefaultReq.GetHeaders()
}

// GetRespHeader returns the HTTP response header specified by field.
// Field names are case-insensitive
// Returned value is only valid within the handler. Do not store any references.
// Make copies or use the Immutable setting instead.
func (c *DefaultCtx) GetRespHeader(key string, defaultValue ...string) string {
	return c.DefaultRes.Get(key, defaultValue...)
}

// GetRespHeaders returns the HTTP response headers.
// Returned value is only valid within the handler. Do not store any references.
// Make copies or use the Immutable setting instead.
func (c *DefaultCtx) GetRespHeaders() map[string][]string {
	return c.DefaultRes.GetHeaders()
}

// ClientHelloInfo return CHI from context
func (c *DefaultCtx) ClientHelloInfo() *tls.ClientHelloInfo {
	if c.app.tlsHandler != nil {
		return c.app.tlsHandler.clientHelloInfo
	}

	return nil
}

// Next executes the next method in the stack that matches the current route.
func (c *DefaultCtx) Next() error {
	// Increment handler index
	c.indexHandler++

	// Did we execute all route handlers?
	if c.indexHandler < len(c.route.Handlers) {
		// Continue route stack
		return c.route.Handlers[c.indexHandler](c)
	}

	// Continue handler stack
	_, err := c.app.next(c)
	return err
}

// RestartRouting instead of going to the next handler. This may be useful after
// changing the request path. Note that handlers might be executed again.
func (c *DefaultCtx) RestartRouting() error {
	var err error

	c.indexRoute = -1
	_, err = c.app.next(c)
	return err
}

// OriginalURL contains the original request URL.
// Returned value is only valid within the handler. Do not store any references.
// Make copies or use the Immutable setting to use the value outside the Handler.
func (c *DefaultCtx) OriginalURL() string {
	return c.app.getString(c.fasthttp.Request.Header.RequestURI())
}

// Path returns the path part of the request URL.
// Optionally, you could override the path.
// Make copies or use the Immutable setting to use the value outside the Handler.
func (c *DefaultCtx) Path(override ...string) string {
	if len(override) != 0 && string(c.path) != override[0] {
		// Set new path to context
		c.pathOriginal = override[0]

		// Set new path to request context
		c.fasthttp.Request.URI().SetPath(c.pathOriginal)
		// Prettify path
		c.configDependentPaths()
	}
	return c.app.getString(c.path)
}

// Req returns a convenience type whose API is limited to operations
// on the incoming request.
func (c *DefaultCtx) Req() Req {
	return &c.DefaultReq
}

// Res returns a convenience type whose API is limited to operations
// on the outgoing response.
func (c *DefaultCtx) Res() Res {
	return &c.DefaultRes
}

// Redirect returns the Redirect reference.
// Use Redirect().Status() to set custom redirection status code.
// If status is not specified, status defaults to 303 See Other.
// You can use Redirect().To(), Redirect().Route() and Redirect().Back() for redirection.
func (c *DefaultCtx) Redirect() *Redirect {
	if c.redirect == nil {
		c.redirect = AcquireRedirect()
		c.redirect.c = c
	}

	return c.redirect
}

// ViewBind Add vars to default view var map binding to template engine.
// Variables are read by the Render method and may be overwritten.
func (c *DefaultCtx) ViewBind(vars Map) error {
	// init viewBindMap - lazy map
	for k, v := range vars {
		c.viewBindMap.Store(k, v)
	}
	return nil
}

// Route returns the matched Route struct.
func (c *DefaultCtx) Route() *Route {
	if c.route == nil {
		// Fallback for fasthttp error handler
		return &Route{
			path:     c.pathOriginal,
			Path:     c.pathOriginal,
			Method:   c.Method(),
			Handlers: make([]Handler, 0),
			Params:   make([]string, 0),
		}
	}
	return c.route
}

// SaveFile saves any multipart file to disk.
func (*DefaultCtx) SaveFile(fileheader *multipart.FileHeader, path string) error {
	return fasthttp.SaveMultipartFile(fileheader, path)
}

// SaveFileToStorage saves any multipart file to an external storage system.
func (c *DefaultCtx) SaveFileToStorage(fileheader *multipart.FileHeader, path string, storage Storage) error {
	file, err := fileheader.Open()
	if err != nil {
		return fmt.Errorf("failed to open: %w", err)
	}
	defer file.Close() //nolint:errcheck // not needed

	content, err := io.ReadAll(file)
	if err != nil {
		return fmt.Errorf("failed to read: %w", err)
	}

	if err := storage.SetWithContext(c, path, content, 0); err != nil {
		return fmt.Errorf("failed to store: %w", err)
	}

	return nil
}

// Secure returns whether a secure connection was established.
func (c *DefaultCtx) Secure() bool {
	return c.Protocol() == schemeHTTPS
}

<<<<<<< HEAD
// Send sets the HTTP response body without copying it.
// From this point onward the body argument must not be changed.
func (c *DefaultCtx) Send(body []byte) error {
	// Write response body
	c.fasthttp.Response.SetBodyRaw(body)
	return nil
}

// SendEarlyHints allows the server to hint to the browser what resources a page would need
// so the browser can preload them while waiting for the server's full response. Only Link
// headers already written to the response will be transmitted as Early Hints.
//
// This is a HTTP/2+ feature but all browsers will either understand it or safely ignore it.
//
// NOTE: Older HTTP/1.1 non-browser clients may face compatibility issues.
//
// See: https://developer.chrome.com/docs/web-platform/early-hints and
// https://developer.mozilla.org/en-US/docs/Web/HTTP/Reference/Headers/Link#syntax
func (c *DefaultCtx) SendEarlyHints(hints []string) error {
	for _, h := range hints {
		c.fasthttp.Response.Header.Add("Link", h)
	}
	return c.fasthttp.EarlyHints()
}

// SendFile transfers the file from the specified path.
// By default, the file is not compressed. To enable compression, set SendFile.Compress to true.
// The Content-Type response HTTP header field is set based on the file's extension.
// If the file extension is missing or invalid, the Content-Type is detected from the file's format.
func (c *DefaultCtx) SendFile(file string, config ...SendFile) error {
	// Save the filename, we will need it in the error message if the file isn't found
	filename := file

	var cfg SendFile
	if len(config) > 0 {
		cfg = config[0]
	}

	if cfg.CacheDuration == 0 {
		cfg.CacheDuration = 10 * time.Second
	}

	var fsHandler fasthttp.RequestHandler
	var cacheControlValue string

	c.app.sendfilesMutex.RLock()
	for _, sf := range c.app.sendfiles {
		if sf.compareConfig(cfg) {
			fsHandler = sf.handler
			cacheControlValue = sf.cacheControlValue
			break
		}
	}
	c.app.sendfilesMutex.RUnlock()

	if fsHandler == nil {
		fasthttpFS := &fasthttp.FS{
			Root:                   "",
			FS:                     cfg.FS,
			AllowEmptyRoot:         true,
			GenerateIndexPages:     false,
			AcceptByteRange:        cfg.ByteRange,
			Compress:               cfg.Compress,
			CompressBrotli:         cfg.Compress,
			CompressZstd:           cfg.Compress,
			CompressedFileSuffixes: c.app.config.CompressedFileSuffixes,
			CacheDuration:          cfg.CacheDuration,
			SkipCache:              cfg.CacheDuration < 0,
			IndexNames:             []string{"index.html"},
			PathNotFound: func(ctx *fasthttp.RequestCtx) {
				ctx.Response.SetStatusCode(StatusNotFound)
			},
		}

		if cfg.FS != nil {
			fasthttpFS.Root = "."
		}

		sf := &sendFileStore{
			config:  cfg,
			handler: fasthttpFS.NewRequestHandler(),
		}

		maxAge := cfg.MaxAge
		if maxAge > 0 {
			sf.cacheControlValue = "public, max-age=" + strconv.Itoa(maxAge)
		}

		// set vars
		fsHandler = sf.handler
		cacheControlValue = sf.cacheControlValue

		c.app.sendfilesMutex.Lock()
		c.app.sendfiles = append(c.app.sendfiles, sf)
		c.app.sendfilesMutex.Unlock()
	}

	// Keep original path for mutable params
	c.pathOriginal = utils.CopyString(c.pathOriginal)

	// Delete the Accept-Encoding header if compression is disabled
	if !cfg.Compress {
		// https://github.com/valyala/fasthttp/blob/7cc6f4c513f9e0d3686142e0a1a5aa2f76b3194a/fs.go#L55
		c.fasthttp.Request.Header.Del(HeaderAcceptEncoding)
	}

	// copy of https://github.com/valyala/fasthttp/blob/7cc6f4c513f9e0d3686142e0a1a5aa2f76b3194a/fs.go#L103-L121 with small adjustments
	if len(file) == 0 || (!filepath.IsAbs(file) && cfg.FS == nil) {
		// extend relative path to absolute path
		hasTrailingSlash := len(file) > 0 && (file[len(file)-1] == '/' || file[len(file)-1] == '\\')

		var err error
		file = filepath.FromSlash(file)
		if file, err = filepath.Abs(file); err != nil {
			return fmt.Errorf("failed to determine abs file path: %w", err)
		}
		if hasTrailingSlash {
			file += "/"
		}
	}

	// convert the path to forward slashes regardless the OS in order to set the URI properly
	// the handler will convert back to OS path separator before opening the file
	file = filepath.ToSlash(file)

	// Restore the original requested URL
	originalURL := utils.CopyString(c.OriginalURL())
	defer c.fasthttp.Request.SetRequestURI(originalURL)

	// Set new URI for fileHandler
	c.fasthttp.Request.SetRequestURI(file)

	// Save status code
	status := c.fasthttp.Response.StatusCode()

	// Serve file
	fsHandler(c.fasthttp)

	// Sets the response Content-Disposition header to attachment if the Download option is true
	if cfg.Download {
		c.Attachment()
	}

	// Get the status code which is set by fasthttp
	fsStatus := c.fasthttp.Response.StatusCode()

	// Check for error
	if status != StatusNotFound && fsStatus == StatusNotFound {
		return NewError(StatusNotFound, fmt.Sprintf("sendfile: file %s not found", filename))
	}

	// Set the status code set by the user if it is different from the fasthttp status code and 200
	if status != fsStatus && status != StatusOK {
		c.Status(status)
	}

	// Apply cache control header
	if status != StatusNotFound && status != StatusForbidden {
		if len(cacheControlValue) > 0 {
			c.RequestCtx().Response.Header.Set(HeaderCacheControl, cacheControlValue)
		}

		return nil
	}

	return nil
}

// SendStatus sets the HTTP status code and if the response body is empty,
// it sets the correct status message in the body.
func (c *DefaultCtx) SendStatus(status int) error {
	c.Status(status)

	// Only set status body when there is no response body
	if len(c.fasthttp.Response.Body()) == 0 {
		return c.SendString(utils.StatusMessage(status))
	}

	return nil
}

// SendString sets the HTTP response body for string types.
// This means no type assertion, recommended for faster performance
func (c *DefaultCtx) SendString(body string) error {
	c.fasthttp.Response.SetBodyString(body)

	return nil
}

// SendStream sets response body stream and optional body size.
func (c *DefaultCtx) SendStream(stream io.Reader, size ...int) error {
	if len(size) > 0 && size[0] >= 0 {
		c.fasthttp.Response.SetBodyStream(stream, size[0])
	} else {
		c.fasthttp.Response.SetBodyStream(stream, -1)
	}

	return nil
}

// SendStreamWriter sets response body stream writer
func (c *DefaultCtx) SendStreamWriter(streamWriter func(*bufio.Writer)) error {
	c.fasthttp.Response.SetBodyStreamWriter(fasthttp.StreamWriter(streamWriter))

	return nil
}

// Set sets the response's HTTP header field to the specified key, value.
func (c *DefaultCtx) Set(key, val string) {
	c.fasthttp.Response.Header.Set(key, val)
}

func (c *DefaultCtx) setCanonical(key, val string) {
	c.fasthttp.Response.Header.SetCanonical(utils.UnsafeBytes(key), utils.UnsafeBytes(val))
}

// Subdomains returns a slice of subdomains from the host, excluding the last `offset` components.
// If the offset is negative or exceeds the number of subdomains, an empty slice is returned.
// If the offset is zero every label (no trimming) is returned.
func (c *DefaultCtx) Subdomains(offset ...int) []string {
	o := 2
	if len(offset) > 0 {
		o = offset[0]
	}

	// Negative offset, return nothing.
	if o < 0 {
		return []string{}
	}

	// Normalize host according to RFC 3986
	host := c.Hostname()
	// Trim the trailing dot of a fully-qualified domain
	if strings.HasSuffix(host, ".") {
		host = utils.TrimRight(host, '.')
	}
	host = utils.ToLower(host)

	// Decode punycode labels only when necessary
	if strings.Contains(host, "xn--") {
		if u, err := idna.Lookup.ToUnicode(host); err == nil {
			host = utils.ToLower(u)
		}
	}

	// Return nothing for IP addresses
	ip := host
	if strings.HasPrefix(ip, "[") && strings.HasSuffix(ip, "]") {
		ip = ip[1 : len(ip)-1]
	}
	if utils.IsIPv4(ip) || utils.IsIPv6(ip) {
		return []string{}
	}

	parts := strings.Split(host, ".")

	// offset == 0, caller wants everything.
	if o == 0 {
		return parts
	}

	// If we trim away the whole slice (or more), nothing remains.
	if o >= len(parts) {
		return []string{}
	}

	return parts[:len(parts)-o]
}

// Stale returns the inverse of Fresh, indicating if the client's cached response is considered stale.
func (c *DefaultCtx) Stale() bool {
	return !c.Fresh()
}

=======
>>>>>>> b74f288d
// Status sets the HTTP status for the response.
// This method is chainable.
func (c *DefaultCtx) Status(status int) Ctx {
	c.fasthttp.Response.SetStatusCode(status)
	return c
}

// String returns unique string representation of the ctx.
//
// The returned value may be useful for logging.
func (c *DefaultCtx) String() string {
	// Get buffer from pool
	buf := bytebufferpool.Get()

	// Start with the ID, converting it to a hex string without fmt.Sprintf
	buf.WriteByte('#')
	// Convert ID to hexadecimal
	id := strconv.FormatUint(c.fasthttp.ID(), 16)
	// Pad with leading zeros to ensure 16 characters
	for i := 0; i < (16 - len(id)); i++ {
		buf.WriteByte('0')
	}
	buf.WriteString(id)
	buf.WriteString(" - ")

	// Add local and remote addresses directly
	buf.WriteString(c.fasthttp.LocalAddr().String())
	buf.WriteString(" <-> ")
	buf.WriteString(c.fasthttp.RemoteAddr().String())
	buf.WriteString(" - ")

	// Add method and URI
	buf.Write(c.fasthttp.Request.Header.Method())
	buf.WriteByte(' ')
	buf.Write(c.fasthttp.URI().FullURI())

	// Allocate string
	str := buf.String()

	// Reset buffer
	buf.Reset()
	bytebufferpool.Put(buf)

	return str
}

// Value makes it possible to retrieve values (Locals) under keys scoped to the request
// and therefore available to all following routes that match the request.
func (c *DefaultCtx) Value(key any) any {
	return c.fasthttp.UserValue(key)
}

// XHR returns a Boolean property, that is true, if the request's X-Requested-With header field is XMLHttpRequest,
// indicating that the request was issued by a client library (such as jQuery).
func (c *DefaultCtx) XHR() bool {
	return utils.EqualFold(c.app.getBytes(c.Get(HeaderXRequestedWith)), []byte("xmlhttprequest"))
}

// configDependentPaths set paths for route recognition and prepared paths for the user,
// here the features for caseSensitive, decoded paths, strict paths are evaluated
func (c *DefaultCtx) configDependentPaths() {
	c.path = append(c.path[:0], c.pathOriginal...)
	// If UnescapePath enabled, we decode the path and save it for the framework user
	if c.app.config.UnescapePath {
		c.path = fasthttp.AppendUnquotedArg(c.path[:0], c.path)
	}

	// another path is specified which is for routing recognition only
	// use the path that was changed by the previous configuration flags
	c.detectionPath = append(c.detectionPath[:0], c.path...)
	// If CaseSensitive is disabled, we lowercase the original path
	if !c.app.config.CaseSensitive {
		c.detectionPath = utils.ToLowerBytes(c.detectionPath)
	}
	// If StrictRouting is disabled, we strip all trailing slashes
	if !c.app.config.StrictRouting && len(c.detectionPath) > 1 && c.detectionPath[len(c.detectionPath)-1] == '/' {
		c.detectionPath = utils.TrimRight(c.detectionPath, '/')
	}

	// Define the path for dividing routes into areas for fast tree detection, so that fewer routes need to be traversed,
	// since the first three characters area select a list of routes
	c.treePathHash = 0
	if len(c.detectionPath) >= maxDetectionPaths {
		c.treePathHash = int(c.detectionPath[0])<<16 |
			int(c.detectionPath[1])<<8 |
			int(c.detectionPath[2])
	}
}

// Reset is a method to reset context fields by given request when to use server handlers.
func (c *DefaultCtx) Reset(fctx *fasthttp.RequestCtx) {
	// Reset route and handler index
	c.indexRoute = -1
	c.indexHandler = 0
	// Reset matched flag
	c.matched = false
	// Set paths
	c.pathOriginal = c.app.getString(fctx.URI().PathOriginal())
	// Set method
	c.methodInt = c.app.methodInt(utils.UnsafeString(fctx.Request.Header.Method()))
	// Attach *fasthttp.RequestCtx to ctx
	c.fasthttp = fctx
	// reset base uri
	c.baseURI = ""
	// Prettify path
	c.configDependentPaths()

	c.DefaultReq.c = c
	c.DefaultRes.c = c
}

// Release is a method to reset context fields when to use ReleaseCtx()
func (c *DefaultCtx) release() {
	c.route = nil
	c.fasthttp = nil
	if c.bind != nil {
		ReleaseBind(c.bind)
		c.bind = nil
	}
	c.flashMessages = c.flashMessages[:0]
	c.viewBindMap = sync.Map{}
	if c.redirect != nil {
		ReleaseRedirect(c.redirect)
		c.redirect = nil
	}
	c.DefaultReq.release()
	c.DefaultRes.release()
}

func (c *DefaultCtx) renderExtensions(bind any) {
	if bindMap, ok := bind.(Map); ok {
		// Bind view map
		c.viewBindMap.Range(func(key, value any) bool {
			keyValue, ok := key.(string)
			if !ok {
				return true
			}
			if _, ok := bindMap[keyValue]; !ok {
				bindMap[keyValue] = value
			}
			return true
		})

		// Check if the PassLocalsToViews option is enabled (by default it is disabled)
		if c.app.config.PassLocalsToViews {
			// Loop through each local and set it in the map
			c.fasthttp.VisitUserValues(func(key []byte, val any) {
				// check if bindMap doesn't contain the key
				if _, ok := bindMap[c.app.getString(key)]; !ok {
					// Set the key and value in the bindMap
					bindMap[c.app.getString(key)] = val
				}
			})
		}
	}

	if len(c.app.mountFields.appListKeys) == 0 {
		c.app.generateAppListKeys()
	}
}

// Bind You can bind body, cookie, headers etc. into the map, map slice, struct easily by using Binding method.
// It gives custom binding support, detailed binding options and more.
// Replacement of: BodyParser, ParamsParser, GetReqHeaders, GetRespHeaders, AllParams, QueryParser, ReqHeaderParser
func (c *DefaultCtx) Bind() *Bind {
	if c.bind == nil {
		c.bind = AcquireBind()
	}
	c.bind.ctx = c
	return c.bind
}

// Methods to use with next stack.
func (c *DefaultCtx) getMethodInt() int {
	return c.methodInt
}

func (c *DefaultCtx) setMethodInt(methodInt int) {
	c.methodInt = methodInt
}

func (c *DefaultCtx) getIndexRoute() int {
	return c.indexRoute
}

func (c *DefaultCtx) getTreePathHash() int {
	return c.treePathHash
}

func (c *DefaultCtx) getDetectionPath() string {
	return c.app.getString(c.detectionPath)
}

func (c *DefaultCtx) getValues() *[maxParams]string {
	return &c.values
}

func (c *DefaultCtx) getMatched() bool {
	return c.matched
}

func (c *DefaultCtx) setIndexHandler(handler int) {
	c.indexHandler = handler
}

func (c *DefaultCtx) setIndexRoute(route int) {
	c.indexRoute = route
}

func (c *DefaultCtx) setMatched(matched bool) {
	c.matched = matched
}

func (c *DefaultCtx) setRoute(route *Route) {
	c.route = route
}

func (c *DefaultCtx) keepOriginalPath() {
	c.pathOriginal = utils.CopyString(c.pathOriginal)
}

func (c *DefaultCtx) getPathOriginal() string {
	return c.pathOriginal
}<|MERGE_RESOLUTION|>--- conflicted
+++ resolved
@@ -330,283 +330,6 @@
 	return c.Protocol() == schemeHTTPS
 }
 
-<<<<<<< HEAD
-// Send sets the HTTP response body without copying it.
-// From this point onward the body argument must not be changed.
-func (c *DefaultCtx) Send(body []byte) error {
-	// Write response body
-	c.fasthttp.Response.SetBodyRaw(body)
-	return nil
-}
-
-// SendEarlyHints allows the server to hint to the browser what resources a page would need
-// so the browser can preload them while waiting for the server's full response. Only Link
-// headers already written to the response will be transmitted as Early Hints.
-//
-// This is a HTTP/2+ feature but all browsers will either understand it or safely ignore it.
-//
-// NOTE: Older HTTP/1.1 non-browser clients may face compatibility issues.
-//
-// See: https://developer.chrome.com/docs/web-platform/early-hints and
-// https://developer.mozilla.org/en-US/docs/Web/HTTP/Reference/Headers/Link#syntax
-func (c *DefaultCtx) SendEarlyHints(hints []string) error {
-	for _, h := range hints {
-		c.fasthttp.Response.Header.Add("Link", h)
-	}
-	return c.fasthttp.EarlyHints()
-}
-
-// SendFile transfers the file from the specified path.
-// By default, the file is not compressed. To enable compression, set SendFile.Compress to true.
-// The Content-Type response HTTP header field is set based on the file's extension.
-// If the file extension is missing or invalid, the Content-Type is detected from the file's format.
-func (c *DefaultCtx) SendFile(file string, config ...SendFile) error {
-	// Save the filename, we will need it in the error message if the file isn't found
-	filename := file
-
-	var cfg SendFile
-	if len(config) > 0 {
-		cfg = config[0]
-	}
-
-	if cfg.CacheDuration == 0 {
-		cfg.CacheDuration = 10 * time.Second
-	}
-
-	var fsHandler fasthttp.RequestHandler
-	var cacheControlValue string
-
-	c.app.sendfilesMutex.RLock()
-	for _, sf := range c.app.sendfiles {
-		if sf.compareConfig(cfg) {
-			fsHandler = sf.handler
-			cacheControlValue = sf.cacheControlValue
-			break
-		}
-	}
-	c.app.sendfilesMutex.RUnlock()
-
-	if fsHandler == nil {
-		fasthttpFS := &fasthttp.FS{
-			Root:                   "",
-			FS:                     cfg.FS,
-			AllowEmptyRoot:         true,
-			GenerateIndexPages:     false,
-			AcceptByteRange:        cfg.ByteRange,
-			Compress:               cfg.Compress,
-			CompressBrotli:         cfg.Compress,
-			CompressZstd:           cfg.Compress,
-			CompressedFileSuffixes: c.app.config.CompressedFileSuffixes,
-			CacheDuration:          cfg.CacheDuration,
-			SkipCache:              cfg.CacheDuration < 0,
-			IndexNames:             []string{"index.html"},
-			PathNotFound: func(ctx *fasthttp.RequestCtx) {
-				ctx.Response.SetStatusCode(StatusNotFound)
-			},
-		}
-
-		if cfg.FS != nil {
-			fasthttpFS.Root = "."
-		}
-
-		sf := &sendFileStore{
-			config:  cfg,
-			handler: fasthttpFS.NewRequestHandler(),
-		}
-
-		maxAge := cfg.MaxAge
-		if maxAge > 0 {
-			sf.cacheControlValue = "public, max-age=" + strconv.Itoa(maxAge)
-		}
-
-		// set vars
-		fsHandler = sf.handler
-		cacheControlValue = sf.cacheControlValue
-
-		c.app.sendfilesMutex.Lock()
-		c.app.sendfiles = append(c.app.sendfiles, sf)
-		c.app.sendfilesMutex.Unlock()
-	}
-
-	// Keep original path for mutable params
-	c.pathOriginal = utils.CopyString(c.pathOriginal)
-
-	// Delete the Accept-Encoding header if compression is disabled
-	if !cfg.Compress {
-		// https://github.com/valyala/fasthttp/blob/7cc6f4c513f9e0d3686142e0a1a5aa2f76b3194a/fs.go#L55
-		c.fasthttp.Request.Header.Del(HeaderAcceptEncoding)
-	}
-
-	// copy of https://github.com/valyala/fasthttp/blob/7cc6f4c513f9e0d3686142e0a1a5aa2f76b3194a/fs.go#L103-L121 with small adjustments
-	if len(file) == 0 || (!filepath.IsAbs(file) && cfg.FS == nil) {
-		// extend relative path to absolute path
-		hasTrailingSlash := len(file) > 0 && (file[len(file)-1] == '/' || file[len(file)-1] == '\\')
-
-		var err error
-		file = filepath.FromSlash(file)
-		if file, err = filepath.Abs(file); err != nil {
-			return fmt.Errorf("failed to determine abs file path: %w", err)
-		}
-		if hasTrailingSlash {
-			file += "/"
-		}
-	}
-
-	// convert the path to forward slashes regardless the OS in order to set the URI properly
-	// the handler will convert back to OS path separator before opening the file
-	file = filepath.ToSlash(file)
-
-	// Restore the original requested URL
-	originalURL := utils.CopyString(c.OriginalURL())
-	defer c.fasthttp.Request.SetRequestURI(originalURL)
-
-	// Set new URI for fileHandler
-	c.fasthttp.Request.SetRequestURI(file)
-
-	// Save status code
-	status := c.fasthttp.Response.StatusCode()
-
-	// Serve file
-	fsHandler(c.fasthttp)
-
-	// Sets the response Content-Disposition header to attachment if the Download option is true
-	if cfg.Download {
-		c.Attachment()
-	}
-
-	// Get the status code which is set by fasthttp
-	fsStatus := c.fasthttp.Response.StatusCode()
-
-	// Check for error
-	if status != StatusNotFound && fsStatus == StatusNotFound {
-		return NewError(StatusNotFound, fmt.Sprintf("sendfile: file %s not found", filename))
-	}
-
-	// Set the status code set by the user if it is different from the fasthttp status code and 200
-	if status != fsStatus && status != StatusOK {
-		c.Status(status)
-	}
-
-	// Apply cache control header
-	if status != StatusNotFound && status != StatusForbidden {
-		if len(cacheControlValue) > 0 {
-			c.RequestCtx().Response.Header.Set(HeaderCacheControl, cacheControlValue)
-		}
-
-		return nil
-	}
-
-	return nil
-}
-
-// SendStatus sets the HTTP status code and if the response body is empty,
-// it sets the correct status message in the body.
-func (c *DefaultCtx) SendStatus(status int) error {
-	c.Status(status)
-
-	// Only set status body when there is no response body
-	if len(c.fasthttp.Response.Body()) == 0 {
-		return c.SendString(utils.StatusMessage(status))
-	}
-
-	return nil
-}
-
-// SendString sets the HTTP response body for string types.
-// This means no type assertion, recommended for faster performance
-func (c *DefaultCtx) SendString(body string) error {
-	c.fasthttp.Response.SetBodyString(body)
-
-	return nil
-}
-
-// SendStream sets response body stream and optional body size.
-func (c *DefaultCtx) SendStream(stream io.Reader, size ...int) error {
-	if len(size) > 0 && size[0] >= 0 {
-		c.fasthttp.Response.SetBodyStream(stream, size[0])
-	} else {
-		c.fasthttp.Response.SetBodyStream(stream, -1)
-	}
-
-	return nil
-}
-
-// SendStreamWriter sets response body stream writer
-func (c *DefaultCtx) SendStreamWriter(streamWriter func(*bufio.Writer)) error {
-	c.fasthttp.Response.SetBodyStreamWriter(fasthttp.StreamWriter(streamWriter))
-
-	return nil
-}
-
-// Set sets the response's HTTP header field to the specified key, value.
-func (c *DefaultCtx) Set(key, val string) {
-	c.fasthttp.Response.Header.Set(key, val)
-}
-
-func (c *DefaultCtx) setCanonical(key, val string) {
-	c.fasthttp.Response.Header.SetCanonical(utils.UnsafeBytes(key), utils.UnsafeBytes(val))
-}
-
-// Subdomains returns a slice of subdomains from the host, excluding the last `offset` components.
-// If the offset is negative or exceeds the number of subdomains, an empty slice is returned.
-// If the offset is zero every label (no trimming) is returned.
-func (c *DefaultCtx) Subdomains(offset ...int) []string {
-	o := 2
-	if len(offset) > 0 {
-		o = offset[0]
-	}
-
-	// Negative offset, return nothing.
-	if o < 0 {
-		return []string{}
-	}
-
-	// Normalize host according to RFC 3986
-	host := c.Hostname()
-	// Trim the trailing dot of a fully-qualified domain
-	if strings.HasSuffix(host, ".") {
-		host = utils.TrimRight(host, '.')
-	}
-	host = utils.ToLower(host)
-
-	// Decode punycode labels only when necessary
-	if strings.Contains(host, "xn--") {
-		if u, err := idna.Lookup.ToUnicode(host); err == nil {
-			host = utils.ToLower(u)
-		}
-	}
-
-	// Return nothing for IP addresses
-	ip := host
-	if strings.HasPrefix(ip, "[") && strings.HasSuffix(ip, "]") {
-		ip = ip[1 : len(ip)-1]
-	}
-	if utils.IsIPv4(ip) || utils.IsIPv6(ip) {
-		return []string{}
-	}
-
-	parts := strings.Split(host, ".")
-
-	// offset == 0, caller wants everything.
-	if o == 0 {
-		return parts
-	}
-
-	// If we trim away the whole slice (or more), nothing remains.
-	if o >= len(parts) {
-		return []string{}
-	}
-
-	return parts[:len(parts)-o]
-}
-
-// Stale returns the inverse of Fresh, indicating if the client's cached response is considered stale.
-func (c *DefaultCtx) Stale() bool {
-	return !c.Fresh()
-}
-
-=======
->>>>>>> b74f288d
 // Status sets the HTTP status for the response.
 // This method is chainable.
 func (c *DefaultCtx) Status(status int) Ctx {
