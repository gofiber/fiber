--- conflicted
+++ resolved
@@ -13,8 +13,6 @@
 	"strconv"
 	"sync"
 	"time"
-
-	"golang.org/x/net/idna"
 
 	"github.com/gofiber/utils/v2"
 	"github.com/valyala/bytebufferpool"
@@ -109,89 +107,6 @@
 	return c.fasthttp
 }
 
-<<<<<<< HEAD
-=======
-// Cookie sets a cookie by passing a cookie struct.
-func (c *DefaultCtx) Cookie(cookie *Cookie) {
-	if cookie.Path == "" {
-		cookie.Path = "/"
-	}
-
-	if cookie.SessionOnly {
-		cookie.MaxAge = 0
-		cookie.Expires = time.Time{}
-	}
-
-	var sameSite http.SameSite
-
-	switch utils.ToLower(cookie.SameSite) {
-	case CookieSameSiteStrictMode:
-		sameSite = http.SameSiteStrictMode
-	case CookieSameSiteNoneMode:
-		sameSite = http.SameSiteNoneMode
-	case CookieSameSiteDisabled:
-		sameSite = 0
-	case CookieSameSiteLaxMode:
-		sameSite = http.SameSiteLaxMode
-	default:
-		sameSite = http.SameSiteLaxMode
-	}
-
-	// create/validate cookie using net/http
-	hc := &http.Cookie{
-		Name:        cookie.Name,
-		Value:       cookie.Value,
-		Path:        cookie.Path,
-		Domain:      cookie.Domain,
-		Expires:     cookie.Expires,
-		MaxAge:      cookie.MaxAge,
-		Secure:      cookie.Secure,
-		HttpOnly:    cookie.HTTPOnly,
-		SameSite:    sameSite,
-		Partitioned: cookie.Partitioned,
-	}
-
-	if err := hc.Valid(); err != nil {
-		// invalid cookies are ignored, same approach as net/http
-		return
-	}
-
-	// create fasthttp cookie
-	fcookie := fasthttp.AcquireCookie()
-	fcookie.SetKey(hc.Name)
-	fcookie.SetValue(hc.Value)
-	fcookie.SetPath(hc.Path)
-	fcookie.SetDomain(hc.Domain)
-
-	if !cookie.SessionOnly {
-		fcookie.SetMaxAge(hc.MaxAge)
-		fcookie.SetExpire(hc.Expires)
-	}
-
-	fcookie.SetSecure(hc.Secure)
-	fcookie.SetHTTPOnly(hc.HttpOnly)
-
-	switch sameSite {
-	case http.SameSiteLaxMode:
-		fcookie.SetSameSite(fasthttp.CookieSameSiteLaxMode)
-	case http.SameSiteStrictMode:
-		fcookie.SetSameSite(fasthttp.CookieSameSiteStrictMode)
-	case http.SameSiteNoneMode:
-		fcookie.SetSameSite(fasthttp.CookieSameSiteNoneMode)
-	case http.SameSiteDefaultMode:
-		fcookie.SetSameSite(fasthttp.CookieSameSiteDefaultMode)
-	default:
-		fcookie.SetSameSite(fasthttp.CookieSameSiteDisabled)
-	}
-
-	fcookie.SetPartitioned(hc.Partitioned)
-
-	// Set resp header
-	c.fasthttp.Response.Header.SetCookie(fcookie)
-	fasthttp.ReleaseCookie(fcookie)
-}
-
->>>>>>> 43ad9f79
 // Deadline returns the time when work done on behalf of this context
 // should be canceled. Deadline returns ok==false when no deadline is
 // set. Successive calls to Deadline return the same results.
@@ -240,161 +155,6 @@
 	return &c.fasthttp.Response
 }
 
-<<<<<<< HEAD
-=======
-// Format performs content-negotiation on the Accept HTTP header.
-// It uses Accepts to select a proper format and calls the matching
-// user-provided handler function.
-// If no accepted format is found, and a format with MediaType "default" is given,
-// that default handler is called. If no format is found and no default is given,
-// StatusNotAcceptable is sent.
-func (c *DefaultCtx) Format(handlers ...ResFmt) error {
-	if len(handlers) == 0 {
-		return ErrNoHandlers
-	}
-
-	c.Vary(HeaderAccept)
-
-	if c.Get(HeaderAccept) == "" {
-		c.Response().Header.SetContentType(handlers[0].MediaType)
-		return handlers[0].Handler(c)
-	}
-
-	// Using an int literal as the slice capacity allows for the slice to be
-	// allocated on the stack. The number was chosen arbitrarily as an
-	// approximation of the maximum number of content types a user might handle.
-	// If the user goes over, it just causes allocations, so it's not a problem.
-	types := make([]string, 0, 8)
-	var defaultHandler Handler
-	for _, h := range handlers {
-		if h.MediaType == "default" {
-			defaultHandler = h.Handler
-			continue
-		}
-		types = append(types, h.MediaType)
-	}
-	accept := c.Accepts(types...)
-
-	if accept == "" {
-		if defaultHandler == nil {
-			return c.SendStatus(StatusNotAcceptable)
-		}
-		return defaultHandler(c)
-	}
-
-	for _, h := range handlers {
-		if h.MediaType == accept {
-			c.Response().Header.SetContentType(h.MediaType)
-			return h.Handler(c)
-		}
-	}
-
-	return fmt.Errorf("%w: format: an Accept was found but no handler was called", errUnreachable)
-}
-
-// AutoFormat performs content-negotiation on the Accept HTTP header.
-// It uses Accepts to select a proper format.
-// The supported content types are text/html, text/plain, application/json, and application/xml.
-// For more flexible content negotiation, use Format.
-// If the header is not specified or there is no proper format, text/plain is used.
-func (c *DefaultCtx) AutoFormat(body any) error {
-	// Get accepted content type
-	accept := c.Accepts("html", "json", "txt", "xml")
-	// Set accepted content type
-	c.Type(accept)
-	// Type convert provided body
-	var b string
-	switch val := body.(type) {
-	case string:
-		b = val
-	case []byte:
-		b = c.app.getString(val)
-	default:
-		b = fmt.Sprintf("%v", val)
-	}
-
-	// Format based on the accept content type
-	switch accept {
-	case "html":
-		return c.SendString("<p>" + b + "</p>")
-	case "json":
-		return c.JSON(body)
-	case "txt":
-		return c.SendString(b)
-	case "xml":
-		return c.XML(body)
-	}
-	return c.SendString(b)
-}
-
-// FormFile returns the first file by key from a MultipartForm.
-func (c *DefaultCtx) FormFile(key string) (*multipart.FileHeader, error) {
-	return c.fasthttp.FormFile(key)
-}
-
-// FormValue returns the first value by key from a MultipartForm.
-// Search is performed in QueryArgs, PostArgs, MultipartForm and FormFile in this particular order.
-// Defaults to the empty string "" if the form value doesn't exist.
-// If a default value is given, it will return that value if the form value does not exist.
-// Returned value is only valid within the handler. Do not store any references.
-// Make copies or use the Immutable setting instead.
-func (c *DefaultCtx) FormValue(key string, defaultValue ...string) string {
-	return defaultString(c.app.getString(c.fasthttp.FormValue(key)), defaultValue)
-}
-
-// Fresh returns true when the response is still “fresh” in the client's cache,
-// otherwise false is returned to indicate that the client cache is now stale
-// and the full response should be sent.
-// When a client sends the Cache-Control: no-cache request header to indicate an end-to-end
-// reload request, this module will return false to make handling these requests transparent.
-// https://github.com/jshttp/fresh/blob/10e0471669dbbfbfd8de65bc6efac2ddd0bfa057/index.js#L33
-func (c *DefaultCtx) Fresh() bool {
-	// fields
-	modifiedSince := c.Get(HeaderIfModifiedSince)
-	noneMatch := c.Get(HeaderIfNoneMatch)
-
-	// unconditional request
-	if modifiedSince == "" && noneMatch == "" {
-		return false
-	}
-
-	// Always return stale when Cache-Control: no-cache
-	// to support end-to-end reload requests
-	// https://www.rfc-editor.org/rfc/rfc9111#section-5.2.1.4
-	cacheControl := c.Get(HeaderCacheControl)
-	if cacheControl != "" && isNoCache(cacheControl) {
-		return false
-	}
-
-	// if-none-match
-	if noneMatch != "" && noneMatch != "*" {
-		etag := c.app.getString(c.fasthttp.Response.Header.Peek(HeaderETag))
-		if etag == "" {
-			return false
-		}
-		if c.app.isEtagStale(etag, c.app.getBytes(noneMatch)) {
-			return false
-		}
-
-		if modifiedSince != "" {
-			lastModified := c.app.getString(c.fasthttp.Response.Header.Peek(HeaderLastModified))
-			if lastModified != "" {
-				lastModifiedTime, err := http.ParseTime(lastModified)
-				if err != nil {
-					return false
-				}
-				modifiedSinceTime, err := http.ParseTime(modifiedSince)
-				if err != nil {
-					return false
-				}
-				return lastModifiedTime.Compare(modifiedSinceTime) != 1
-			}
-		}
-	}
-	return true
-}
-
->>>>>>> 43ad9f79
 // Get returns the HTTP request header specified by field.
 // Field names are case-insensitive
 // Returned value is only valid within the handler. Do not store any references.
@@ -428,330 +188,8 @@
 // GetHeaders returns the HTTP response headers.
 // Returned value is only valid within the handler. Do not store any references.
 // Make copies or use the Immutable setting instead.
-<<<<<<< HEAD
 func (c *DefaultCtx) GetRespHeaders() map[string][]string {
 	return c.DefaultRes.GetHeaders()
-=======
-// Please use Config.TrustProxy to prevent header spoofing, in case when your app is behind the proxy.
-func (c *DefaultCtx) Hostname() string {
-	addr, _ := parseAddr(c.Host())
-
-	return addr
-}
-
-// Port returns the remote port of the request.
-func (c *DefaultCtx) Port() string {
-	tcpaddr, ok := c.fasthttp.RemoteAddr().(*net.TCPAddr)
-	if !ok {
-		panic(errors.New("failed to type-assert to *net.TCPAddr"))
-	}
-	return strconv.Itoa(tcpaddr.Port)
-}
-
-// IP returns the remote IP address of the request.
-// If ProxyHeader and IP Validation is configured, it will parse that header and return the first valid IP address.
-// Please use Config.TrustProxy to prevent header spoofing, in case when your app is behind the proxy.
-func (c *DefaultCtx) IP() string {
-	if c.IsProxyTrusted() && len(c.app.config.ProxyHeader) > 0 {
-		return c.extractIPFromHeader(c.app.config.ProxyHeader)
-	}
-
-	return c.fasthttp.RemoteIP().String()
-}
-
-// extractIPsFromHeader will return a slice of IPs it found given a header name in the order they appear.
-// When IP validation is enabled, any invalid IPs will be omitted.
-func (c *DefaultCtx) extractIPsFromHeader(header string) []string {
-	// TODO: Reuse the c.extractIPFromHeader func somehow in here
-
-	headerValue := c.Get(header)
-
-	// We can't know how many IPs we will return, but we will try to guess with this constant division.
-	// Counting ',' makes function slower for about 50ns in general case.
-	const maxEstimatedCount = 8
-	estimatedCount := len(headerValue) / maxEstimatedCount
-	if estimatedCount > maxEstimatedCount {
-		estimatedCount = maxEstimatedCount // Avoid big allocation on big header
-	}
-
-	ipsFound := make([]string, 0, estimatedCount)
-
-	i := 0
-	j := -1
-
-iploop:
-	for {
-		var v4, v6 bool
-
-		// Manually splitting string without allocating slice, working with parts directly
-		i, j = j+1, j+2
-
-		if j > len(headerValue) {
-			break
-		}
-
-		for j < len(headerValue) && headerValue[j] != ',' {
-			if headerValue[j] == ':' {
-				v6 = true
-			} else if headerValue[j] == '.' {
-				v4 = true
-			}
-			j++
-		}
-
-		for i < j && (headerValue[i] == ' ' || headerValue[i] == ',') {
-			i++
-		}
-
-		s := utils.TrimRight(headerValue[i:j], ' ')
-
-		if c.app.config.EnableIPValidation {
-			// Skip validation if IP is clearly not IPv4/IPv6, otherwise validate without allocations
-			if (!v6 && !v4) || (v6 && !utils.IsIPv6(s)) || (v4 && !utils.IsIPv4(s)) {
-				continue iploop
-			}
-		}
-
-		ipsFound = append(ipsFound, s)
-	}
-
-	return ipsFound
-}
-
-// extractIPFromHeader will attempt to pull the real client IP from the given header when IP validation is enabled.
-// currently, it will return the first valid IP address in header.
-// when IP validation is disabled, it will simply return the value of the header without any inspection.
-// Implementation is almost the same as in extractIPsFromHeader, but without allocation of []string.
-func (c *DefaultCtx) extractIPFromHeader(header string) string {
-	if c.app.config.EnableIPValidation {
-		headerValue := c.Get(header)
-
-		i := 0
-		j := -1
-
-	iploop:
-		for {
-			var v4, v6 bool
-
-			// Manually splitting string without allocating slice, working with parts directly
-			i, j = j+1, j+2
-
-			if j > len(headerValue) {
-				break
-			}
-
-			for j < len(headerValue) && headerValue[j] != ',' {
-				if headerValue[j] == ':' {
-					v6 = true
-				} else if headerValue[j] == '.' {
-					v4 = true
-				}
-				j++
-			}
-
-			for i < j && headerValue[i] == ' ' {
-				i++
-			}
-
-			s := utils.TrimRight(headerValue[i:j], ' ')
-
-			if c.app.config.EnableIPValidation {
-				if (!v6 && !v4) || (v6 && !utils.IsIPv6(s)) || (v4 && !utils.IsIPv4(s)) {
-					continue iploop
-				}
-			}
-
-			return s
-		}
-
-		return c.fasthttp.RemoteIP().String()
-	}
-
-	// default behavior if IP validation is not enabled is just to return whatever value is
-	// in the proxy header. Even if it is empty or invalid
-	return c.Get(c.app.config.ProxyHeader)
-}
-
-// IPs returns a string slice of IP addresses specified in the X-Forwarded-For request header.
-// When IP validation is enabled, only valid IPs are returned.
-func (c *DefaultCtx) IPs() []string {
-	return c.extractIPsFromHeader(HeaderXForwardedFor)
-}
-
-// Is returns the matching content type,
-// if the incoming request's Content-Type HTTP header field matches the MIME type specified by the type parameter
-func (c *DefaultCtx) Is(extension string) bool {
-	extensionHeader := utils.GetMIME(extension)
-	if extensionHeader == "" {
-		return false
-	}
-
-	ct := c.app.getString(c.fasthttp.Request.Header.ContentType())
-	if i := strings.IndexByte(ct, ';'); i != -1 {
-		ct = ct[:i]
-	}
-	ct = utils.Trim(ct, ' ')
-	return utils.EqualFold(ct, extensionHeader)
-}
-
-// JSON converts any interface or string to JSON.
-// Array and slice values encode as JSON arrays,
-// except that []byte encodes as a base64-encoded string,
-// and a nil slice encodes as the null JSON value.
-// If the ctype parameter is given, this method will set the
-// Content-Type header equal to ctype. If ctype is not given,
-// The Content-Type header will be set to application/json.
-func (c *DefaultCtx) JSON(data any, ctype ...string) error {
-	raw, err := c.app.config.JSONEncoder(data)
-	if err != nil {
-		return err
-	}
-	c.fasthttp.Response.SetBodyRaw(raw)
-	if len(ctype) > 0 {
-		c.fasthttp.Response.Header.SetContentType(ctype[0])
-	} else {
-		c.fasthttp.Response.Header.SetContentType(MIMEApplicationJSON)
-	}
-	return nil
-}
-
-// CBOR converts any interface or string to CBOR encoded bytes.
-// If the ctype parameter is given, this method will set the
-// Content-Type header equal to ctype. If ctype is not given,
-// The Content-Type header will be set to application/cbor.
-func (c *DefaultCtx) CBOR(data any, ctype ...string) error {
-	raw, err := c.app.config.CBOREncoder(data)
-	if err != nil {
-		return err
-	}
-	c.fasthttp.Response.SetBodyRaw(raw)
-	if len(ctype) > 0 {
-		c.fasthttp.Response.Header.SetContentType(ctype[0])
-	} else {
-		c.fasthttp.Response.Header.SetContentType(MIMEApplicationCBOR)
-	}
-	return nil
-}
-
-// JSONP sends a JSON response with JSONP support.
-// This method is identical to JSON, except that it opts-in to JSONP callback support.
-// By default, the callback name is simply callback.
-func (c *DefaultCtx) JSONP(data any, callback ...string) error {
-	raw, err := c.app.config.JSONEncoder(data)
-	if err != nil {
-		return err
-	}
-
-	var result, cb string
-
-	if len(callback) > 0 {
-		cb = callback[0]
-	} else {
-		cb = "callback"
-	}
-
-	result = cb + "(" + c.app.getString(raw) + ");"
-
-	c.setCanonical(HeaderXContentTypeOptions, "nosniff")
-	c.fasthttp.Response.Header.SetContentType(MIMETextJavaScriptCharsetUTF8)
-	return c.SendString(result)
-}
-
-// XML converts any interface or string to XML.
-// This method also sets the content header to application/xml.
-func (c *DefaultCtx) XML(data any) error {
-	raw, err := c.app.config.XMLEncoder(data)
-	if err != nil {
-		return err
-	}
-	c.fasthttp.Response.SetBodyRaw(raw)
-	c.fasthttp.Response.Header.SetContentType(MIMEApplicationXML)
-	return nil
-}
-
-// Links joins the links followed by the property to populate the response's Link HTTP header field.
-func (c *DefaultCtx) Links(link ...string) {
-	if len(link) == 0 {
-		return
-	}
-	bb := bytebufferpool.Get()
-	for i := range link {
-		if i%2 == 0 {
-			bb.WriteByte('<')
-			bb.WriteString(link[i])
-			bb.WriteByte('>')
-		} else {
-			bb.WriteString(`; rel="` + link[i] + `",`)
-		}
-	}
-	c.setCanonical(HeaderLink, utils.TrimRight(c.app.getString(bb.Bytes()), ','))
-	bytebufferpool.Put(bb)
-}
-
-// Locals makes it possible to pass any values under keys scoped to the request
-// and therefore available to all following routes that match the request.
-//
-// All the values are removed from ctx after returning from the top
-// RequestHandler. Additionally, Close method is called on each value
-// implementing io.Closer before removing the value from ctx.
-func (c *DefaultCtx) Locals(key any, value ...any) any {
-	if len(value) == 0 {
-		return c.fasthttp.UserValue(key)
-	}
-	c.fasthttp.SetUserValue(key, value[0])
-	return value[0]
-}
-
-// Locals function utilizing Go's generics feature.
-// This function allows for manipulating and retrieving local values within a
-// request context with a more specific data type.
-//
-// All the values are removed from ctx after returning from the top
-// RequestHandler. Additionally, Close method is called on each value
-// implementing io.Closer before removing the value from ctx.
-func Locals[V any](c Ctx, key any, value ...V) V {
-	var v V
-	var ok bool
-	if len(value) == 0 {
-		v, ok = c.Locals(key).(V)
-	} else {
-		v, ok = c.Locals(key, value[0]).(V)
-	}
-	if !ok {
-		return v // return zero of type V
-	}
-	return v
-}
-
-// Location sets the response Location HTTP header to the specified path parameter.
-func (c *DefaultCtx) Location(path string) {
-	c.setCanonical(HeaderLocation, path)
-}
-
-// Method returns the HTTP request method for the context, optionally overridden by the provided argument.
-// If no override is given or if the provided override is not a valid HTTP method, it returns the current method from the context.
-// Otherwise, it updates the context's method and returns the overridden method as a string.
-func (c *DefaultCtx) Method(override ...string) string {
-	if len(override) == 0 {
-		// Nothing to override, just return current method from context
-		return c.app.method(c.methodInt)
-	}
-
-	method := utils.ToUpper(override[0])
-	methodInt := c.app.methodInt(method)
-	if methodInt == -1 {
-		// Provided override does not valid HTTP method, no override, return current method
-		return c.app.method(c.methodInt)
-	}
-	c.methodInt = methodInt
-	return method
-}
-
-// MultipartForm parse form entries from binary.
-// This returns a map[string][]string, so given a key the value will be a string slice.
-func (c *DefaultCtx) MultipartForm() (*multipart.Form, error) {
-	return c.fasthttp.MultipartForm()
->>>>>>> 43ad9f79
 }
 
 // ClientHelloInfo return CHI from context
@@ -785,393 +223,8 @@
 	var err error
 
 	c.indexRoute = -1
-<<<<<<< HEAD
-	if c.app.newCtxFunc != nil {
-		_, err = c.app.nextCustom(c)
-	} else {
-		_, err = c.app.next(c)
-	}
-	return err
-=======
 	_, err = c.app.next(c)
 	return err
-}
-
-// OriginalURL contains the original request URL.
-// Returned value is only valid within the handler. Do not store any references.
-// Make copies or use the Immutable setting to use the value outside the Handler.
-func (c *DefaultCtx) OriginalURL() string {
-	return c.app.getString(c.fasthttp.Request.Header.RequestURI())
-}
-
-// Params is used to get the route parameters.
-// Defaults to empty string "" if the param doesn't exist.
-// If a default value is given, it will return that value if the param doesn't exist.
-// Returned value is only valid within the handler. Do not store any references.
-// Make copies or use the Immutable setting to use the value outside the Handler.
-func (c *DefaultCtx) Params(key string, defaultValue ...string) string {
-	if key == "*" || key == "+" {
-		key += "1"
-	}
-
-	route := c.Route()
-	for i := range route.Params {
-		if len(key) != len(c.route.Params[i]) {
-			continue
-		}
-		if route.Params[i] == key || (!c.app.config.CaseSensitive && utils.EqualFold(route.Params[i], key)) {
-			// in case values are not here
-			if len(c.values) <= i || len(c.values[i]) == 0 {
-				break
-			}
-			return c.values[i]
-		}
-	}
-	return defaultString("", defaultValue)
-}
-
-// Params is used to get the route parameters.
-// This function is generic and can handle different route parameters type values.
-// If the generic type cannot be matched to a supported type, the function
-// returns the default value (if provided) or the zero value of type V.
-//
-// Example:
-//
-// http://example.com/user/:user -> http://example.com/user/john
-// Params[string](c, "user") -> returns john
-//
-// http://example.com/id/:id -> http://example.com/user/114
-// Params[int](c, "id") ->  returns 114 as integer.
-//
-// http://example.com/id/:number -> http://example.com/id/john
-// Params[int](c, "number", 0) -> returns 0 because can't parse 'john' as integer.
-func Params[V GenericType](c Ctx, key string, defaultValue ...V) V {
-	v, err := genericParseType[V](c.Params(key))
-	if err != nil && len(defaultValue) > 0 {
-		return defaultValue[0]
-	}
-	return v
-}
-
-// Path returns the path part of the request URL.
-// Optionally, you could override the path.
-// Make copies or use the Immutable setting to use the value outside the Handler.
-func (c *DefaultCtx) Path(override ...string) string {
-	if len(override) != 0 && string(c.path) != override[0] {
-		// Set new path to context
-		c.pathOriginal = override[0]
-
-		// Set new path to request context
-		c.fasthttp.Request.URI().SetPath(c.pathOriginal)
-		// Prettify path
-		c.configDependentPaths()
-	}
-	return c.app.getString(c.path)
-}
-
-// Scheme contains the request protocol string: http or https for TLS requests.
-// Please use Config.TrustProxy to prevent header spoofing, in case when your app is behind the proxy.
-func (c *DefaultCtx) Scheme() string {
-	if c.fasthttp.IsTLS() {
-		return schemeHTTPS
-	}
-	if !c.IsProxyTrusted() {
-		return schemeHTTP
-	}
-
-	scheme := schemeHTTP
-	const lenXHeaderName = 12
-	c.fasthttp.Request.Header.VisitAll(func(key, val []byte) {
-		if len(key) < lenXHeaderName {
-			return // Neither "X-Forwarded-" nor "X-Url-Scheme"
-		}
-		switch {
-		case bytes.HasPrefix(key, []byte("X-Forwarded-")):
-			if bytes.Equal(key, []byte(HeaderXForwardedProto)) ||
-				bytes.Equal(key, []byte(HeaderXForwardedProtocol)) {
-				v := c.app.getString(val)
-				commaPos := strings.Index(v, ",")
-				if commaPos != -1 {
-					scheme = v[:commaPos]
-				} else {
-					scheme = v
-				}
-			} else if bytes.Equal(key, []byte(HeaderXForwardedSsl)) && bytes.Equal(val, []byte("on")) {
-				scheme = schemeHTTPS
-			}
-
-		case bytes.Equal(key, []byte(HeaderXUrlScheme)):
-			scheme = c.app.getString(val)
-		}
-	})
-	return scheme
-}
-
-// Protocol returns the HTTP protocol of request: HTTP/1.1 and HTTP/2.
-func (c *DefaultCtx) Protocol() string {
-	return utils.UnsafeString(c.fasthttp.Request.Header.Protocol())
-}
-
-// Query returns the query string parameter in the url.
-// Defaults to empty string "" if the query doesn't exist.
-// If a default value is given, it will return that value if the query doesn't exist.
-// Returned value is only valid within the handler. Do not store any references.
-// Make copies or use the Immutable setting to use the value outside the Handler.
-func (c *DefaultCtx) Query(key string, defaultValue ...string) string {
-	return Query[string](c, key, defaultValue...)
-}
-
-// Queries returns a map of query parameters and their values.
-//
-// GET /?name=alex&wanna_cake=2&id=
-// Queries()["name"] == "alex"
-// Queries()["wanna_cake"] == "2"
-// Queries()["id"] == ""
-//
-// GET /?field1=value1&field1=value2&field2=value3
-// Queries()["field1"] == "value2"
-// Queries()["field2"] == "value3"
-//
-// GET /?list_a=1&list_a=2&list_a=3&list_b[]=1&list_b[]=2&list_b[]=3&list_c=1,2,3
-// Queries()["list_a"] == "3"
-// Queries()["list_b[]"] == "3"
-// Queries()["list_c"] == "1,2,3"
-//
-// GET /api/search?filters.author.name=John&filters.category.name=Technology&filters[customer][name]=Alice&filters[status]=pending
-// Queries()["filters.author.name"] == "John"
-// Queries()["filters.category.name"] == "Technology"
-// Queries()["filters[customer][name]"] == "Alice"
-// Queries()["filters[status]"] == "pending"
-func (c *DefaultCtx) Queries() map[string]string {
-	m := make(map[string]string, c.RequestCtx().QueryArgs().Len())
-	c.RequestCtx().QueryArgs().VisitAll(func(key, value []byte) {
-		m[c.app.getString(key)] = c.app.getString(value)
-	})
-	return m
-}
-
-// Query Retrieves the value of a query parameter from the request's URI.
-// The function is generic and can handle query parameter values of different types.
-// It takes the following parameters:
-// - c: The context object representing the current request.
-// - key: The name of the query parameter.
-// - defaultValue: (Optional) The default value to return in case the query parameter is not found or cannot be parsed.
-// The function performs the following steps:
-//  1. Type-asserts the context object to *DefaultCtx.
-//  2. Retrieves the raw query parameter value from the request's URI.
-//  3. Parses the raw value into the appropriate type based on the generic type parameter V.
-//     If parsing fails, the function checks if a default value is provided. If so, it returns the default value.
-//  4. Returns the parsed value.
-//
-// If the generic type cannot be matched to a supported type, the function returns the default value (if provided) or the zero value of type V.
-//
-// Example usage:
-//
-//	GET /?search=john&age=8
-//	name := Query[string](c, "search") // Returns "john"
-//	age := Query[int](c, "age") // Returns 8
-//	unknown := Query[string](c, "unknown", "default") // Returns "default" since the query parameter "unknown" is not found
-func Query[V GenericType](c Ctx, key string, defaultValue ...V) V {
-	q := c.App().getString(c.RequestCtx().QueryArgs().Peek(key))
-	v, err := genericParseType[V](q)
-	if err != nil && len(defaultValue) > 0 {
-		return defaultValue[0]
-	}
-	return v
-}
-
-// Range returns a struct containing the type and a slice of ranges.
-func (c *DefaultCtx) Range(size int) (Range, error) {
-	var (
-		rangeData Range
-		ranges    string
-	)
-	rangeStr := utils.Trim(c.Get(HeaderRange), ' ')
-
-	i := strings.IndexByte(rangeStr, '=')
-	if i == -1 || strings.Contains(rangeStr[i+1:], "=") {
-		return rangeData, ErrRangeMalformed
-	}
-	rangeData.Type = utils.ToLower(utils.Trim(rangeStr[:i], ' '))
-	if rangeData.Type != "bytes" {
-		return rangeData, ErrRangeMalformed
-	}
-	ranges = utils.Trim(rangeStr[i+1:], ' ')
-
-	var (
-		singleRange string
-		moreRanges  = ranges
-	)
-	for moreRanges != "" {
-		singleRange = moreRanges
-		if i := strings.IndexByte(moreRanges, ','); i >= 0 {
-			singleRange = moreRanges[:i]
-			moreRanges = utils.Trim(moreRanges[i+1:], ' ')
-		} else {
-			moreRanges = ""
-		}
-
-		singleRange = utils.Trim(singleRange, ' ')
-
-		var (
-			startStr, endStr string
-			i                int
-		)
-		if i = strings.IndexByte(singleRange, '-'); i == -1 {
-			return rangeData, ErrRangeMalformed
-		}
-		startStr = utils.Trim(singleRange[:i], ' ')
-		endStr = utils.Trim(singleRange[i+1:], ' ')
-
-		start, startErr := fasthttp.ParseUint(utils.UnsafeBytes(startStr))
-		end, endErr := fasthttp.ParseUint(utils.UnsafeBytes(endStr))
-		if startErr != nil { // -nnn
-			start = size - end
-			end = size - 1
-		} else if endErr != nil { // nnn-
-			end = size - 1
-		}
-		if end > size-1 { // limit last-byte-pos to current length
-			end = size - 1
-		}
-		if start > end || start < 0 {
-			continue
-		}
-		rangeData.Ranges = append(rangeData.Ranges, struct {
-			Start int
-			End   int
-		}{
-			Start: start,
-			End:   end,
-		})
-	}
-	if len(rangeData.Ranges) < 1 {
-		return rangeData, ErrRangeUnsatisfiable
-	}
-
-	return rangeData, nil
-}
-
-// Redirect returns the Redirect reference.
-// Use Redirect().Status() to set custom redirection status code.
-// If status is not specified, status defaults to 303 See Other.
-// You can use Redirect().To(), Redirect().Route() and Redirect().Back() for redirection.
-func (c *DefaultCtx) Redirect() *Redirect {
-	if c.redirect == nil {
-		c.redirect = AcquireRedirect()
-		c.redirect.c = c
-	}
-
-	return c.redirect
-}
-
-// ViewBind Add vars to default view var map binding to template engine.
-// Variables are read by the Render method and may be overwritten.
-func (c *DefaultCtx) ViewBind(vars Map) error {
-	// init viewBindMap - lazy map
-	for k, v := range vars {
-		c.viewBindMap.Store(k, v)
-	}
-	return nil
-}
-
-// getLocationFromRoute get URL location from route using parameters
-func (c *DefaultCtx) getLocationFromRoute(route Route, params Map) (string, error) {
-	buf := bytebufferpool.Get()
-	for _, segment := range route.routeParser.segs {
-		if !segment.IsParam {
-			_, err := buf.WriteString(segment.Const)
-			if err != nil {
-				return "", fmt.Errorf("failed to write string: %w", err)
-			}
-			continue
-		}
-
-		for key, val := range params {
-			isSame := key == segment.ParamName || (!c.app.config.CaseSensitive && utils.EqualFold(key, segment.ParamName))
-			isGreedy := segment.IsGreedy && len(key) == 1 && bytes.IndexByte(greedyParameters, key[0]) != -1
-			if isSame || isGreedy {
-				_, err := buf.WriteString(utils.ToString(val))
-				if err != nil {
-					return "", fmt.Errorf("failed to write string: %w", err)
-				}
-			}
-		}
-	}
-	location := buf.String()
-	// release buffer
-	bytebufferpool.Put(buf)
-	return location, nil
-}
-
-// GetRouteURL generates URLs to named routes, with parameters. URLs are relative, for example: "/user/1831"
-func (c *DefaultCtx) GetRouteURL(routeName string, params Map) (string, error) {
-	return c.getLocationFromRoute(c.App().GetRoute(routeName), params)
-}
-
-// Render a template with data and sends a text/html response.
-// We support the following engines: https://github.com/gofiber/template
-func (c *DefaultCtx) Render(name string, bind any, layouts ...string) error {
-	// Get new buffer from pool
-	buf := bytebufferpool.Get()
-	defer bytebufferpool.Put(buf)
-
-	// Initialize empty bind map if bind is nil
-	if bind == nil {
-		bind = make(Map)
-	}
-
-	// Pass-locals-to-views, bind, appListKeys
-	c.renderExtensions(bind)
-
-	var rendered bool
-	for i := len(c.app.mountFields.appListKeys) - 1; i >= 0; i-- {
-		prefix := c.app.mountFields.appListKeys[i]
-		app := c.app.mountFields.appList[prefix]
-		if prefix == "" || strings.Contains(c.OriginalURL(), prefix) {
-			if len(layouts) == 0 && app.config.ViewsLayout != "" {
-				layouts = []string{
-					app.config.ViewsLayout,
-				}
-			}
-
-			// Render template from Views
-			if app.config.Views != nil {
-				if err := app.config.Views.Render(buf, name, bind, layouts...); err != nil {
-					return fmt.Errorf("failed to render: %w", err)
-				}
-
-				rendered = true
-				break
-			}
-		}
-	}
-
-	if !rendered {
-		// Render raw template using 'name' as filepath if no engine is set
-		var tmpl *template.Template
-		if _, err := readContent(buf, name); err != nil {
-			return err
-		}
-		// Parse template
-		tmpl, err := template.New("").Parse(c.app.getString(buf.Bytes()))
-		if err != nil {
-			return fmt.Errorf("failed to parse: %w", err)
-		}
-		buf.Reset()
-		// Render template
-		if err := tmpl.Execute(buf, bind); err != nil {
-			return fmt.Errorf("failed to execute: %w", err)
-		}
-	}
-
-	// Set Content-Type to text/html
-	c.fasthttp.Response.Header.SetContentType(MIMETextHTMLCharsetUTF8)
-	// Set rendered template to body
-	c.fasthttp.Response.SetBody(buf.Bytes())
-
-	return nil
->>>>>>> 43ad9f79
 }
 
 // OriginalURL contains the original request URL.
@@ -1277,266 +330,6 @@
 	return c.Protocol() == schemeHTTPS
 }
 
-<<<<<<< HEAD
-=======
-// Send sets the HTTP response body without copying it.
-// From this point onward the body argument must not be changed.
-func (c *DefaultCtx) Send(body []byte) error {
-	// Write response body
-	c.fasthttp.Response.SetBodyRaw(body)
-	return nil
-}
-
-// SendFile transfers the file from the specified path.
-// By default, the file is not compressed. To enable compression, set SendFile.Compress to true.
-// The Content-Type response HTTP header field is set based on the file's extension.
-// If the file extension is missing or invalid, the Content-Type is detected from the file's format.
-func (c *DefaultCtx) SendFile(file string, config ...SendFile) error {
-	// Save the filename, we will need it in the error message if the file isn't found
-	filename := file
-
-	var cfg SendFile
-	if len(config) > 0 {
-		cfg = config[0]
-	}
-
-	if cfg.CacheDuration == 0 {
-		cfg.CacheDuration = 10 * time.Second
-	}
-
-	var fsHandler fasthttp.RequestHandler
-	var cacheControlValue string
-
-	c.app.sendfilesMutex.RLock()
-	for _, sf := range c.app.sendfiles {
-		if sf.compareConfig(cfg) {
-			fsHandler = sf.handler
-			cacheControlValue = sf.cacheControlValue
-			break
-		}
-	}
-	c.app.sendfilesMutex.RUnlock()
-
-	if fsHandler == nil {
-		fasthttpFS := &fasthttp.FS{
-			Root:                   "",
-			FS:                     cfg.FS,
-			AllowEmptyRoot:         true,
-			GenerateIndexPages:     false,
-			AcceptByteRange:        cfg.ByteRange,
-			Compress:               cfg.Compress,
-			CompressBrotli:         cfg.Compress,
-			CompressZstd:           cfg.Compress,
-			CompressedFileSuffixes: c.app.config.CompressedFileSuffixes,
-			CacheDuration:          cfg.CacheDuration,
-			SkipCache:              cfg.CacheDuration < 0,
-			IndexNames:             []string{"index.html"},
-			PathNotFound: func(ctx *fasthttp.RequestCtx) {
-				ctx.Response.SetStatusCode(StatusNotFound)
-			},
-		}
-
-		if cfg.FS != nil {
-			fasthttpFS.Root = "."
-		}
-
-		sf := &sendFileStore{
-			config:  cfg,
-			handler: fasthttpFS.NewRequestHandler(),
-		}
-
-		maxAge := cfg.MaxAge
-		if maxAge > 0 {
-			sf.cacheControlValue = "public, max-age=" + strconv.Itoa(maxAge)
-		}
-
-		// set vars
-		fsHandler = sf.handler
-		cacheControlValue = sf.cacheControlValue
-
-		c.app.sendfilesMutex.Lock()
-		c.app.sendfiles = append(c.app.sendfiles, sf)
-		c.app.sendfilesMutex.Unlock()
-	}
-
-	// Keep original path for mutable params
-	c.pathOriginal = utils.CopyString(c.pathOriginal)
-
-	// Delete the Accept-Encoding header if compression is disabled
-	if !cfg.Compress {
-		// https://github.com/valyala/fasthttp/blob/7cc6f4c513f9e0d3686142e0a1a5aa2f76b3194a/fs.go#L55
-		c.fasthttp.Request.Header.Del(HeaderAcceptEncoding)
-	}
-
-	// copy of https://github.com/valyala/fasthttp/blob/7cc6f4c513f9e0d3686142e0a1a5aa2f76b3194a/fs.go#L103-L121 with small adjustments
-	if len(file) == 0 || (!filepath.IsAbs(file) && cfg.FS == nil) {
-		// extend relative path to absolute path
-		hasTrailingSlash := len(file) > 0 && (file[len(file)-1] == '/' || file[len(file)-1] == '\\')
-
-		var err error
-		file = filepath.FromSlash(file)
-		if file, err = filepath.Abs(file); err != nil {
-			return fmt.Errorf("failed to determine abs file path: %w", err)
-		}
-		if hasTrailingSlash {
-			file += "/"
-		}
-	}
-
-	// convert the path to forward slashes regardless the OS in order to set the URI properly
-	// the handler will convert back to OS path separator before opening the file
-	file = filepath.ToSlash(file)
-
-	// Restore the original requested URL
-	originalURL := utils.CopyString(c.OriginalURL())
-	defer c.fasthttp.Request.SetRequestURI(originalURL)
-
-	// Set new URI for fileHandler
-	c.fasthttp.Request.SetRequestURI(file)
-
-	// Save status code
-	status := c.fasthttp.Response.StatusCode()
-
-	// Serve file
-	fsHandler(c.fasthttp)
-
-	// Sets the response Content-Disposition header to attachment if the Download option is true
-	if cfg.Download {
-		c.Attachment()
-	}
-
-	// Get the status code which is set by fasthttp
-	fsStatus := c.fasthttp.Response.StatusCode()
-
-	// Check for error
-	if status != StatusNotFound && fsStatus == StatusNotFound {
-		return NewError(StatusNotFound, fmt.Sprintf("sendfile: file %s not found", filename))
-	}
-
-	// Set the status code set by the user if it is different from the fasthttp status code and 200
-	if status != fsStatus && status != StatusOK {
-		c.Status(status)
-	}
-
-	// Apply cache control header
-	if status != StatusNotFound && status != StatusForbidden {
-		if len(cacheControlValue) > 0 {
-			c.RequestCtx().Response.Header.Set(HeaderCacheControl, cacheControlValue)
-		}
-
-		return nil
-	}
-
-	return nil
-}
-
-// SendStatus sets the HTTP status code and if the response body is empty,
-// it sets the correct status message in the body.
-func (c *DefaultCtx) SendStatus(status int) error {
-	c.Status(status)
-
-	// Only set status body when there is no response body
-	if len(c.fasthttp.Response.Body()) == 0 {
-		return c.SendString(utils.StatusMessage(status))
-	}
-
-	return nil
-}
-
-// SendString sets the HTTP response body for string types.
-// This means no type assertion, recommended for faster performance
-func (c *DefaultCtx) SendString(body string) error {
-	c.fasthttp.Response.SetBodyString(body)
-
-	return nil
-}
-
-// SendStream sets response body stream and optional body size.
-func (c *DefaultCtx) SendStream(stream io.Reader, size ...int) error {
-	if len(size) > 0 && size[0] >= 0 {
-		c.fasthttp.Response.SetBodyStream(stream, size[0])
-	} else {
-		c.fasthttp.Response.SetBodyStream(stream, -1)
-	}
-
-	return nil
-}
-
-// SendStreamWriter sets response body stream writer
-func (c *DefaultCtx) SendStreamWriter(streamWriter func(*bufio.Writer)) error {
-	c.fasthttp.Response.SetBodyStreamWriter(fasthttp.StreamWriter(streamWriter))
-
-	return nil
-}
-
-// Set sets the response's HTTP header field to the specified key, value.
-func (c *DefaultCtx) Set(key, val string) {
-	c.fasthttp.Response.Header.Set(key, val)
-}
-
-func (c *DefaultCtx) setCanonical(key, val string) {
-	c.fasthttp.Response.Header.SetCanonical(utils.UnsafeBytes(key), utils.UnsafeBytes(val))
-}
-
-// Subdomains returns a slice of subdomains from the host, excluding the last `offset` components.
-// If the offset is negative or exceeds the number of subdomains, an empty slice is returned.
-// If the offset is zero every label (no trimming) is returned.
-func (c *DefaultCtx) Subdomains(offset ...int) []string {
-	o := 2
-	if len(offset) > 0 {
-		o = offset[0]
-	}
-
-	// Negative offset, return nothing.
-	if o < 0 {
-		return []string{}
-	}
-
-	// Normalize host according to RFC 3986
-	host := c.Hostname()
-	// Trim the trailing dot of a fully-qualified domain
-	if strings.HasSuffix(host, ".") {
-		host = utils.TrimRight(host, '.')
-	}
-	host = utils.ToLower(host)
-
-	// Decode punycode labels only when necessary
-	if strings.Contains(host, "xn--") {
-		if u, err := idna.Lookup.ToUnicode(host); err == nil {
-			host = utils.ToLower(u)
-		}
-	}
-
-	// Return nothing for IP addresses
-	ip := host
-	if strings.HasPrefix(ip, "[") && strings.HasSuffix(ip, "]") {
-		ip = ip[1 : len(ip)-1]
-	}
-	if utils.IsIPv4(ip) || utils.IsIPv6(ip) {
-		return []string{}
-	}
-
-	parts := strings.Split(host, ".")
-
-	// offset == 0, caller wants everything.
-	if o == 0 {
-		return parts
-	}
-
-	// If we trim away the whole slice (or more), nothing remains.
-	if o >= len(parts) {
-		return []string{}
-	}
-
-	return parts[:len(parts)-o]
-}
-
-// Stale is not implemented yet, pull requests are welcome!
-func (c *DefaultCtx) Stale() bool {
-	return !c.Fresh()
-}
-
->>>>>>> 43ad9f79
 // Status sets the HTTP status for the response.
 // This method is chainable.
 func (c *DefaultCtx) Status(status int) Ctx {
