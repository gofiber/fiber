// ⚡️ Fiber is an Express inspired web framework written in Go with ☕️
// 🤖 Github Repository: https://github.com/gofiber/fiber
// 📌 API Documentation: https://docs.gofiber.io

package fiber

import (
	"bytes"
	"context"
	"encoding/json"
	"encoding/xml"
	"fmt"
	"io"
	"io/ioutil"
	"log"
	"mime/multipart"
	"net/http"
	"net/url"
	"path/filepath"
	"regexp"
	"strconv"
	"strings"
	"text/template"
	"time"

	utils "github.com/gofiber/utils"
	schema "github.com/gorilla/schema"
	bytebufferpool "github.com/valyala/bytebufferpool"
	fasthttp "github.com/valyala/fasthttp"
)

// Ctx represents the Context which hold the HTTP request and response.
// It has methods for the request query string, parameters, body, HTTP headers and so on.
type Ctx struct {
	app          *App                 // Reference to *App
	route        *Route               // Reference to *Route
	index        int                  // Index of the current handler in the stack
	next         bool                 // Bool to continue to the next handler
	method       string               // HTTP method
	path         string               // Prettified HTTP path
	pathOriginal string               // Original HTTP path
	values       []string             // Route parameter values
	err          error                // Contains error if caught
	Fasthttp     *fasthttp.RequestCtx // Reference to *fasthttp.RequestCtx
}

// Range data for ctx.Range
type Range struct {
	Type   string
	Ranges []struct {
		Start int
		End   int
	}
}

// Cookie data for ctx.Cookie
type Cookie struct {
	Name     string
	Value    string
	Path     string
	Domain   string
	Expires  time.Time
	Secure   bool
	HTTPOnly bool
	SameSite string
}

<<<<<<< HEAD
// Renderer is the interface that wraps the Render function.
type Renderer interface {
=======
// RenderEngine is the interface that wraps the Render function.
type RenderEngine interface {
>>>>>>> e66afea4
	Render(io.Writer, string, interface{}) error
}

// Global variables
var cacheControlNoCacheRegexp, _ = regexp.Compile(`/(?:^|,)\s*?no-cache\s*?(?:,|$)/`)

// AcquireCtx from pool
func (app *App) AcquireCtx(fctx *fasthttp.RequestCtx) *Ctx {
	ctx := app.pool.Get().(*Ctx)
	// Set app reference
	ctx.app = app
	// Set stack index
	ctx.index = -1
	// Set paths
	ctx.path = getString(fctx.URI().Path())
	ctx.pathOriginal = ctx.path
	// Set method
	ctx.method = getString(fctx.Request.Header.Method())
	// Attach *fasthttp.RequestCtx to ctx
	ctx.Fasthttp = fctx
	return ctx
}

// ReleaseCtx to pool
func (app *App) ReleaseCtx(ctx *Ctx) {
	// Reset values
	ctx.route = nil
	ctx.values = nil
	ctx.Fasthttp = nil
	ctx.err = nil
	app.pool.Put(ctx)
}

// Accepts checks if the specified extensions or content types are acceptable.
func (ctx *Ctx) Accepts(offers ...string) string {
	if len(offers) == 0 {
		return ""
	}
	header := ctx.Get(HeaderAccept)
	if header == "" {
		return offers[0]
	}

	spec, commaPos := "", 0
	for len(header) > 0 && commaPos != -1 {
		commaPos = strings.IndexByte(header, ',')
		if commaPos != -1 {
			spec = utils.Trim(header[:commaPos], ' ')
		} else {
			spec = header
		}
		if factorSign := strings.IndexByte(spec, ';'); factorSign != -1 {
			spec = spec[:factorSign]
		}

		for _, offer := range offers {
			mimetype := utils.GetMIME(offer)
			if len(spec) > 2 && spec[len(spec)-2:] == "/*" {
				if strings.HasPrefix(spec[:len(spec)-2], strings.Split(mimetype, "/")[0]) {
					return offer
				} else if spec == "*/*" {
					return offer
				}
			} else if strings.HasPrefix(spec, mimetype) {
				return offer
			}
		}
		if commaPos != -1 {
			header = header[commaPos+1:]
		}
	}

	return ""
}

// AcceptsCharsets checks if the specified charset is acceptable.
func (ctx *Ctx) AcceptsCharsets(offers ...string) string {
	return getOffer(ctx.Get(HeaderAcceptCharset), offers...)
}

// AcceptsEncodings checks if the specified encoding is acceptable.
func (ctx *Ctx) AcceptsEncodings(offers ...string) string {
	return getOffer(ctx.Get(HeaderAcceptEncoding), offers...)
}

// AcceptsLanguages checks if the specified language is acceptable.
func (ctx *Ctx) AcceptsLanguages(offers ...string) string {
	return getOffer(ctx.Get(HeaderAcceptLanguage), offers...)
}

// Append the specified value to the HTTP response header field.
// If the header is not already set, it creates the header with the specified value.
func (ctx *Ctx) Append(field string, values ...string) {
	if len(values) == 0 {
		return
	}
	h := getString(ctx.Fasthttp.Response.Header.Peek(field))
	originalH := h
	for _, value := range values {
		if len(h) == 0 {
			h = value
		} else if h != value && !strings.HasSuffix(h, " "+value) &&
			!strings.Contains(h, value+",") {
			h += ", " + value
		}
	}
	if originalH != h {
		ctx.Fasthttp.Response.Header.Set(field, h)
	}
}

// Attachment sets the HTTP response Content-Disposition header field to attachment.
func (ctx *Ctx) Attachment(filename ...string) {
	if len(filename) > 0 {
		fname := filepath.Base(filename[0])
		ctx.Type(filepath.Ext(fname))
		ctx.Set(HeaderContentDisposition, `attachment; filename="`+fname+`"`)
		return
	}
	ctx.Set(HeaderContentDisposition, "attachment")
}

// BaseURL returns (protocol + host + base path).
func (ctx *Ctx) BaseURL() string {
	// TODO: avoid allocation 53.8 ns/op  32 B/op  1 allocs/op
	// Should work like https://codeigniter.com/user_guide/helpers/url_helper.html
	return ctx.Protocol() + "://" + ctx.Hostname()
}

// Body contains the raw body submitted in a POST request.
func (ctx *Ctx) Body() string {
	return getString(ctx.Fasthttp.Request.Body())
}

// BodyParser binds the request body to a struct.
// It supports decoding the following content types based on the Content-Type header:
// application/json, application/xml, application/x-www-form-urlencoded, multipart/form-data
func (ctx *Ctx) BodyParser(out interface{}) error {
	// TODO: Create benchmark ( Prolly need a sync pool )
	var schemaDecoderForm = schema.NewDecoder()
	var schemaDecoderQuery = schema.NewDecoder()
	schemaDecoderForm.SetAliasTag("form")
	schemaDecoderForm.IgnoreUnknownKeys(true)
	schemaDecoderQuery.SetAliasTag("query")
	schemaDecoderQuery.IgnoreUnknownKeys(true)

	// get content type
	ctype := getString(ctx.Fasthttp.Request.Header.ContentType())
	// application/json
	if strings.HasPrefix(ctype, MIMEApplicationJSON) {
		return json.Unmarshal(ctx.Fasthttp.Request.Body(), out)
	}
	// application/xml text/xml
	if strings.HasPrefix(ctype, MIMEApplicationXML) || strings.HasPrefix(ctype, MIMETextXML) {
		return xml.Unmarshal(ctx.Fasthttp.Request.Body(), out)
	}
	// application/x-www-form-urlencoded
	if strings.HasPrefix(ctype, MIMEApplicationForm) {
		data, err := url.ParseQuery(getString(ctx.Fasthttp.PostBody()))
		if err != nil {
			return err
		}
		return schemaDecoderForm.Decode(out, data)
	}
	// multipart/form-data
	if strings.HasPrefix(ctype, MIMEMultipartForm) {
		data, err := ctx.Fasthttp.MultipartForm()
		if err != nil {
			return err
		}
		return schemaDecoderForm.Decode(out, data.Value)
	}
	// query params
	if ctx.Fasthttp.QueryArgs().Len() > 0 {
		data := make(map[string][]string)
		ctx.Fasthttp.QueryArgs().VisitAll(func(key []byte, val []byte) {
			data[getString(key)] = append(data[getString(key)], getString(val))
		})
		return schemaDecoderQuery.Decode(out, data)
	}

	return fmt.Errorf("BodyParser: cannot parse content-type: %v", ctype)
}

// ClearCookie expires a specific cookie by key on the client side.
// If no key is provided it expires all cookies that came with the request.
func (ctx *Ctx) ClearCookie(key ...string) {
	if len(key) > 0 {
		for i := range key {
			ctx.Fasthttp.Response.Header.DelClientCookie(key[i])
		}
		return
	}
	ctx.Fasthttp.Request.Header.VisitAllCookie(func(k, v []byte) {
		ctx.Fasthttp.Response.Header.DelClientCookieBytes(k)
	})
}

// Context returns context.Context that carries a deadline, a cancellation signal,
// and other values across API boundaries.
func (ctx *Ctx) Context() context.Context {
	return ctx.Fasthttp
}

// Cookie sets a cookie by passing a cookie struct
func (ctx *Ctx) Cookie(cookie *Cookie) {
	fcookie := fasthttp.AcquireCookie()
	fcookie.SetKey(cookie.Name)
	fcookie.SetValue(cookie.Value)
	fcookie.SetPath(cookie.Path)
	fcookie.SetDomain(cookie.Domain)
	fcookie.SetExpire(cookie.Expires)
	fcookie.SetSecure(cookie.Secure)
	if cookie.Secure {
		// Secure must be paired with SameSite=None
		fcookie.SetSameSite(fasthttp.CookieSameSiteNoneMode)
	}
	fcookie.SetHTTPOnly(cookie.HTTPOnly)
	switch utils.ToLower(cookie.SameSite) {
	case "lax":
		fcookie.SetSameSite(fasthttp.CookieSameSiteLaxMode)
	case "strict":
		fcookie.SetSameSite(fasthttp.CookieSameSiteStrictMode)
	case "none":
		fcookie.SetSameSite(fasthttp.CookieSameSiteNoneMode)
		// Secure must be paired with SameSite=None
		fcookie.SetSecure(true)
	default:
		fcookie.SetSameSite(fasthttp.CookieSameSiteDisabled)
	}
	ctx.Fasthttp.Response.Header.SetCookie(fcookie)
	fasthttp.ReleaseCookie(fcookie)
}

// Cookies is used for getting a cookie value by key
func (ctx *Ctx) Cookies(key string) (value string) {
	return getString(ctx.Fasthttp.Request.Header.Cookie(key))
}

// Download transfers the file from path as an attachment.
// Typically, browsers will prompt the user for download.
// By default, the Content-Disposition header filename= parameter is the filepath (this typically appears in the browser dialog).
// Override this default with the filename parameter.
func (ctx *Ctx) Download(file string, filename ...string) {
	fname := filepath.Base(file)
	if len(filename) > 0 {
		fname = filename[0]
	}
	ctx.Set(HeaderContentDisposition, "attachment; filename="+fname)
	ctx.SendFile(file)
}

// Error contains the error information passed via the Next(err) method.
func (ctx *Ctx) Error() error {
	return ctx.err
}

// Format performs content-negotiation on the Accept HTTP header.
// It uses Accepts to select a proper format.
// If the header is not specified or there is no proper format, text/plain is used.
func (ctx *Ctx) Format(body interface{}) {
	// Get accepted content type
	accept := ctx.Accepts("html", "json", "txt", "xml")
	// Set accepted content type
	ctx.Type(accept)

	// Type convert provided body
	var b string
	switch val := body.(type) {
	case string:
		b = val
	case []byte:
		b = getString(val)
	default:
		b = fmt.Sprintf("%v", val)
	}

	// Format based on the accept content type
	switch accept {
	case "html":
		ctx.SendString("<p>" + b + "</p>")
	case "json":
		if err := ctx.JSON(body); err != nil {
			ctx.Send(body) // Fallback
			log.Println("Format: error serializing json ", err)
		}
	case "text":
		ctx.SendString(b)
	case "xml":
		raw, err := xml.Marshal(body)
		if err != nil {
			ctx.Send(body) // Fallback
			log.Println("Format: error serializing xml ", err)
		} else {
			ctx.SendString(getString(raw))
		}
	default:
		ctx.SendString(b)
	}
}

// FormFile returns the first file by key from a MultipartForm.
func (ctx *Ctx) FormFile(key string) (*multipart.FileHeader, error) {
	return ctx.Fasthttp.FormFile(key)
}

// FormValue returns the first value by key from a MultipartForm.
func (ctx *Ctx) FormValue(key string) (value string) {
	return getString(ctx.Fasthttp.FormValue(key))
}

// Fresh When the response is still “fresh” in the client’s cache true is returned,
// otherwise false is returned to indicate that the client cache is now stale
// and the full response should be sent.
// When a client sends the Cache-Control: no-cache request header to indicate an end-to-end
// reload request, this module will return false to make handling these requests transparent.
// https://github.com/jshttp/fresh/blob/10e0471669dbbfbfd8de65bc6efac2ddd0bfa057/index.js#L33
func (ctx *Ctx) Fresh() bool {
	// fields
	var modifiedSince = ctx.Get(HeaderIfModifiedSince)
	var noneMatch = ctx.Get(HeaderIfNoneMatch)

	// unconditional request
	if modifiedSince == "" && noneMatch == "" {
		return false
	}

	// Always return stale when Cache-Control: no-cache
	// to support end-to-end reload requests
	// https://tools.ietf.org/html/rfc2616#section-14.9.4
	var cacheControl = ctx.Get(HeaderCacheControl)
	if cacheControl != "" && cacheControlNoCacheRegexp.MatchString(cacheControl) {
		return false
	}

	// if-none-match
	if noneMatch != "" && noneMatch != "*" {
		var etag = getString(ctx.Fasthttp.Response.Header.Peek(HeaderETag))
		if etag == "" {
			return false
		}
		var etagStal = true
		var matches = parseTokenList(getBytes(noneMatch))
		for i := range matches {
			match := matches[i]
			if match == etag || match == "W/"+etag || "W/"+match == etag {
				etagStal = false
				break
			}
		}
		if etagStal {
			return false
		}

		if modifiedSince != "" {
			var lastModified = getString(ctx.Fasthttp.Response.Header.Peek(HeaderLastModified))
			if lastModified != "" {
				lastModifiedTime, err := http.ParseTime(lastModified)
				if err != nil {
					return false
				}
				modifiedSinceTime, err := http.ParseTime(modifiedSince)
				if err != nil {
					return false
				}
				return lastModifiedTime.Before(modifiedSinceTime)
			}
		}
	}
	return true
}

// Get returns the HTTP request header specified by field.
// Field names are case-insensitive
func (ctx *Ctx) Get(key string) (value string) {
	return getString(ctx.Fasthttp.Request.Header.Peek(key))
}

// Hostname contains the hostname derived from the Host HTTP header.
func (ctx *Ctx) Hostname() string {
	return getString(ctx.Fasthttp.URI().Host())
}

// IP returns the remote IP address of the request.
func (ctx *Ctx) IP() string {
	return ctx.Fasthttp.RemoteIP().String()
}

// IPs returns an string slice of IP addresses specified in the X-Forwarded-For request header.
func (ctx *Ctx) IPs() []string {
	// TODO: improve with for iteration and string.Index -> like in Accepts
	ips := strings.Split(ctx.Get(HeaderXForwardedFor), ",")
	for i := range ips {
		ips[i] = utils.Trim(ips[i], ' ')
	}
	return ips
}

// Is returns the matching content type,
// if the incoming request’s Content-Type HTTP header field matches the MIME type specified by the type parameter
func (ctx *Ctx) Is(extension string) bool {
	extensionHeader := utils.GetMIME(extension)
	if extensionHeader == "" {
		return false
	}
	header := ctx.Get(HeaderContentType)
	if factorSign := strings.IndexByte(header, ';'); factorSign != -1 {
		header = header[:factorSign]
	}

	return utils.Trim(header, ' ') == extensionHeader
}

// JSON converts any interface or string to JSON using Jsoniter.
// This method also sets the content header to application/json.
func (ctx *Ctx) JSON(data interface{}) error {
	raw, err := json.Marshal(&data)
	// Check for errors
	if err != nil {
		return err
	}
	// Set http headers
	ctx.Fasthttp.Response.Header.SetContentType(MIMEApplicationJSON)
	ctx.Fasthttp.Response.SetBodyString(getString(raw))
	// Success!
	return nil
}

// JSONP sends a JSON response with JSONP support.
// This method is identical to JSON, except that it opts-in to JSONP callback support.
// By default, the callback name is simply callback.
func (ctx *Ctx) JSONP(data interface{}, callback ...string) error {
	raw, err := json.Marshal(&data)

	if err != nil {
		return err
	}

	var result, cb string

	if len(callback) > 0 {
		cb = callback[0]
	} else {
		cb = "callback"
	}

	result = cb + "(" + getString(raw) + ");"

	ctx.Fasthttp.Response.Header.Set(HeaderXContentTypeOptions, "nosniff")
	ctx.Fasthttp.Response.Header.SetContentType(MIMEApplicationJavaScript)
	ctx.Fasthttp.Response.SetBodyString(result)

	return nil
}

// Links joins the links followed by the property to populate the response’s Link HTTP header field.
func (ctx *Ctx) Links(link ...string) {
	if len(link) == 0 {
		return
	}
	bb := bytebufferpool.Get()
	for i := range link {
		if i%2 == 0 {
			_ = bb.WriteByte('<')
			_, _ = bb.WriteString(link[i])
			_ = bb.WriteByte('>')
		} else {
			_, _ = bb.WriteString(`; rel="` + link[i] + `",`)
		}
	}
	ctx.Fasthttp.Response.Header.Set(HeaderLink, utils.TrimRight(bb.String(), ','))
	bytebufferpool.Put(bb)
}

// Locals makes it possible to pass interface{} values under string keys scoped to the request
// and therefore available to all following routes that match the request.
func (ctx *Ctx) Locals(key string, value ...interface{}) (val interface{}) {
	if len(value) == 0 {
		return ctx.Fasthttp.UserValue(key)
	}
	ctx.Fasthttp.SetUserValue(key, value[0])
	return value[0]
}

// Location sets the response Location HTTP header to the specified path parameter.
func (ctx *Ctx) Location(path string) {
	ctx.Set(HeaderLocation, path)
}

// Method contains a string corresponding to the HTTP method of the request: GET, POST, PUT and so on.
func (ctx *Ctx) Method(override ...string) string {
	if len(override) > 0 {
		method := utils.ToUpper(override[0])
		if methodINT[method] == 0 && method != MethodGet {
			log.Fatalf("Method: Invalid HTTP method override %s", method)
		}
		ctx.method = method
	}
	return ctx.method
}

// MultipartForm parse form entries from binary.
// This returns a map[string][]string, so given a key the value will be a string slice.
func (ctx *Ctx) MultipartForm() (*multipart.Form, error) {
	return ctx.Fasthttp.MultipartForm()
}

// Next executes the next method in the stack that matches the current route.
// You can pass an optional error for custom error handling.
func (ctx *Ctx) Next(err ...error) {
	if ctx.app == nil {
		return
	}
	if len(err) > 0 {
		ctx.err = err[0]
	}
	ctx.next = true
	ctx.app.next(ctx)
}

// OriginalURL contains the original request URL.
func (ctx *Ctx) OriginalURL() string {
	return getString(ctx.Fasthttp.Request.Header.RequestURI())
}

// Params is used to get the route parameters.
// Defaults to empty string "", if the param doesn't exist.
func (ctx *Ctx) Params(key string) string {
	for i := range ctx.route.routeParams {
		if len(key) != len(ctx.route.routeParams[i]) {
			continue
		}
		if ctx.route.routeParams[i] == key {
			return ctx.values[i]
		}
	}
	return ""
}

// Path returns the path part of the request URL.
// Optionally, you could override the path.
func (ctx *Ctx) Path(override ...string) string {
	if len(override) != 0 && ctx.path != override[0] && ctx.app != nil {
		// Set new path to request
		ctx.Fasthttp.Request.URI().SetPath(override[0])
		// Set new path to context
		ctx.path = override[0]
		ctx.pathOriginal = ctx.path
		// Set new path to request context
		ctx.Fasthttp.Request.URI().SetPath(ctx.pathOriginal)
		// Prettify path
		ctx.prettifyPath()
	}
	return ctx.pathOriginal
}

// Protocol contains the request protocol string: http or https for TLS requests.
// func (ctx *Ctx) Protocol() string {
// 	if ctx.Fasthttp.IsTLS() {
// 		return "https"
// 	}
// 	if scheme := ctx.Get(HeaderXForwardedProto); scheme != "" {
// 		return scheme
// 	}
// 	if scheme := ctx.Get(HeaderXForwardedProtocol); scheme != "" {
// 		return scheme
// 	}
// 	if ssl := ctx.Get(HeaderXForwardedSsl); ssl == "on" {
// 		return "https"
// 	}
// 	if scheme := ctx.Get(HeaderXUrlScheme); scheme != "" {
// 		return scheme
// 	}
// 	return "http"
// }

func (ctx *Ctx) Protocol() string {
	if ctx.Fasthttp.IsTLS() {
		return "https"
	}
	scheme := "http"
	ctx.Fasthttp.Request.Header.VisitAll(func(key, val []byte) {
<<<<<<< HEAD
		// X-Forwarded-
		if len(key) < 12 {
			return
		}
		if bytes.Compare(key, []byte(HeaderXForwardedProto)) == 0 {
			scheme = getString(val)
			return
		} else if bytes.Compare(key, []byte(HeaderXForwardedProtocol)) == 0 {
			scheme = getString(val)
			return
		} else if bytes.Compare(key, []byte(HeaderXForwardedSsl)) == 0 && bytes.Compare(val, []byte("on")) == 0 {
			scheme = "https"
			return
		} else if bytes.Compare(key, []byte(HeaderXUrlScheme)) == 0 {
			scheme = getString(val)
			return
=======
		if len(key) < 12 {
			return // X-Forwarded-
		} else if bytes.HasPrefix(key, []byte("X-Forwarded-")) {
			if bytes.Equal(key, []byte(HeaderXForwardedProto)) {
				scheme = getString(val)
			} else if bytes.Equal(key, []byte(HeaderXForwardedProtocol)) {
				scheme = getString(val)
			} else if bytes.Equal(key, []byte(HeaderXForwardedSsl)) && bytes.Equal(val, []byte("on")) {
				scheme = "https"
			}
		} else if bytes.Equal(key, []byte(HeaderXUrlScheme)) {
			scheme = getString(val)
>>>>>>> e66afea4
		}
	})
	return scheme
}

// Query returns the query string parameter in the url.
func (ctx *Ctx) Query(key string) (value string) {
	return getString(ctx.Fasthttp.QueryArgs().Peek(key))
}

// Range returns a struct containing the type and a slice of ranges.
func (ctx *Ctx) Range(size int) (rangeData Range, err error) {
	rangeStr := getString(ctx.Fasthttp.Request.Header.Peek(HeaderRange))
	if rangeStr == "" || !strings.Contains(rangeStr, "=") {
		return rangeData, fmt.Errorf("malformed range header string")
	}
	data := strings.Split(rangeStr, "=")
	rangeData.Type = data[0]
	arr := strings.Split(data[1], ",")
	for i := 0; i < len(arr); i++ {
		item := strings.Split(arr[i], "-")
		if len(item) == 1 {
			return rangeData, fmt.Errorf("malformed range header string")
		}
		start, startErr := strconv.Atoi(item[0])
		end, endErr := strconv.Atoi(item[1])
		if startErr != nil { // -nnn
			start = size - end
			end = size - 1
		} else if endErr != nil { // nnn-
			end = size - 1
		}
		if end > size-1 { // limit last-byte-pos to current length
			end = size - 1
		}
		if start > end || start < 0 {
			continue
		}
		rangeData.Ranges = append(rangeData.Ranges, struct {
			Start int
			End   int
		}{
			start,
			end,
		})
	}
	if len(rangeData.Ranges) < 1 {
		return rangeData, fmt.Errorf("unsatisfiable range")
	}
	return rangeData, nil
}

// Redirect to the URL derived from the specified path, with specified status.
// If status is not specified, status defaults to 302 Found
func (ctx *Ctx) Redirect(location string, status ...int) {
	ctx.Fasthttp.Response.Header.Set(HeaderLocation, location)
	if len(status) > 0 {
		ctx.Fasthttp.Response.SetStatusCode(status[0])
	} else {
		ctx.Fasthttp.Response.SetStatusCode(StatusFound)
	}
}

// Render a template with data and sends a text/html response.
// We support the following engines: html, amber, handlebars, mustache, pug
func (ctx *Ctx) Render(name string, bind interface{}) (err error) {
	// Get new buffer from pool
	buf := bytebufferpool.Get()
	defer bytebufferpool.Put(buf)

	// Use ViewEngine if exist
<<<<<<< HEAD
	if ctx.app.Settings.Renderer != nil {
		// Render template with engine
		if err := ctx.app.Settings.Renderer.Render(buf, name, bind); err != nil {
=======
	if ctx.app.Settings.RenderEngine != nil {
		// Render template with engine
		if err := ctx.app.Settings.RenderEngine.Render(buf, name, bind); err != nil {
>>>>>>> e66afea4
			return err
		}
	} else {
		// Render raw template using 'name' as filepath if no engine is set
		var tmpl *template.Template
		var raw []byte
		// Read file
		if raw, err = ioutil.ReadFile(filepath.Clean(name)); err != nil {
			return err
		}
		// Parse template
		// tmpl, err := template.ParseGlob(name)
		if tmpl, err = template.New("").ParseGlob(getString(raw)); err != nil {
			return err
		}
		// Render template
		if err = tmpl.Execute(buf, bind); err != nil {
			return err
		}
	}
	// Set Contet-Type to text/html
	ctx.Set(HeaderContentType, MIMETextHTML)
	// Set rendered template to body
	ctx.SendBytes(buf.Bytes())
	// Return err if exist
	return
}

// Route returns the matched Route struct.
func (ctx *Ctx) Route() *Route {
	return ctx.route
}

// SaveFile saves any multipart file to disk.
func (ctx *Ctx) SaveFile(fileheader *multipart.FileHeader, path string) error {
	return fasthttp.SaveMultipartFile(fileheader, path)
}

// Secure returns a boolean property, that is true, if a TLS connection is established.
func (ctx *Ctx) Secure() bool {
	return ctx.Fasthttp.IsTLS()
}

// Send sets the HTTP response body. The Send body can be of any type.
func (ctx *Ctx) Send(bodies ...interface{}) {
	if len(bodies) > 0 {
		ctx.Fasthttp.Response.SetBodyString("")
	}
	ctx.Write(bodies...)
}

// SendBytes sets the HTTP response body for []byte types
// This means no type assertion, recommended for faster performance
func (ctx *Ctx) SendBytes(body []byte) {
	ctx.Fasthttp.Response.SetBodyString(getString(body))
}

// SendFile transfers the file from the given path.
// The file is compressed by default, disable this by passing a 'true' argument
// Sets the Content-Type response HTTP header field based on the filenames extension.
func (ctx *Ctx) SendFile(file string, uncompressed ...bool) {
	// https://github.com/gofiber/fiber/issues/391
	status := ctx.Fasthttp.Response.StatusCode()
	// Disable gzip compression
	if len(uncompressed) > 0 && uncompressed[0] {
		fasthttp.ServeFileUncompressed(ctx.Fasthttp, file)
	} else {
		fasthttp.ServeFile(ctx.Fasthttp, file)
	}
	ctx.Fasthttp.Response.SetStatusCode(status)
}

// SendStatus sets the HTTP status code and if the response body is empty,
// it sets the correct status message in the body.
func (ctx *Ctx) SendStatus(status int) {
	ctx.Fasthttp.Response.SetStatusCode(status)
	// Only set status body when there is no response body
	if len(ctx.Fasthttp.Response.Body()) == 0 {
		ctx.Fasthttp.Response.SetBodyString(utils.StatusMessage(status))
	}
}

// SendString sets the HTTP response body for string types
// This means no type assertion, recommended for faster performance
func (ctx *Ctx) SendString(body string) {
	ctx.Fasthttp.Response.SetBodyString(body)
}

// Set sets the response’s HTTP header field to the specified key, value.
func (ctx *Ctx) Set(key string, val string) {
	ctx.Fasthttp.Response.Header.Set(key, val)
}

// Subdomains returns a string slice of subdomains in the domain name of the request.
// The subdomain offset, which defaults to 2, is used for determining the beginning of the subdomain segments.
func (ctx *Ctx) Subdomains(offset ...int) []string {
	o := 2
	if len(offset) > 0 {
		o = offset[0]
	}
	subdomains := strings.Split(ctx.Hostname(), ".")
	subdomains = subdomains[:len(subdomains)-o]
	return subdomains
}

// Stale is not implemented yet, pull requests are welcome!
func (ctx *Ctx) Stale() bool {
	return !ctx.Fresh()
}

// Status sets the HTTP status for the response.
// This method is chainable.
func (ctx *Ctx) Status(status int) *Ctx {
	ctx.Fasthttp.Response.SetStatusCode(status)
	return ctx
}

// Type sets the Content-Type HTTP header to the MIME type specified by the file extension.
func (ctx *Ctx) Type(extension string) *Ctx {
	ctx.Fasthttp.Response.Header.SetContentType(utils.GetMIME(extension))
	return ctx
}

// Vary adds the given header field to the Vary response header.
// This will append the header, if not already listed, otherwise leaves it listed in the current location.
func (ctx *Ctx) Vary(fields ...string) {
	ctx.Append(HeaderVary, fields...)
}

// Write appends any input to the HTTP body response.
func (ctx *Ctx) Write(bodies ...interface{}) {
	for i := range bodies {
		switch body := bodies[i].(type) {
		case string:
			ctx.Fasthttp.Response.AppendBodyString(body)
		case []byte:
			ctx.Fasthttp.Response.AppendBodyString(getString(body))
		case int:
			ctx.Fasthttp.Response.AppendBodyString(strconv.Itoa(body))
		case bool:
			ctx.Fasthttp.Response.AppendBodyString(strconv.FormatBool(body))
		default:
			ctx.Fasthttp.Response.AppendBodyString(fmt.Sprintf("%v", body))
		}
	}
}

// XHR returns a Boolean property, that is true, if the request’s X-Requested-With header field is XMLHttpRequest,
// indicating that the request was issued by a client library (such as jQuery).
func (ctx *Ctx) XHR() bool {
	return strings.EqualFold(ctx.Get(HeaderXRequestedWith), "xmlhttprequest")
}

// prettifyPath ...
func (ctx *Ctx) prettifyPath() {
	// If CaseSensitive is disabled, we lowercase the original path
	if !ctx.app.Settings.CaseSensitive {
		// We are making a copy here to keep access to the original path
		ctx.path = utils.ToLower(ctx.pathOriginal)
	}
	// If StrictRouting is disabled, we strip all trailing slashes
	if !ctx.app.Settings.StrictRouting && len(ctx.path) > 1 && ctx.path[len(ctx.path)-1] == '/' {
		ctx.path = utils.TrimRight(ctx.path, '/')
	}
}<|MERGE_RESOLUTION|>--- conflicted
+++ resolved
@@ -65,13 +65,8 @@
 	SameSite string
 }
 
-<<<<<<< HEAD
-// Renderer is the interface that wraps the Render function.
-type Renderer interface {
-=======
 // RenderEngine is the interface that wraps the Render function.
 type RenderEngine interface {
->>>>>>> e66afea4
 	Render(io.Writer, string, interface{}) error
 }
 
@@ -629,49 +624,12 @@
 }
 
 // Protocol contains the request protocol string: http or https for TLS requests.
-// func (ctx *Ctx) Protocol() string {
-// 	if ctx.Fasthttp.IsTLS() {
-// 		return "https"
-// 	}
-// 	if scheme := ctx.Get(HeaderXForwardedProto); scheme != "" {
-// 		return scheme
-// 	}
-// 	if scheme := ctx.Get(HeaderXForwardedProtocol); scheme != "" {
-// 		return scheme
-// 	}
-// 	if ssl := ctx.Get(HeaderXForwardedSsl); ssl == "on" {
-// 		return "https"
-// 	}
-// 	if scheme := ctx.Get(HeaderXUrlScheme); scheme != "" {
-// 		return scheme
-// 	}
-// 	return "http"
-// }
-
 func (ctx *Ctx) Protocol() string {
 	if ctx.Fasthttp.IsTLS() {
 		return "https"
 	}
 	scheme := "http"
 	ctx.Fasthttp.Request.Header.VisitAll(func(key, val []byte) {
-<<<<<<< HEAD
-		// X-Forwarded-
-		if len(key) < 12 {
-			return
-		}
-		if bytes.Compare(key, []byte(HeaderXForwardedProto)) == 0 {
-			scheme = getString(val)
-			return
-		} else if bytes.Compare(key, []byte(HeaderXForwardedProtocol)) == 0 {
-			scheme = getString(val)
-			return
-		} else if bytes.Compare(key, []byte(HeaderXForwardedSsl)) == 0 && bytes.Compare(val, []byte("on")) == 0 {
-			scheme = "https"
-			return
-		} else if bytes.Compare(key, []byte(HeaderXUrlScheme)) == 0 {
-			scheme = getString(val)
-			return
-=======
 		if len(key) < 12 {
 			return // X-Forwarded-
 		} else if bytes.HasPrefix(key, []byte("X-Forwarded-")) {
@@ -684,7 +642,6 @@
 			}
 		} else if bytes.Equal(key, []byte(HeaderXUrlScheme)) {
 			scheme = getString(val)
->>>>>>> e66afea4
 		}
 	})
 	return scheme
@@ -756,15 +713,9 @@
 	defer bytebufferpool.Put(buf)
 
 	// Use ViewEngine if exist
-<<<<<<< HEAD
-	if ctx.app.Settings.Renderer != nil {
-		// Render template with engine
-		if err := ctx.app.Settings.Renderer.Render(buf, name, bind); err != nil {
-=======
 	if ctx.app.Settings.RenderEngine != nil {
 		// Render template with engine
 		if err := ctx.app.Settings.RenderEngine.Render(buf, name, bind); err != nil {
->>>>>>> e66afea4
 			return err
 		}
 	} else {
