--- conflicted
+++ resolved
@@ -1063,7 +1063,6 @@
 	return nil
 }
 
-<<<<<<< HEAD
 // Add vars to defult view var map binding to template engine.
 // Variables are using by Render method and they can be overwritten.
 func (c *Ctx) Bind(vars Map) error {
@@ -1072,7 +1071,8 @@
 	}
 
 	return nil
-=======
+}
+
 // get URL location from route using parameters
 func (c *Ctx) getLocationFromRoute(route Route, params Map) (string, error) {
 	buf := bytebufferpool.Get()
@@ -1116,7 +1116,6 @@
 		location = fallback
 	}
 	return c.Redirect(location, status...)
->>>>>>> b9efc767
 }
 
 // Render a template with data and sends a text/html response.
