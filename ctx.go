--- conflicted
+++ resolved
@@ -49,12 +49,7 @@
 	values              [maxParams]string    // Route parameter values
 	fasthttp            *fasthttp.RequestCtx // Reference to *fasthttp.RequestCtx
 	matched             bool                 // Non use route matched
-<<<<<<< HEAD
-	viewBindMap         *dictpool.Dict       // Default view map to bind template engine
-=======
 	viewBindMap         sync.Map             // Default view map to bind template engine
-	bind                *Bind                // Default bind reference
->>>>>>> debdb8c4
 	redirect            *Redirect            // Default redirect reference
 	redirectionMessages []string             // Messages of the previous redirect
 }
@@ -982,11 +977,7 @@
 	return c.redirect
 }
 
-<<<<<<< HEAD
 // BindVars Add vars to default view var map binding to template engine.
-=======
-// Bind Add vars to default view var map binding to template engine.
->>>>>>> debdb8c4
 // Variables are read by the Render method and may be overwritten.
 func (c *DefaultCtx) BindVars(vars Map) error {
 	// init viewBindMap - lazy map
