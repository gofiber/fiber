--- conflicted
+++ resolved
@@ -1310,7 +1310,6 @@
 		return true
 	}
 
-<<<<<<< HEAD
 	_, trusted := c.app.config.trustedProxiesMap[c.fasthttp.RemoteIP().String()]
 	if trusted {
 		return trusted
@@ -1323,9 +1322,6 @@
 	}
 
 	return false
-=======
-	_, trustProxy := c.app.config.trustedProxiesMap[c.fasthttp.RemoteIP().String()]
-	return trustProxy
 }
 
 // IsLocalHost will return true if address is a localhost address.
@@ -1346,5 +1342,4 @@
 		ips = append(ips, c.IP())
 	}
 	return c.isLocalHost(ips[0])
->>>>>>> 59240b54
 }