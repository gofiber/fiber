// ⚡️ Fiber is an Express inspired web framework written in Go with ☕️
// 🤖 Github Repository: https://github.com/gofiber/fiber
// 📌 API Documentation: https://docs.gofiber.io

package fiber

import (
	"bytes"
	"context"
	"crypto/tls"
	"errors"
	"fmt"
	"io"
	"mime/multipart"
	"net"
	"net/http"
	"path/filepath"
	"strconv"
	"strings"
	"sync"
	"text/template"
	"time"

	"github.com/gofiber/utils/v2"
	"github.com/valyala/bytebufferpool"
	"github.com/valyala/fasthttp"
)

const (
	schemeHTTP  = "http"
	schemeHTTPS = "https"
)

// maxParams defines the maximum number of parameters per route.
const maxParams = 30

// The contextKey type is unexported to prevent collisions with context keys defined in
// other packages.
type contextKey int

// userContextKey define the key name for storing context.Context in *fasthttp.RequestCtx
const userContextKey contextKey = 0 // __local_user_context__

type DefaultCtx struct {
	app                 *App                 // Reference to *App
	route               *Route               // Reference to *Route
	indexRoute          int                  // Index of the current route
	indexHandler        int                  // Index of the current handler
	method              string               // HTTP method
	methodINT           int                  // HTTP method INT equivalent
	baseURI             string               // HTTP base uri
	path                string               // HTTP path with the modifications by the configuration -> string copy from pathBuffer
	pathBuffer          []byte               // HTTP path buffer
	detectionPath       string               // Route detection path                                  -> string copy from detectionPathBuffer
	detectionPathBuffer []byte               // HTTP detectionPath buffer
	treePath            string               // Path for the search in the tree
	pathOriginal        string               // Original HTTP path
	values              [maxParams]string    // Route parameter values
	fasthttp            *fasthttp.RequestCtx // Reference to *fasthttp.RequestCtx
	matched             bool                 // Non use route matched
	viewBindMap         sync.Map             // Default view map to bind template engine
	bind                *Bind                // Default bind reference
	redirect            *Redirect            // Default redirect reference
	redirectionMessages []string             // Messages of the previous redirect
}

// TLSHandler object
type TLSHandler struct {
	clientHelloInfo *tls.ClientHelloInfo
}

// GetClientInfo Callback function to set ClientHelloInfo
// Must comply with the method structure of https://cs.opensource.google/go/go/+/refs/tags/go1.20:src/crypto/tls/common.go;l=554-563
// Since we overlay the method of the tls config in the listener method
func (t *TLSHandler) GetClientInfo(info *tls.ClientHelloInfo) (*tls.Certificate, error) {
	t.clientHelloInfo = info
	return nil, nil //nolint:nilnil // Not returning anything useful here is probably fine
}

// Range data for c.Range
type Range struct {
	Type   string
	Ranges []RangeSet
}

// RangeSet represents a single content range from a request.
type RangeSet struct {
	Start int
	End   int
}

// Cookie data for c.Cookie
type Cookie struct {
	Name        string    `json:"name"`
	Value       string    `json:"value"`
	Path        string    `json:"path"`
	Domain      string    `json:"domain"`
	MaxAge      int       `json:"max_age"`
	Expires     time.Time `json:"expires"`
	Secure      bool      `json:"secure"`
	HTTPOnly    bool      `json:"http_only"`
	SameSite    string    `json:"same_site"`
	SessionOnly bool      `json:"session_only"`
}

// Views is the interface that wraps the Render function.
type Views interface {
	Load() error
	Render(out io.Writer, name string, binding any, layout ...string) error
}

// ResFmt associates a Content Type to a fiber.Handler for c.Format
type ResFmt struct {
	MediaType string
	Handler   func(Ctx) error
}

// Accepts checks if the specified extensions or content types are acceptable.
func (c *DefaultCtx) Accepts(offers ...string) string {
	return getOffer(c.fasthttp.Request.Header.Peek(HeaderAccept), acceptsOfferType, offers...)
}

// AcceptsCharsets checks if the specified charset is acceptable.
func (c *DefaultCtx) AcceptsCharsets(offers ...string) string {
	return getOffer(c.fasthttp.Request.Header.Peek(HeaderAcceptCharset), acceptsOffer, offers...)
}

// AcceptsEncodings checks if the specified encoding is acceptable.
func (c *DefaultCtx) AcceptsEncodings(offers ...string) string {
	return getOffer(c.fasthttp.Request.Header.Peek(HeaderAcceptEncoding), acceptsOffer, offers...)
}

// AcceptsLanguages checks if the specified language is acceptable.
func (c *DefaultCtx) AcceptsLanguages(offers ...string) string {
	return getOffer(c.fasthttp.Request.Header.Peek(HeaderAcceptLanguage), acceptsOffer, offers...)
}

// App returns the *App reference to the instance of the Fiber application
func (c *DefaultCtx) App() *App {
	return c.app
}

// Append the specified value to the HTTP response header field.
// If the header is not already set, it creates the header with the specified value.
func (c *DefaultCtx) Append(field string, values ...string) {
	if len(values) == 0 {
		return
	}
	h := c.app.getString(c.fasthttp.Response.Header.Peek(field))
	originalH := h
	for _, value := range values {
		if len(h) == 0 {
			h = value
		} else if h != value && !strings.HasPrefix(h, value+",") && !strings.HasSuffix(h, " "+value) &&
			!strings.Contains(h, " "+value+",") {
			h += ", " + value
		}
	}
	if originalH != h {
		c.Set(field, h)
	}
}

// Attachment sets the HTTP response Content-Disposition header field to attachment.
func (c *DefaultCtx) Attachment(filename ...string) {
	if len(filename) > 0 {
		fname := filepath.Base(filename[0])
		c.Type(filepath.Ext(fname))

		c.setCanonical(HeaderContentDisposition, `attachment; filename="`+c.app.quoteString(fname)+`"`)
		return
	}
	c.setCanonical(HeaderContentDisposition, "attachment")
}

// BaseURL returns (protocol + host + base path).
func (c *DefaultCtx) BaseURL() string {
	// TODO: Could be improved: 53.8 ns/op  32 B/op  1 allocs/op
	// Should work like https://codeigniter.com/user_guide/helpers/url_helper.html
	if c.baseURI != "" {
		return c.baseURI
	}
	c.baseURI = c.Scheme() + "://" + c.Host()
	return c.baseURI
}

// BodyRaw contains the raw body submitted in a POST request.
// Returned value is only valid within the handler. Do not store any references.
// Make copies or use the Immutable setting instead.
func (c *DefaultCtx) BodyRaw() []byte {
	if c.app.config.Immutable {
		return utils.CopyBytes(c.fasthttp.Request.Body())
	}
	return c.fasthttp.Request.Body()
}

func (c *DefaultCtx) tryDecodeBodyInOrder(
	originalBody *[]byte,
	encodings []string,
) ([]byte, uint8, error) {
	var (
		err             error
		body            []byte
		decodesRealized uint8
	)

	for index, encoding := range encodings {
		decodesRealized++
		switch encoding {
		case StrGzip:
			body, err = c.fasthttp.Request.BodyGunzip()
		case StrBr, StrBrotli:
			body, err = c.fasthttp.Request.BodyUnbrotli()
		case StrDeflate:
			body, err = c.fasthttp.Request.BodyInflate()
		default:
			decodesRealized--
			if len(encodings) == 1 {
				body = c.fasthttp.Request.Body()
			}
			return body, decodesRealized, nil
		}

		if err != nil {
			return nil, decodesRealized, err
		}

		// Only execute body raw update if it has a next iteration to try to decode
		if index < len(encodings)-1 && decodesRealized > 0 {
			if index == 0 {
				tempBody := c.fasthttp.Request.Body()
				*originalBody = make([]byte, len(tempBody))
				copy(*originalBody, tempBody)
			}
			c.fasthttp.Request.SetBodyRaw(body)
		}
	}

	return body, decodesRealized, nil
}

// Body contains the raw body submitted in a POST request.
// This method will decompress the body if the 'Content-Encoding' header is provided.
// It returns the original (or decompressed) body data which is valid only within the handler.
// Don't store direct references to the returned data.
// If you need to keep the body's data later, make a copy or use the Immutable option.
func (c *DefaultCtx) Body() []byte {
	var (
		err                error
		body, originalBody []byte
		headerEncoding     string
		encodingOrder      = []string{"", "", ""}
	)

	// faster than peek
	c.Request().Header.VisitAll(func(key, value []byte) {
		if c.app.getString(key) == HeaderContentEncoding {
			headerEncoding = c.app.getString(value)
		}
	})

	// Split and get the encodings list, in order to attend the
	// rule defined at: https://www.rfc-editor.org/rfc/rfc9110#section-8.4-5
	encodingOrder = getSplicedStrList(headerEncoding, encodingOrder)
	if len(encodingOrder) == 0 {
		if c.app.config.Immutable {
			return utils.CopyBytes(c.fasthttp.Request.Body())
		}
		return c.fasthttp.Request.Body()
	}

	var decodesRealized uint8
	body, decodesRealized, err = c.tryDecodeBodyInOrder(&originalBody, encodingOrder)

	// Ensure that the body will be the original
	if originalBody != nil && decodesRealized > 0 {
		c.fasthttp.Request.SetBodyRaw(originalBody)
	}
	if err != nil {
		return []byte(err.Error())
	}

	if c.app.config.Immutable {
		return utils.CopyBytes(body)
	}
	return body
}

// ClearCookie expires a specific cookie by key on the client side.
// If no key is provided it expires all cookies that came with the request.
func (c *DefaultCtx) ClearCookie(key ...string) {
	if len(key) > 0 {
		for i := range key {
			c.fasthttp.Response.Header.DelClientCookie(key[i])
		}
		return
	}
	c.fasthttp.Request.Header.VisitAllCookie(func(k, _ []byte) {
		c.fasthttp.Response.Header.DelClientCookieBytes(k)
	})
}

// Context returns *fasthttp.RequestCtx that carries a deadline
// a cancellation signal, and other values across API boundaries.
func (c *DefaultCtx) Context() *fasthttp.RequestCtx {
	return c.fasthttp
}

// UserContext returns a context implementation that was set by
// user earlier or returns a non-nil, empty context,if it was not set earlier.
func (c *DefaultCtx) UserContext() context.Context {
	ctx, ok := c.fasthttp.UserValue(userContextKey).(context.Context)
	if !ok {
		ctx = context.Background()
		c.SetUserContext(ctx)
	}

	return ctx
}

// SetUserContext sets a context implementation by user.
func (c *DefaultCtx) SetUserContext(ctx context.Context) {
	c.fasthttp.SetUserValue(userContextKey, ctx)
}

// Cookie sets a cookie by passing a cookie struct.
func (c *DefaultCtx) Cookie(cookie *Cookie) {
	fcookie := fasthttp.AcquireCookie()
	fcookie.SetKey(cookie.Name)
	fcookie.SetValue(cookie.Value)
	fcookie.SetPath(cookie.Path)
	fcookie.SetDomain(cookie.Domain)
	// only set max age and expiry when SessionOnly is false
	// i.e. cookie supposed to last beyond browser session
	// refer: https://developer.mozilla.org/en-US/docs/Web/HTTP/Cookies#define_the_lifetime_of_a_cookie
	if !cookie.SessionOnly {
		fcookie.SetMaxAge(cookie.MaxAge)
		fcookie.SetExpire(cookie.Expires)
	}
	fcookie.SetSecure(cookie.Secure)
	fcookie.SetHTTPOnly(cookie.HTTPOnly)

	switch utils.ToLower(cookie.SameSite) {
	case CookieSameSiteStrictMode:
		fcookie.SetSameSite(fasthttp.CookieSameSiteStrictMode)
	case CookieSameSiteNoneMode:
		fcookie.SetSameSite(fasthttp.CookieSameSiteNoneMode)
	case CookieSameSiteDisabled:
		fcookie.SetSameSite(fasthttp.CookieSameSiteDisabled)
	default:
		fcookie.SetSameSite(fasthttp.CookieSameSiteLaxMode)
	}

	c.fasthttp.Response.Header.SetCookie(fcookie)
	fasthttp.ReleaseCookie(fcookie)
}

// Cookies are used for getting a cookie value by key.
// Defaults to the empty string "" if the cookie doesn't exist.
// If a default value is given, it will return that value if the cookie doesn't exist.
// The returned value is only valid within the handler. Do not store any references.
// Make copies or use the Immutable setting to use the value outside the Handler.
func (c *DefaultCtx) Cookies(key string, defaultValue ...string) string {
	return defaultString(c.app.getString(c.fasthttp.Request.Header.Cookie(key)), defaultValue)
}

// Download transfers the file from path as an attachment.
// Typically, browsers will prompt the user for download.
// By default, the Content-Disposition header filename= parameter is the filepath (this typically appears in the browser dialog).
// Override this default with the filename parameter.
func (c *DefaultCtx) Download(file string, filename ...string) error {
	var fname string
	if len(filename) > 0 {
		fname = filename[0]
	} else {
		fname = filepath.Base(file)
	}
	c.setCanonical(HeaderContentDisposition, `attachment; filename="`+c.app.quoteString(fname)+`"`)
	return c.SendFile(file)
}

// Request return the *fasthttp.Request object
// This allows you to use all fasthttp request methods
// https://godoc.org/github.com/valyala/fasthttp#Request
func (c *DefaultCtx) Request() *fasthttp.Request {
	return &c.fasthttp.Request
}

// Response return the *fasthttp.Response object
// This allows you to use all fasthttp response methods
// https://godoc.org/github.com/valyala/fasthttp#Response
func (c *DefaultCtx) Response() *fasthttp.Response {
	return &c.fasthttp.Response
}

// Format performs content-negotiation on the Accept HTTP header.
// It uses Accepts to select a proper format and calls the matching
// user-provided handler function.
// If no accepted format is found, and a format with MediaType "default" is given,
// that default handler is called. If no format is found and no default is given,
// StatusNotAcceptable is sent.
func (c *DefaultCtx) Format(handlers ...ResFmt) error {
	if len(handlers) == 0 {
		return ErrNoHandlers
	}

	c.Vary(HeaderAccept)

	if c.Get(HeaderAccept) == "" {
		c.Response().Header.SetContentType(handlers[0].MediaType)
		return handlers[0].Handler(c)
	}

	// Using an int literal as the slice capacity allows for the slice to be
	// allocated on the stack. The number was chosen arbitrarily as an
	// approximation of the maximum number of content types a user might handle.
	// If the user goes over, it just causes allocations, so it's not a problem.
	types := make([]string, 0, 8)
	var defaultHandler Handler
	for _, h := range handlers {
		if h.MediaType == "default" {
			defaultHandler = h.Handler
			continue
		}
		types = append(types, h.MediaType)
	}
	accept := c.Accepts(types...)

	if accept == "" {
		if defaultHandler == nil {
			return c.SendStatus(StatusNotAcceptable)
		}
		return defaultHandler(c)
	}

	for _, h := range handlers {
		if h.MediaType == accept {
			c.Response().Header.SetContentType(h.MediaType)
			return h.Handler(c)
		}
	}

	return fmt.Errorf("%w: format: an Accept was found but no handler was called", errUnreachable)
}

// AutoFormat performs content-negotiation on the Accept HTTP header.
// It uses Accepts to select a proper format.
// The supported content types are text/html, text/plain, application/json, and application/xml.
// For more flexible content negotiation, use Format.
// If the header is not specified or there is no proper format, text/plain is used.
func (c *DefaultCtx) AutoFormat(body any) error {
	// Get accepted content type
	accept := c.Accepts("html", "json", "txt", "xml")
	// Set accepted content type
	c.Type(accept)
	// Type convert provided body
	var b string
	switch val := body.(type) {
	case string:
		b = val
	case []byte:
		b = c.app.getString(val)
	default:
		b = fmt.Sprintf("%v", val)
	}

	// Format based on the accept content type
	switch accept {
	case "html":
		return c.SendString("<p>" + b + "</p>")
	case "json":
		return c.JSON(body)
	case "txt":
		return c.SendString(b)
	case "xml":
		return c.XML(body)
	}
	return c.SendString(b)
}

// FormFile returns the first file by key from a MultipartForm.
func (c *DefaultCtx) FormFile(key string) (*multipart.FileHeader, error) {
	return c.fasthttp.FormFile(key)
}

// FormValue returns the first value by key from a MultipartForm.
// Search is performed in QueryArgs, PostArgs, MultipartForm and FormFile in this particular order.
// Defaults to the empty string "" if the form value doesn't exist.
// If a default value is given, it will return that value if the form value does not exist.
// Returned value is only valid within the handler. Do not store any references.
// Make copies or use the Immutable setting instead.
func (c *DefaultCtx) FormValue(key string, defaultValue ...string) string {
	return defaultString(c.app.getString(c.fasthttp.FormValue(key)), defaultValue)
}

// Fresh returns true when the response is still “fresh” in the client's cache,
// otherwise false is returned to indicate that the client cache is now stale
// and the full response should be sent.
// When a client sends the Cache-Control: no-cache request header to indicate an end-to-end
// reload request, this module will return false to make handling these requests transparent.
// https://github.com/jshttp/fresh/blob/10e0471669dbbfbfd8de65bc6efac2ddd0bfa057/index.js#L33
func (c *DefaultCtx) Fresh() bool {
	// fields
	modifiedSince := c.Get(HeaderIfModifiedSince)
	noneMatch := c.Get(HeaderIfNoneMatch)

	// unconditional request
	if modifiedSince == "" && noneMatch == "" {
		return false
	}

	// Always return stale when Cache-Control: no-cache
	// to support end-to-end reload requests
	// https://tools.ietf.org/html/rfc2616#section-14.9.4
	cacheControl := c.Get(HeaderCacheControl)
	if cacheControl != "" && isNoCache(cacheControl) {
		return false
	}

	// if-none-match
	if noneMatch != "" && noneMatch != "*" {
		etag := c.app.getString(c.fasthttp.Response.Header.Peek(HeaderETag))
		if etag == "" {
			return false
		}
		if c.app.isEtagStale(etag, c.app.getBytes(noneMatch)) {
			return false
		}

		if modifiedSince != "" {
			lastModified := c.app.getString(c.fasthttp.Response.Header.Peek(HeaderLastModified))
			if lastModified != "" {
				lastModifiedTime, err := http.ParseTime(lastModified)
				if err != nil {
					return false
				}
				modifiedSinceTime, err := http.ParseTime(modifiedSince)
				if err != nil {
					return false
				}
				return lastModifiedTime.Before(modifiedSinceTime)
			}
		}
	}
	return true
}

// Get returns the HTTP request header specified by field.
// Field names are case-insensitive
// Returned value is only valid within the handler. Do not store any references.
// Make copies or use the Immutable setting instead.
func (c *DefaultCtx) Get(key string, defaultValue ...string) string {
	return GetReqHeader(c, key, defaultValue...)
}

// GetReqHeader returns the HTTP request header specified by filed.
// This function is generic and can handle differnet headers type values.
func GetReqHeader[V GenericType](c Ctx, key string, defaultValue ...V) V {
	ctx, ok := c.(*DefaultCtx)
	if !ok {
		panic(fmt.Errorf("failed to type-assert to *DefaultCtx"))
	}

	var v V
	return genericParseType[V](ctx, ctx.app.getString(ctx.fasthttp.Request.Header.Peek(key)), v, defaultValue...)
}

// GetRespHeader returns the HTTP response header specified by field.
// Field names are case-insensitive
// Returned value is only valid within the handler. Do not store any references.
// Make copies or use the Immutable setting instead.
func (c *DefaultCtx) GetRespHeader(key string, defaultValue ...string) string {
	return defaultString(c.app.getString(c.fasthttp.Response.Header.Peek(key)), defaultValue)
}

// GetRespHeaders returns the HTTP response headers.
// Returned value is only valid within the handler. Do not store any references.
// Make copies or use the Immutable setting instead.
func (c *DefaultCtx) GetRespHeaders() map[string][]string {
	headers := make(map[string][]string)
	c.Response().Header.VisitAll(func(k, v []byte) {
		key := c.app.getString(k)
		headers[key] = append(headers[key], c.app.getString(v))
	})
	return headers
}

// GetReqHeaders returns the HTTP request headers.
// Returned value is only valid within the handler. Do not store any references.
// Make copies or use the Immutable setting instead.
func (c *DefaultCtx) GetReqHeaders() map[string][]string {
	headers := make(map[string][]string)
	c.Request().Header.VisitAll(func(k, v []byte) {
		key := c.app.getString(k)
		headers[key] = append(headers[key], c.app.getString(v))
	})
	return headers
}

// Host contains the host derived from the X-Forwarded-Host or Host HTTP header.
// Returned value is only valid within the handler. Do not store any references.
// Make copies or use the Immutable setting instead.
// Please use Config.EnableTrustedProxyCheck to prevent header spoofing, in case when your app is behind the proxy.
func (c *DefaultCtx) Host() string {
	if c.IsProxyTrusted() {
		if host := c.Get(HeaderXForwardedHost); len(host) > 0 {
			commaPos := strings.Index(host, ",")
			if commaPos != -1 {
				return host[:commaPos]
			}
			return host
		}
	}
	return c.app.getString(c.fasthttp.Request.URI().Host())
}

// Hostname contains the hostname derived from the X-Forwarded-Host or Host HTTP header using the c.Host() method.
// Returned value is only valid within the handler. Do not store any references.
// Make copies or use the Immutable setting instead.
// Please use Config.EnableTrustedProxyCheck to prevent header spoofing, in case when your app is behind the proxy.
func (c *DefaultCtx) Hostname() string {
	addr, _ := parseAddr(c.Host())

	return addr
}

// Port returns the remote port of the request.
func (c *DefaultCtx) Port() string {
	tcpaddr, ok := c.fasthttp.RemoteAddr().(*net.TCPAddr)
	if !ok {
		panic(errors.New("failed to type-assert to *net.TCPAddr"))
	}
	return strconv.Itoa(tcpaddr.Port)
}

// IP returns the remote IP address of the request.
// If ProxyHeader and IP Validation is configured, it will parse that header and return the first valid IP address.
// Please use Config.EnableTrustedProxyCheck to prevent header spoofing, in case when your app is behind the proxy.
func (c *DefaultCtx) IP() string {
	if c.IsProxyTrusted() && len(c.app.config.ProxyHeader) > 0 {
		return c.extractIPFromHeader(c.app.config.ProxyHeader)
	}

	return c.fasthttp.RemoteIP().String()
}

// extractIPsFromHeader will return a slice of IPs it found given a header name in the order they appear.
// When IP validation is enabled, any invalid IPs will be omitted.
func (c *DefaultCtx) extractIPsFromHeader(header string) []string {
	// TODO: Reuse the c.extractIPFromHeader func somehow in here

	headerValue := c.Get(header)

	// We can't know how many IPs we will return, but we will try to guess with this constant division.
	// Counting ',' makes function slower for about 50ns in general case.
	const maxEstimatedCount = 8
	estimatedCount := len(headerValue) / maxEstimatedCount
	if estimatedCount > maxEstimatedCount {
		estimatedCount = maxEstimatedCount // Avoid big allocation on big header
	}

	ipsFound := make([]string, 0, estimatedCount)

	i := 0
	j := -1

iploop:
	for {
		var v4, v6 bool

		// Manually splitting string without allocating slice, working with parts directly
		i, j = j+1, j+2

		if j > len(headerValue) {
			break
		}

		for j < len(headerValue) && headerValue[j] != ',' {
			if headerValue[j] == ':' {
				v6 = true
			} else if headerValue[j] == '.' {
				v4 = true
			}
			j++
		}

		for i < j && (headerValue[i] == ' ' || headerValue[i] == ',') {
			i++
		}

		s := strings.TrimRight(headerValue[i:j], " ")

		if c.app.config.EnableIPValidation {
			// Skip validation if IP is clearly not IPv4/IPv6, otherwise validate without allocations
			if (!v6 && !v4) || (v6 && !utils.IsIPv6(s)) || (v4 && !utils.IsIPv4(s)) {
				continue iploop
			}
		}

		ipsFound = append(ipsFound, s)
	}

	return ipsFound
}

// extractIPFromHeader will attempt to pull the real client IP from the given header when IP validation is enabled.
// currently, it will return the first valid IP address in header.
// when IP validation is disabled, it will simply return the value of the header without any inspection.
// Implementation is almost the same as in extractIPsFromHeader, but without allocation of []string.
func (c *DefaultCtx) extractIPFromHeader(header string) string {
	if c.app.config.EnableIPValidation {
		headerValue := c.Get(header)

		i := 0
		j := -1

	iploop:
		for {
			var v4, v6 bool

			// Manually splitting string without allocating slice, working with parts directly
			i, j = j+1, j+2

			if j > len(headerValue) {
				break
			}

			for j < len(headerValue) && headerValue[j] != ',' {
				if headerValue[j] == ':' {
					v6 = true
				} else if headerValue[j] == '.' {
					v4 = true
				}
				j++
			}

			for i < j && headerValue[i] == ' ' {
				i++
			}

			s := strings.TrimRight(headerValue[i:j], " ")

			if c.app.config.EnableIPValidation {
				if (!v6 && !v4) || (v6 && !utils.IsIPv6(s)) || (v4 && !utils.IsIPv4(s)) {
					continue iploop
				}
			}

			return s
		}

		return c.fasthttp.RemoteIP().String()
	}

	// default behavior if IP validation is not enabled is just to return whatever value is
	// in the proxy header. Even if it is empty or invalid
	return c.Get(c.app.config.ProxyHeader)
}

// IPs returns a string slice of IP addresses specified in the X-Forwarded-For request header.
// When IP validation is enabled, only valid IPs are returned.
func (c *DefaultCtx) IPs() []string {
	return c.extractIPsFromHeader(HeaderXForwardedFor)
}

// Is returns the matching content type,
// if the incoming request's Content-Type HTTP header field matches the MIME type specified by the type parameter
func (c *DefaultCtx) Is(extension string) bool {
	extensionHeader := utils.GetMIME(extension)
	if extensionHeader == "" {
		return false
	}

	return strings.HasPrefix(
		strings.TrimLeft(utils.UnsafeString(c.fasthttp.Request.Header.ContentType()), " "),
		extensionHeader,
	)
}

// JSON converts any interface or string to JSON.
// Array and slice values encode as JSON arrays,
// except that []byte encodes as a base64-encoded string,
// and a nil slice encodes as the null JSON value.
// If the ctype parameter is given, this method will set the
// Content-Type header equal to ctype. If ctype is not given,
// The Content-Type header will be set to application/json.
func (c *DefaultCtx) JSON(data any, ctype ...string) error {
	raw, err := c.app.config.JSONEncoder(data)
	if err != nil {
		return err
	}
	c.fasthttp.Response.SetBodyRaw(raw)
	if len(ctype) > 0 {
		c.fasthttp.Response.Header.SetContentType(ctype[0])
	} else {
		c.fasthttp.Response.Header.SetContentType(MIMEApplicationJSON)
	}
	return nil
}

// JSONP sends a JSON response with JSONP support.
// This method is identical to JSON, except that it opts-in to JSONP callback support.
// By default, the callback name is simply callback.
func (c *DefaultCtx) JSONP(data any, callback ...string) error {
	raw, err := c.app.config.JSONEncoder(data)
	if err != nil {
		return err
	}

	var result, cb string

	if len(callback) > 0 {
		cb = callback[0]
	} else {
		cb = "callback"
	}

	result = cb + "(" + c.app.getString(raw) + ");"

	c.setCanonical(HeaderXContentTypeOptions, "nosniff")
	c.fasthttp.Response.Header.SetContentType(MIMETextJavaScriptCharsetUTF8)
	return c.SendString(result)
}

// XML converts any interface or string to XML.
// This method also sets the content header to application/xml.
func (c *DefaultCtx) XML(data any) error {
	raw, err := c.app.config.XMLEncoder(data)
	if err != nil {
		return err
	}
	c.fasthttp.Response.SetBodyRaw(raw)
	c.fasthttp.Response.Header.SetContentType(MIMEApplicationXML)
	return nil
}

// Links joins the links followed by the property to populate the response's Link HTTP header field.
func (c *DefaultCtx) Links(link ...string) {
	if len(link) == 0 {
		return
	}
	bb := bytebufferpool.Get()
	for i := range link {
		if i%2 == 0 {
			bb.WriteByte('<')
			bb.WriteString(link[i])
			bb.WriteByte('>')
		} else {
			bb.WriteString(`; rel="` + link[i] + `",`)
		}
	}
	c.setCanonical(HeaderLink, strings.TrimRight(c.app.getString(bb.Bytes()), ","))
	bytebufferpool.Put(bb)
}

// Locals makes it possible to pass any values under keys scoped to the request
// and therefore available to all following routes that match the request.
func (c *DefaultCtx) Locals(key any, value ...any) any {
	if len(value) == 0 {
		return c.fasthttp.UserValue(key)
	}
	c.fasthttp.SetUserValue(key, value[0])
	return value[0]
}

// Locals function utilizing Go's generics feature.
// This function allows for manipulating and retrieving local values within a request context with a more specific data type.
func Locals[V any](c Ctx, key any, value ...V) V {
	var v V
	var ok bool
	if len(value) == 0 {
		v, ok = c.Locals(key).(V)
	} else {
		v, ok = c.Locals(key, value[0]).(V)
	}
	if !ok {
		return v // return zero of type V
	}
	return v
}

// Location sets the response Location HTTP header to the specified path parameter.
func (c *DefaultCtx) Location(path string) {
	c.setCanonical(HeaderLocation, path)
}

// Method returns the HTTP request method for the context, optionally overridden by the provided argument.
// If no override is given or if the provided override is not a valid HTTP method, it returns the current method from the context.
// Otherwise, it updates the context's method and returns the overridden method as a string.
func (c *DefaultCtx) Method(override ...string) string {
	if len(override) == 0 {
		// Nothing to override, just return current method from context
		return c.method
	}

	method := utils.ToUpper(override[0])
	mINT := c.app.methodInt(method)
	if mINT == -1 {
		// Provided override does not valid HTTP method, no override, return current method
		return c.method
	}

	c.method = method
	c.methodINT = mINT
	return c.method
}

// MultipartForm parse form entries from binary.
// This returns a map[string][]string, so given a key the value will be a string slice.
func (c *DefaultCtx) MultipartForm() (*multipart.Form, error) {
	return c.fasthttp.MultipartForm()
}

// ClientHelloInfo return CHI from context
func (c *DefaultCtx) ClientHelloInfo() *tls.ClientHelloInfo {
	if c.app.tlsHandler != nil {
		return c.app.tlsHandler.clientHelloInfo
	}

	return nil
}

// Next executes the next method in the stack that matches the current route.
func (c *DefaultCtx) Next() error {
	// Increment handler index
	c.indexHandler++
	var err error
	// Did we execute all route handlers?
	if c.indexHandler < len(c.route.Handlers) {
		// Continue route stack
		err = c.route.Handlers[c.indexHandler](c)
	} else {
		// Continue handler stack
		if c.app.newCtxFunc != nil {
			_, err = c.app.nextCustom(c)
		} else {
			_, err = c.app.next(c)
		}
	}
	return err
}

// RestartRouting instead of going to the next handler. This may be useful after
// changing the request path. Note that handlers might be executed again.
func (c *DefaultCtx) RestartRouting() error {
	var err error

	c.indexRoute = -1
	if c.app.newCtxFunc != nil {
		_, err = c.app.nextCustom(c)
	} else {
		_, err = c.app.next(c)
	}
	return err
}

// OriginalURL contains the original request URL.
// Returned value is only valid within the handler. Do not store any references.
// Make copies or use the Immutable setting to use the value outside the Handler.
func (c *DefaultCtx) OriginalURL() string {
	return c.app.getString(c.fasthttp.Request.Header.RequestURI())
}

// Params is used to get the route parameters.
// Defaults to empty string "" if the param doesn't exist.
// If a default value is given, it will return that value if the param doesn't exist.
// Returned value is only valid within the handler. Do not store any references.
// Make copies or use the Immutable setting to use the value outside the Handler.
func (c *DefaultCtx) Params(key string, defaultValue ...string) string {
	return Params[string](c, key, defaultValue...)
}

// Params is used to get the route parameters.
// This function is generic and can handle differnet route parameters type values.
//
// Example:
//
// http://example.com/user/:user -> http://example.com/user/john
// Parmas[string](c, "user") -> returns john
//
// http://example.com/id/:id -> http://example.com/user/114
// Params[int](c, "id") ->  returns 114 as integer.
//
// http://example.com/id/:number -> http://example.com/id/john
// Params[string](c, "number", 0) -> returns 0 because can't parse 'john' as integer.
func Params[V GenericType](c Ctx, key string, defaultValue ...V) V {
	ctx, ok := c.(*DefaultCtx)
	if !ok {
		panic(fmt.Errorf("failed to type-assert to *DefaultCtx"))
	}

	if key == "*" || key == "+" {
		key += "1"
	}

	var v V
	for i := range ctx.route.Params {
		if len(key) != len(ctx.route.Params[i]) {
			continue
		}
		if ctx.route.Params[i] == key || (!ctx.app.config.CaseSensitive && utils.EqualFold(ctx.route.Params[i], key)) {
			// in case values are not here
			if len(ctx.values) <= i || len(ctx.values[i]) == 0 {
				break
			}
			return genericParseType[V](ctx, ctx.values[i], v, defaultValue...)
		}
	}

	return v
}

// Path returns the path part of the request URL.
// Optionally, you could override the path.
func (c *DefaultCtx) Path(override ...string) string {
	if len(override) != 0 && c.path != override[0] {
		// Set new path to context
		c.pathOriginal = override[0]

		// Set new path to request context
		c.fasthttp.Request.URI().SetPath(c.pathOriginal)
		// Prettify path
		c.configDependentPaths()
	}
	return c.path
}

// Scheme contains the request protocol string: http or https for TLS requests.
// Please use Config.EnableTrustedProxyCheck to prevent header spoofing, in case when your app is behind the proxy.
func (c *DefaultCtx) Scheme() string {
	if c.fasthttp.IsTLS() {
		return schemeHTTPS
	}
	if !c.IsProxyTrusted() {
		return schemeHTTP
	}

	scheme := schemeHTTP
	const lenXHeaderName = 12
	c.fasthttp.Request.Header.VisitAll(func(key, val []byte) {
		if len(key) < lenXHeaderName {
			return // Neither "X-Forwarded-" nor "X-Url-Scheme"
		}
		switch {
		case bytes.HasPrefix(key, []byte("X-Forwarded-")):
			if bytes.Equal(key, []byte(HeaderXForwardedProto)) ||
				bytes.Equal(key, []byte(HeaderXForwardedProtocol)) {
				v := c.app.getString(val)
				commaPos := strings.Index(v, ",")
				if commaPos != -1 {
					scheme = v[:commaPos]
				} else {
					scheme = v
				}
			} else if bytes.Equal(key, []byte(HeaderXForwardedSsl)) && bytes.Equal(val, []byte("on")) {
				scheme = schemeHTTPS
			}

		case bytes.Equal(key, []byte(HeaderXUrlScheme)):
			scheme = c.app.getString(val)
		}
	})
	return scheme
}

// Protocol returns the HTTP protocol of request: HTTP/1.1 and HTTP/2.
func (c *DefaultCtx) Protocol() string {
	return utils.UnsafeString(c.fasthttp.Request.Header.Protocol())
}

// Query returns the query string parameter in the url.
// Defaults to empty string "" if the query doesn't exist.
// If a default value is given, it will return that value if the query doesn't exist.
// Returned value is only valid within the handler. Do not store any references.
// Make copies or use the Immutable setting to use the value outside the Handler.
func (c *DefaultCtx) Query(key string, defaultValue ...string) string {
	return Query[string](c, key, defaultValue...)
}

// Queries returns a map of query parameters and their values.
//
// GET /?name=alex&wanna_cake=2&id=
// Queries()["name"] == "alex"
// Queries()["wanna_cake"] == "2"
// Queries()["id"] == ""
//
// GET /?field1=value1&field1=value2&field2=value3
// Queries()["field1"] == "value2"
// Queries()["field2"] == "value3"
//
// GET /?list_a=1&list_a=2&list_a=3&list_b[]=1&list_b[]=2&list_b[]=3&list_c=1,2,3
// Queries()["list_a"] == "3"
// Queries()["list_b[]"] == "3"
// Queries()["list_c"] == "1,2,3"
//
// GET /api/search?filters.author.name=John&filters.category.name=Technology&filters[customer][name]=Alice&filters[status]=pending
// Queries()["filters.author.name"] == "John"
// Queries()["filters.category.name"] == "Technology"
// Queries()["filters[customer][name]"] == "Alice"
// Queries()["filters[status]"] == "pending"
func (c *DefaultCtx) Queries() map[string]string {
	m := make(map[string]string, c.Context().QueryArgs().Len())
	c.Context().QueryArgs().VisitAll(func(key, value []byte) {
		m[c.app.getString(key)] = c.app.getString(value)
	})
	return m
}

// Query Retrieves the value of a query parameter from the request's URI.
// The function is generic and can handle query parameter values of different types.
// It takes the following parameters:
// - c: The context object representing the current request.
// - key: The name of the query parameter.
// - defaultValue: (Optional) The default value to return in case the query parameter is not found or cannot be parsed.
// The function performs the following steps:
//  1. Type-asserts the context object to *DefaultCtx.
//  2. Retrieves the raw query parameter value from the request's URI.
//  3. Parses the raw value into the appropriate type based on the generic type parameter V.
//     If parsing fails, the function checks if a default value is provided. If so, it returns the default value.
//  4. Returns the parsed value.
//
// If the generic type cannot be matched to a supported type, the function returns the default value (if provided) or the zero value of type V.
//
// Example usage:
//
//	GET /?search=john&age=8
//	name := Query[string](c, "search") // Returns "john"
//	age := Query[int](c, "age") // Returns 8
//	unknown := Query[string](c, "unknown", "default") // Returns "default" since the query parameter "unknown" is not found
<<<<<<< HEAD
func Query[V GenericType](c Ctx, key string, defaultValue ...V) V {
	ctx, ok := c.(*DefaultCtx)
	if !ok {
		panic(fmt.Errorf("failed to type-assert to *DefaultCtx"))
	}
=======
func Query[V QueryType](c Ctx, key string, defaultValue ...V) V {
>>>>>>> 26346d69
	var v V
	q := c.App().getString(c.Context().QueryArgs().Peek(key))

<<<<<<< HEAD
	return genericParseType[V](ctx, q, v, defaultValue...)
=======
	switch any(v).(type) {
	case int:
		return queryParseInt[V](q, 32, func(i int64) V { return assertValueType[V, int](int(i)) }, defaultValue...)
	case int8:
		return queryParseInt[V](q, 8, func(i int64) V { return assertValueType[V, int8](int8(i)) }, defaultValue...)
	case int16:
		return queryParseInt[V](q, 16, func(i int64) V { return assertValueType[V, int16](int16(i)) }, defaultValue...)
	case int32:
		return queryParseInt[V](q, 32, func(i int64) V { return assertValueType[V, int32](int32(i)) }, defaultValue...)
	case int64:
		return queryParseInt[V](q, 64, func(i int64) V { return assertValueType[V, int64](i) }, defaultValue...)
	case uint:
		return queryParseUint[V](q, 32, func(i uint64) V { return assertValueType[V, uint](uint(i)) }, defaultValue...)
	case uint8:
		return queryParseUint[V](q, 8, func(i uint64) V { return assertValueType[V, uint8](uint8(i)) }, defaultValue...)
	case uint16:
		return queryParseUint[V](q, 16, func(i uint64) V { return assertValueType[V, uint16](uint16(i)) }, defaultValue...)
	case uint32:
		return queryParseUint[V](q, 32, func(i uint64) V { return assertValueType[V, uint32](uint32(i)) }, defaultValue...)
	case uint64:
		return queryParseUint[V](q, 64, func(i uint64) V { return assertValueType[V, uint64](i) }, defaultValue...)
	case float32:
		return queryParseFloat[V](q, 32, func(i float64) V { return assertValueType[V, float32](float32(i)) }, defaultValue...)
	case float64:
		return queryParseFloat[V](q, 64, func(i float64) V { return assertValueType[V, float64](i) }, defaultValue...)
	case bool:
		return queryParseBool[V](q, func(b bool) V { return assertValueType[V, bool](b) }, defaultValue...)
	case string:
		if q == "" && len(defaultValue) > 0 {
			return defaultValue[0]
		}
		return assertValueType[V, string](q)
	case []byte:
		if q == "" && len(defaultValue) > 0 {
			return defaultValue[0]
		}
		return assertValueType[V, []byte](c.App().getBytes(q))
	default:
		if len(defaultValue) > 0 {
			return defaultValue[0]
		}
		return v
	}
>>>>>>> 26346d69
}

type GenericType interface {
	GenericTypeInteger | GenericTypeFloat | bool | string | []byte
}

type GenericTypeInteger interface {
	GenericTypeIntegerSigned | GenericTypeIntegerUnsigned
}

type GenericTypeIntegerSigned interface {
	int | int8 | int16 | int32 | int64
}

type GenericTypeIntegerUnsigned interface {
	uint | uint8 | uint16 | uint32 | uint64
}

type GenericTypeFloat interface {
	float32 | float64
}

// Range returns a struct containing the type and a slice of ranges.
func (c *DefaultCtx) Range(size int) (Range, error) {
	var (
		rangeData Range
		ranges    string
	)
	rangeStr := c.Get(HeaderRange)

	i := strings.IndexByte(rangeStr, '=')
	if i == -1 || strings.Contains(rangeStr[i+1:], "=") {
		return rangeData, ErrRangeMalformed
	}
	rangeData.Type = rangeStr[:i]
	ranges = rangeStr[i+1:]

	var (
		singleRange string
		moreRanges  = ranges
	)
	for moreRanges != "" {
		singleRange = moreRanges
		if i := strings.IndexByte(moreRanges, ','); i >= 0 {
			singleRange = moreRanges[:i]
			moreRanges = moreRanges[i+1:]
		} else {
			moreRanges = ""
		}

		var (
			startStr, endStr string
			i                int
		)
		if i = strings.IndexByte(singleRange, '-'); i == -1 {
			return rangeData, ErrRangeMalformed
		}
		startStr = singleRange[:i]
		endStr = singleRange[i+1:]

		start, startErr := fasthttp.ParseUint(utils.UnsafeBytes(startStr))
		end, endErr := fasthttp.ParseUint(utils.UnsafeBytes(endStr))
		if startErr != nil { // -nnn
			start = size - end
			end = size - 1
		} else if endErr != nil { // nnn-
			end = size - 1
		}
		if end > size-1 { // limit last-byte-pos to current length
			end = size - 1
		}
		if start > end || start < 0 {
			continue
		}
		rangeData.Ranges = append(rangeData.Ranges, struct {
			Start int
			End   int
		}{
			start,
			end,
		})
	}
	if len(rangeData.Ranges) < 1 {
		return rangeData, ErrRangeUnsatisfiable
	}

	return rangeData, nil
}

// Redirect returns the Redirect reference.
// Use Redirect().Status() to set custom redirection status code.
// If status is not specified, status defaults to 302 Found.
// You can use Redirect().To(), Redirect().Route() and Redirect().Back() for redirection.
func (c *DefaultCtx) Redirect() *Redirect {
	if c.redirect == nil {
		c.redirect = AcquireRedirect()
		c.redirect.c = c
	}

	return c.redirect
}

// Bind Add vars to default view var map binding to template engine.
// Variables are read by the Render method and may be overwritten.
func (c *DefaultCtx) BindVars(vars Map) error {
	// init viewBindMap - lazy map
	for k, v := range vars {
		c.viewBindMap.Store(k, v)
	}
	return nil
}

// getLocationFromRoute get URL location from route using parameters
func (c *DefaultCtx) getLocationFromRoute(route Route, params Map) (string, error) {
	buf := bytebufferpool.Get()
	for _, segment := range route.routeParser.segs {
		if !segment.IsParam {
			_, err := buf.WriteString(segment.Const)
			if err != nil {
				return "", fmt.Errorf("failed to write string: %w", err)
			}
			continue
		}

		for key, val := range params {
			isSame := key == segment.ParamName || (!c.app.config.CaseSensitive && utils.EqualFold(key, segment.ParamName))
			isGreedy := segment.IsGreedy && len(key) == 1 && isInCharset(key[0], greedyParameters)
			if isSame || isGreedy {
				_, err := buf.WriteString(utils.ToString(val))
				if err != nil {
					return "", fmt.Errorf("failed to write string: %w", err)
				}
			}
		}
	}
	location := buf.String()
	// release buffer
	bytebufferpool.Put(buf)
	return location, nil
}

// GetRouteURL generates URLs to named routes, with parameters. URLs are relative, for example: "/user/1831"
func (c *DefaultCtx) GetRouteURL(routeName string, params Map) (string, error) {
	return c.getLocationFromRoute(c.App().GetRoute(routeName), params)
}

// Render a template with data and sends a text/html response.
// We support the following engines: https://github.com/gofiber/template
func (c *DefaultCtx) Render(name string, bind Map, layouts ...string) error {
	// Get new buffer from pool
	buf := bytebufferpool.Get()
	defer bytebufferpool.Put(buf)

	// Initialize empty bind map if bind is nil
	if bind == nil {
		bind = make(Map)
	}

	// Pass-locals-to-views, bind, appListKeys
	c.renderExtensions(bind)

	var rendered bool
	for i := len(c.app.mountFields.appListKeys) - 1; i >= 0; i-- {
		prefix := c.app.mountFields.appListKeys[i]
		app := c.app.mountFields.appList[prefix]
		if prefix == "" || strings.Contains(c.OriginalURL(), prefix) {
			if len(layouts) == 0 && app.config.ViewsLayout != "" {
				layouts = []string{
					app.config.ViewsLayout,
				}
			}

			// Render template from Views
			if app.config.Views != nil {
				if err := app.config.Views.Render(buf, name, bind, layouts...); err != nil {
					return fmt.Errorf("failed to render: %w", err)
				}

				rendered = true
				break
			}
		}
	}

	if !rendered {
		// Render raw template using 'name' as filepath if no engine is set
		var tmpl *template.Template
		if _, err := readContent(buf, name); err != nil {
			return err
		}
		// Parse template
		tmpl, err := template.New("").Parse(c.app.getString(buf.Bytes()))
		if err != nil {
			return fmt.Errorf("failed to parse: %w", err)
		}
		buf.Reset()
		// Render template
		if err := tmpl.Execute(buf, bind); err != nil {
			return fmt.Errorf("failed to execute: %w", err)
		}
	}

	// Set Content-Type to text/html
	c.fasthttp.Response.Header.SetContentType(MIMETextHTMLCharsetUTF8)
	// Set rendered template to body
	c.fasthttp.Response.SetBody(buf.Bytes())

	return nil
}

func (c *DefaultCtx) renderExtensions(bind any) {
	if bindMap, ok := bind.(Map); ok {
		// Bind view map
		c.viewBindMap.Range(func(key, value any) bool {
			keyValue, ok := key.(string)
			if !ok {
				return true
			}
			if _, ok := bindMap[keyValue]; !ok {
				bindMap[keyValue] = value
			}
			return true
		})

		// Check if the PassLocalsToViews option is enabled (by default it is disabled)
		if c.app.config.PassLocalsToViews {
			// Loop through each local and set it in the map
			c.fasthttp.VisitUserValues(func(key []byte, val any) {
				// check if bindMap doesn't contain the key
				if _, ok := bindMap[c.app.getString(key)]; !ok {
					// Set the key and value in the bindMap
					bindMap[c.app.getString(key)] = val
				}
			})
		}
	}

	if len(c.app.mountFields.appListKeys) == 0 {
		c.app.generateAppListKeys()
	}
}

// Route returns the matched Route struct.
func (c *DefaultCtx) Route() *Route {
	if c.route == nil {
		// Fallback for fasthttp error handler
		return &Route{
			path:     c.pathOriginal,
			Path:     c.pathOriginal,
			Method:   c.method,
			Handlers: make([]Handler, 0),
			Params:   make([]string, 0),
		}
	}
	return c.route
}

// SaveFile saves any multipart file to disk.
func (*DefaultCtx) SaveFile(fileheader *multipart.FileHeader, path string) error {
	return fasthttp.SaveMultipartFile(fileheader, path)
}

// SaveFileToStorage saves any multipart file to an external storage system.
func (*DefaultCtx) SaveFileToStorage(fileheader *multipart.FileHeader, path string, storage Storage) error {
	file, err := fileheader.Open()
	if err != nil {
		return fmt.Errorf("failed to open: %w", err)
	}

	content, err := io.ReadAll(file)
	if err != nil {
		return fmt.Errorf("failed to read: %w", err)
	}

	if err := storage.Set(path, content, 0); err != nil {
		return fmt.Errorf("failed to store: %w", err)
	}

	return nil
}

// Secure returns whether a secure connection was established.
func (c *DefaultCtx) Secure() bool {
	return c.Protocol() == schemeHTTPS
}

// Send sets the HTTP response body without copying it.
// From this point onward the body argument must not be changed.
func (c *DefaultCtx) Send(body []byte) error {
	// Write response body
	c.fasthttp.Response.SetBodyRaw(body)
	return nil
}

var (
	sendFileOnce    sync.Once
	sendFileFS      *fasthttp.FS
	sendFileHandler fasthttp.RequestHandler
)

// SendFile transfers the file from the given path.
// The file is not compressed by default, enable this by passing a 'true' argument
// Sets the Content-Type response HTTP header field based on the filenames extension.
func (c *DefaultCtx) SendFile(file string, compress ...bool) error {
	// Save the filename, we will need it in the error message if the file isn't found
	filename := file

	// https://github.com/valyala/fasthttp/blob/c7576cc10cabfc9c993317a2d3f8355497bea156/fs.go#L129-L134
	sendFileOnce.Do(func() {
		const cacheDuration = 10 * time.Second
		sendFileFS = &fasthttp.FS{
			Root:                 "",
			AllowEmptyRoot:       true,
			GenerateIndexPages:   false,
			AcceptByteRange:      true,
			Compress:             true,
			CompressedFileSuffix: c.app.config.CompressedFileSuffix,
			CacheDuration:        cacheDuration,
			IndexNames:           []string{"index.html"},
			PathNotFound: func(ctx *fasthttp.RequestCtx) {
				ctx.Response.SetStatusCode(StatusNotFound)
			},
		}
		sendFileHandler = sendFileFS.NewRequestHandler()
	})

	// Keep original path for mutable params
	c.pathOriginal = utils.CopyString(c.pathOriginal)
	// Disable compression
	if len(compress) == 0 || !compress[0] {
		// https://github.com/valyala/fasthttp/blob/7cc6f4c513f9e0d3686142e0a1a5aa2f76b3194a/fs.go#L55
		c.fasthttp.Request.Header.Del(HeaderAcceptEncoding)
	}
	// copy of https://github.com/valyala/fasthttp/blob/7cc6f4c513f9e0d3686142e0a1a5aa2f76b3194a/fs.go#L103-L121 with small adjustments
	if len(file) == 0 || !filepath.IsAbs(file) {
		// extend relative path to absolute path
		hasTrailingSlash := len(file) > 0 && (file[len(file)-1] == '/' || file[len(file)-1] == '\\')

		var err error
		file = filepath.FromSlash(file)
		if file, err = filepath.Abs(file); err != nil {
			return fmt.Errorf("failed to determine abs file path: %w", err)
		}
		if hasTrailingSlash {
			file += "/"
		}
	}
	// convert the path to forward slashes regardless the OS in order to set the URI properly
	// the handler will convert back to OS path separator before opening the file
	file = filepath.ToSlash(file)

	// Restore the original requested URL
	originalURL := utils.CopyString(c.OriginalURL())
	defer c.fasthttp.Request.SetRequestURI(originalURL)
	// Set new URI for fileHandler
	c.fasthttp.Request.SetRequestURI(file)
	// Save status code
	status := c.fasthttp.Response.StatusCode()
	// Serve file
	sendFileHandler(c.fasthttp)
	// Get the status code which is set by fasthttp
	fsStatus := c.fasthttp.Response.StatusCode()
	// Set the status code set by the user if it is different from the fasthttp status code and 200
	if status != fsStatus && status != StatusOK {
		c.Status(status)
	}
	// Check for error
	if status != StatusNotFound && fsStatus == StatusNotFound {
		return NewError(StatusNotFound, fmt.Sprintf("sendfile: file %s not found", filename))
	}
	return nil
}

// SendStatus sets the HTTP status code and if the response body is empty,
// it sets the correct status message in the body.
func (c *DefaultCtx) SendStatus(status int) error {
	c.Status(status)

	// Only set status body when there is no response body
	if len(c.fasthttp.Response.Body()) == 0 {
		return c.SendString(utils.StatusMessage(status))
	}

	return nil
}

// SendString sets the HTTP response body for string types.
// This means no type assertion, recommended for faster performance
func (c *DefaultCtx) SendString(body string) error {
	c.fasthttp.Response.SetBodyString(body)

	return nil
}

// SendStream sets response body stream and optional body size.
func (c *DefaultCtx) SendStream(stream io.Reader, size ...int) error {
	if len(size) > 0 && size[0] >= 0 {
		c.fasthttp.Response.SetBodyStream(stream, size[0])
	} else {
		c.fasthttp.Response.SetBodyStream(stream, -1)
	}

	return nil
}

// Set sets the response's HTTP header field to the specified key, value.
func (c *DefaultCtx) Set(key, val string) {
	c.fasthttp.Response.Header.Set(key, val)
}

func (c *DefaultCtx) setCanonical(key, val string) {
	c.fasthttp.Response.Header.SetCanonical(utils.UnsafeBytes(key), utils.UnsafeBytes(val))
}

// Subdomains returns a string slice of subdomains in the domain name of the request.
// The subdomain offset, which defaults to 2, is used for determining the beginning of the subdomain segments.
func (c *DefaultCtx) Subdomains(offset ...int) []string {
	o := 2
	if len(offset) > 0 {
		o = offset[0]
	}
	subdomains := strings.Split(c.Host(), ".")
	l := len(subdomains) - o
	// Check index to avoid slice bounds out of range panic
	if l < 0 {
		l = len(subdomains)
	}
	subdomains = subdomains[:l]
	return subdomains
}

// Stale is not implemented yet, pull requests are welcome!
func (c *DefaultCtx) Stale() bool {
	return !c.Fresh()
}

// Status sets the HTTP status for the response.
// This method is chainable.
func (c *DefaultCtx) Status(status int) Ctx {
	c.fasthttp.Response.SetStatusCode(status)
	return c
}

// String returns unique string representation of the ctx.
//
// The returned value may be useful for logging.
func (c *DefaultCtx) String() string {
	// Get buffer from pool
	buf := bytebufferpool.Get()

	// Start with the ID, converting it to a hex string without fmt.Sprintf
	buf.WriteByte('#')
	// Convert ID to hexadecimal
	id := strconv.FormatUint(c.fasthttp.ID(), 16)
	// Pad with leading zeros to ensure 16 characters
	for i := 0; i < (16 - len(id)); i++ {
		buf.WriteByte('0')
	}
	buf.WriteString(id)
	buf.WriteString(" - ")

	// Add local and remote addresses directly
	buf.WriteString(c.fasthttp.LocalAddr().String())
	buf.WriteString(" <-> ")
	buf.WriteString(c.fasthttp.RemoteAddr().String())
	buf.WriteString(" - ")

	// Add method and URI
	buf.Write(c.fasthttp.Request.Header.Method())
	buf.WriteByte(' ')
	buf.Write(c.fasthttp.URI().FullURI())

	// Allocate string
	str := buf.String()

	// Reset buffer
	buf.Reset()
	bytebufferpool.Put(buf)

	return str
}

// Type sets the Content-Type HTTP header to the MIME type specified by the file extension.
func (c *DefaultCtx) Type(extension string, charset ...string) Ctx {
	if len(charset) > 0 {
		c.fasthttp.Response.Header.SetContentType(utils.GetMIME(extension) + "; charset=" + charset[0])
	} else {
		c.fasthttp.Response.Header.SetContentType(utils.GetMIME(extension))
	}
	return c
}

// Vary adds the given header field to the Vary response header.
// This will append the header, if not already listed, otherwise leaves it listed in the current location.
func (c *DefaultCtx) Vary(fields ...string) {
	c.Append(HeaderVary, fields...)
}

// Write appends p into response body.
func (c *DefaultCtx) Write(p []byte) (int, error) {
	c.fasthttp.Response.AppendBody(p)
	return len(p), nil
}

// Writef appends f & a into response body writer.
func (c *DefaultCtx) Writef(f string, a ...any) (int, error) {
	//nolint:wrapcheck // This must not be wrapped
	return fmt.Fprintf(c.fasthttp.Response.BodyWriter(), f, a...)
}

// WriteString appends s to response body.
func (c *DefaultCtx) WriteString(s string) (int, error) {
	c.fasthttp.Response.AppendBodyString(s)
	return len(s), nil
}

// XHR returns a Boolean property, that is true, if the request's X-Requested-With header field is XMLHttpRequest,
// indicating that the request was issued by a client library (such as jQuery).
func (c *DefaultCtx) XHR() bool {
	return utils.EqualFold(c.app.getBytes(c.Get(HeaderXRequestedWith)), []byte("xmlhttprequest"))
}

// configDependentPaths set paths for route recognition and prepared paths for the user,
// here the features for caseSensitive, decoded paths, strict paths are evaluated
func (c *DefaultCtx) configDependentPaths() {
	c.pathBuffer = append(c.pathBuffer[0:0], c.pathOriginal...)
	// If UnescapePath enabled, we decode the path and save it for the framework user
	if c.app.config.UnescapePath {
		c.pathBuffer = fasthttp.AppendUnquotedArg(c.pathBuffer[:0], c.pathBuffer)
	}
	c.path = c.app.getString(c.pathBuffer)

	// another path is specified which is for routing recognition only
	// use the path that was changed by the previous configuration flags
	c.detectionPathBuffer = append(c.detectionPathBuffer[0:0], c.pathBuffer...)
	// If CaseSensitive is disabled, we lowercase the original path
	if !c.app.config.CaseSensitive {
		c.detectionPathBuffer = utils.ToLowerBytes(c.detectionPathBuffer)
	}
	// If StrictRouting is disabled, we strip all trailing slashes
	if !c.app.config.StrictRouting && len(c.detectionPathBuffer) > 1 && c.detectionPathBuffer[len(c.detectionPathBuffer)-1] == '/' {
		c.detectionPathBuffer = bytes.TrimRight(c.detectionPathBuffer, "/")
	}
	c.detectionPath = c.app.getString(c.detectionPathBuffer)

	// Define the path for dividing routes into areas for fast tree detection, so that fewer routes need to be traversed,
	// since the first three characters area select a list of routes
	c.treePath = c.treePath[0:0]
	const maxDetectionPaths = 3
	if len(c.detectionPath) >= maxDetectionPaths {
		c.treePath = c.detectionPath[:maxDetectionPaths]
	}
}

// IsProxyTrusted checks trustworthiness of remote ip.
// If EnableTrustedProxyCheck false, it returns true
// IsProxyTrusted can check remote ip by proxy ranges and ip map.
func (c *DefaultCtx) IsProxyTrusted() bool {
	if !c.app.config.EnableTrustedProxyCheck {
		return true
	}

	ip := c.fasthttp.RemoteIP()

	if _, trusted := c.app.config.trustedProxiesMap[ip.String()]; trusted {
		return true
	}

	for _, ipNet := range c.app.config.trustedProxyRanges {
		if ipNet.Contains(ip) {
			return true
		}
	}

	return false
}

var localHosts = [...]string{"127.0.0.1", "::1"}

// IsLocalHost will return true if address is a localhost address.
func (*DefaultCtx) isLocalHost(address string) bool {
	for _, h := range localHosts {
		if address == h {
			return true
		}
	}
	return false
}

// IsFromLocal will return true if request came from local.
func (c *DefaultCtx) IsFromLocal() bool {
	return c.isLocalHost(c.fasthttp.RemoteIP().String())
}

// You can bind body, cookie, headers etc. into the map, map slice, struct easily by using Binding method.
// It gives custom binding support, detailed binding options and more.
// Replacement of: BodyParser, ParamsParser, GetReqHeaders, GetRespHeaders, AllParams, QueryParser, ReqHeaderParser
func (c *DefaultCtx) Bind() *Bind {
	if c.bind == nil {
		c.bind = &Bind{
			ctx:    c,
			should: true,
		}
	}
	return c.bind
}<|MERGE_RESOLUTION|>--- conflicted
+++ resolved
@@ -562,7 +562,7 @@
 	}
 
 	var v V
-	return genericParseType[V](ctx, ctx.app.getString(ctx.fasthttp.Request.Header.Peek(key)), v, defaultValue...)
+	return genericParseType[V](ctx.app.getString(ctx.fasthttp.Request.Header.Peek(key)), v, defaultValue...)
 }
 
 // GetRespHeader returns the HTTP response header specified by field.
@@ -1003,7 +1003,7 @@
 			if len(ctx.values) <= i || len(ctx.values[i]) == 0 {
 				break
 			}
-			return genericParseType[V](ctx, ctx.values[i], v, defaultValue...)
+			return genericParseType[V](ctx.values[i], v, defaultValue...)
 		}
 	}
 
@@ -1127,65 +1127,11 @@
 //	name := Query[string](c, "search") // Returns "john"
 //	age := Query[int](c, "age") // Returns 8
 //	unknown := Query[string](c, "unknown", "default") // Returns "default" since the query parameter "unknown" is not found
-<<<<<<< HEAD
 func Query[V GenericType](c Ctx, key string, defaultValue ...V) V {
-	ctx, ok := c.(*DefaultCtx)
-	if !ok {
-		panic(fmt.Errorf("failed to type-assert to *DefaultCtx"))
-	}
-=======
-func Query[V QueryType](c Ctx, key string, defaultValue ...V) V {
->>>>>>> 26346d69
 	var v V
 	q := c.App().getString(c.Context().QueryArgs().Peek(key))
 
-<<<<<<< HEAD
-	return genericParseType[V](ctx, q, v, defaultValue...)
-=======
-	switch any(v).(type) {
-	case int:
-		return queryParseInt[V](q, 32, func(i int64) V { return assertValueType[V, int](int(i)) }, defaultValue...)
-	case int8:
-		return queryParseInt[V](q, 8, func(i int64) V { return assertValueType[V, int8](int8(i)) }, defaultValue...)
-	case int16:
-		return queryParseInt[V](q, 16, func(i int64) V { return assertValueType[V, int16](int16(i)) }, defaultValue...)
-	case int32:
-		return queryParseInt[V](q, 32, func(i int64) V { return assertValueType[V, int32](int32(i)) }, defaultValue...)
-	case int64:
-		return queryParseInt[V](q, 64, func(i int64) V { return assertValueType[V, int64](i) }, defaultValue...)
-	case uint:
-		return queryParseUint[V](q, 32, func(i uint64) V { return assertValueType[V, uint](uint(i)) }, defaultValue...)
-	case uint8:
-		return queryParseUint[V](q, 8, func(i uint64) V { return assertValueType[V, uint8](uint8(i)) }, defaultValue...)
-	case uint16:
-		return queryParseUint[V](q, 16, func(i uint64) V { return assertValueType[V, uint16](uint16(i)) }, defaultValue...)
-	case uint32:
-		return queryParseUint[V](q, 32, func(i uint64) V { return assertValueType[V, uint32](uint32(i)) }, defaultValue...)
-	case uint64:
-		return queryParseUint[V](q, 64, func(i uint64) V { return assertValueType[V, uint64](i) }, defaultValue...)
-	case float32:
-		return queryParseFloat[V](q, 32, func(i float64) V { return assertValueType[V, float32](float32(i)) }, defaultValue...)
-	case float64:
-		return queryParseFloat[V](q, 64, func(i float64) V { return assertValueType[V, float64](i) }, defaultValue...)
-	case bool:
-		return queryParseBool[V](q, func(b bool) V { return assertValueType[V, bool](b) }, defaultValue...)
-	case string:
-		if q == "" && len(defaultValue) > 0 {
-			return defaultValue[0]
-		}
-		return assertValueType[V, string](q)
-	case []byte:
-		if q == "" && len(defaultValue) > 0 {
-			return defaultValue[0]
-		}
-		return assertValueType[V, []byte](c.App().getBytes(q))
-	default:
-		if len(defaultValue) > 0 {
-			return defaultValue[0]
-		}
-		return v
-	}
->>>>>>> 26346d69
+	return genericParseType[V](q, v, defaultValue...)
 }
 
 type GenericType interface {
