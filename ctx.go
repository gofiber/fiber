// ⚡️ Fiber is an Express inspired web framework written in Go with ☕️
// 🤖 Github Repository: https://github.com/gofiber/fiber
// 📌 API Documentation: https://docs.gofiber.io

package fiber

import (
	"context"
	"crypto/tls"
	"fmt"
	"io"
	"mime/multipart"
	"strconv"
	"sync"
	"time"

	"github.com/gofiber/utils/v2"
	"github.com/valyala/bytebufferpool"
	"github.com/valyala/fasthttp"
)

const (
	schemeHTTP  = "http"
	schemeHTTPS = "https"
)

const (
	// maxParams defines the maximum number of parameters per route.
	maxParams         = 30
	maxDetectionPaths = 3
)

var (
	_ io.Writer       = (*DefaultCtx)(nil) // Compile-time check
	_ context.Context = (*DefaultCtx)(nil) // Compile-time check
)

// The contextKey type is unexported to prevent collisions with context keys defined in
// other packages.
type contextKey int //nolint:unused // need for future (nolintlint)

// DefaultCtx is the default implementation of the Ctx interface
// generation tool `go install github.com/vburenin/ifacemaker@f30b6f9bdbed4b5c4804ec9ba4a04a999525c202`
// https://github.com/vburenin/ifacemaker/blob/f30b6f9bdbed4b5c4804ec9ba4a04a999525c202/ifacemaker.go#L14-L31
//
//go:generate ifacemaker --file ctx.go --file req.go --file res.go --struct DefaultCtx --iface Ctx --pkg fiber --promoted --output ctx_interface_gen.go --not-exported true --iface-comment "Ctx represents the Context which hold the HTTP request and response.\nIt has methods for the request query string, parameters, body, HTTP headers and so on."
type DefaultCtx struct {
	DefaultReq                         // Default request api
	DefaultRes                         // Default response api
	app           *App                 // Reference to *App
	route         *Route               // Reference to *Route
	fasthttp      *fasthttp.RequestCtx // Reference to *fasthttp.RequestCtx
	bind          *Bind                // Default bind reference
	redirect      *Redirect            // Default redirect reference
	values        [maxParams]string    // Route parameter values
	viewBindMap   sync.Map             // Default view map to bind template engine
	baseURI       string               // HTTP base uri
	pathOriginal  string               // Original HTTP path
	flashMessages redirectionMsgs      // Flash messages
	path          []byte               // HTTP path with the modifications by the configuration
	detectionPath []byte               // Route detection path
	treePathHash  int                  // Hash of the path for the search in the tree
	routeStack    []*Route             // Cached route stack for repeated Next calls
	indexRoute    int                  // Index of the current route
	indexHandler  int                  // Index of the current handler
	methodInt     int                  // HTTP method INT equivalent
	matched       bool                 // Non use route matched
}

// TLSHandler object
type TLSHandler struct {
	clientHelloInfo *tls.ClientHelloInfo
}

// GetClientInfo Callback function to set ClientHelloInfo
// Must comply with the method structure of https://cs.opensource.google/go/go/+/refs/tags/go1.20:src/crypto/tls/common.go;l=554-563
// Since we overlay the method of the TLS config in the listener method
func (t *TLSHandler) GetClientInfo(info *tls.ClientHelloInfo) (*tls.Certificate, error) {
	t.clientHelloInfo = info
	return nil, nil //nolint:nilnil // Not returning anything useful here is probably fine
}

// Views is the interface that wraps the Render function.
type Views interface {
	Load() error
	Render(out io.Writer, name string, binding any, layout ...string) error
}

// App returns the *App reference to the instance of the Fiber application
func (c *DefaultCtx) App() *App {
	return c.app
}

// BaseURL returns (protocol + host + base path).
func (c *DefaultCtx) BaseURL() string {
	// TODO: Could be improved: 53.8 ns/op  32 B/op  1 allocs/op
	// Should work like https://codeigniter.com/user_guide/helpers/url_helper.html
	if c.baseURI != "" {
		return c.baseURI
	}
	c.baseURI = c.Scheme() + "://" + c.Host()
	return c.baseURI
}

// RequestCtx returns *fasthttp.RequestCtx that carries a deadline
// a cancellation signal, and other values across API boundaries.
func (c *DefaultCtx) RequestCtx() *fasthttp.RequestCtx {
	return c.fasthttp
}

// Deadline returns the time when work done on behalf of this context
// should be canceled. Deadline returns ok==false when no deadline is
// set. Successive calls to Deadline return the same results.
//
// Due to current limitations in how fasthttp works, Deadline operates as a nop.
// See: https://github.com/valyala/fasthttp/issues/965#issuecomment-777268945
func (*DefaultCtx) Deadline() (time.Time, bool) {
	return time.Time{}, false
}

// Done returns a channel that's closed when work done on behalf of this
// context should be canceled. Done may return nil if this context can
// never be canceled. Successive calls to Done return the same value.
// The close of the Done channel may happen asynchronously,
// after the cancel function returns.
//
// Due to current limitations in how fasthttp works, Done operates as a nop.
// See: https://github.com/valyala/fasthttp/issues/965#issuecomment-777268945
func (*DefaultCtx) Done() <-chan struct{} {
	return nil
}

// If Done is not yet closed, Err returns nil.
// If Done is closed, Err returns a non-nil error explaining why:
// context.DeadlineExceeded if the context's deadline passed,
// or context.Canceled if the context was canceled for some other reason.
// After Err returns a non-nil error, successive calls to Err return the same error.
//
// Due to current limitations in how fasthttp works, Err operates as a nop.
// See: https://github.com/valyala/fasthttp/issues/965#issuecomment-777268945
func (*DefaultCtx) Err() error {
	return nil
}

// Request return the *fasthttp.Request object
// This allows you to use all fasthttp request methods
// https://godoc.org/github.com/valyala/fasthttp#Request
func (c *DefaultCtx) Request() *fasthttp.Request {
	return &c.fasthttp.Request
}

// Response return the *fasthttp.Response object
// This allows you to use all fasthttp response methods
// https://godoc.org/github.com/valyala/fasthttp#Response
func (c *DefaultCtx) Response() *fasthttp.Response {
	return &c.fasthttp.Response
}

// Get returns the HTTP request header specified by field.
// Field names are case-insensitive
// Returned value is only valid within the handler. Do not store any references.
// Make copies or use the Immutable setting instead.
func (c *DefaultCtx) Get(key string, defaultValue ...string) string {
	return c.DefaultReq.Get(key, defaultValue...)
}

// GetHeaders returns the HTTP request headers.
// Returned value is only valid within the handler. Do not store any references.
// Make copies or use the Immutable setting instead.
func (c *DefaultCtx) GetHeaders() map[string][]string {
	return c.DefaultReq.GetHeaders()
}

// GetReqHeaders returns the HTTP request headers.
// Returned value is only valid within the handler. Do not store any references.
// Make copies or use the Immutable setting instead.
func (c *DefaultCtx) GetReqHeaders() map[string][]string {
	return c.DefaultReq.GetHeaders()
}

// GetRespHeader returns the HTTP response header specified by field.
// Field names are case-insensitive
// Returned value is only valid within the handler. Do not store any references.
// Make copies or use the Immutable setting instead.
func (c *DefaultCtx) GetRespHeader(key string, defaultValue ...string) string {
	return c.DefaultRes.Get(key, defaultValue...)
}

// GetRespHeaders returns the HTTP response headers.
// Returned value is only valid within the handler. Do not store any references.
// Make copies or use the Immutable setting instead.
func (c *DefaultCtx) GetRespHeaders() map[string][]string {
	return c.DefaultRes.GetHeaders()
}

// ClientHelloInfo return CHI from context
func (c *DefaultCtx) ClientHelloInfo() *tls.ClientHelloInfo {
	if c.app.tlsHandler != nil {
		return c.app.tlsHandler.clientHelloInfo
	}

	return nil
}

// Next executes the next method in the stack that matches the current route.
func (c *DefaultCtx) Next() error {
	// Increment handler index
	c.indexHandler++

	// Did we execute all route handlers?
	if c.indexHandler < len(c.route.Handlers) {
		// Continue route stack
		return c.route.Handlers[c.indexHandler](c)
	}

	// Continue handler stack
	_, err := c.app.next(c)
	return err
}

// RestartRouting instead of going to the next handler. This may be useful after
// changing the request path. Note that handlers might be executed again.
func (c *DefaultCtx) RestartRouting() error {
	var err error

	c.indexRoute = -1
	_, err = c.app.next(c)
	return err
}

// OriginalURL contains the original request URL.
// Returned value is only valid within the handler. Do not store any references.
// Make copies or use the Immutable setting to use the value outside the Handler.
func (c *DefaultCtx) OriginalURL() string {
	return c.app.getString(c.fasthttp.Request.Header.RequestURI())
}

// Path returns the path part of the request URL.
// Optionally, you could override the path.
// Make copies or use the Immutable setting to use the value outside the Handler.
func (c *DefaultCtx) Path(override ...string) string {
	if len(override) != 0 && string(c.path) != override[0] {
		// Set new path to context
		c.pathOriginal = override[0]

		// Set new path to request context
		c.fasthttp.Request.URI().SetPath(c.pathOriginal)
		// Prettify path
		c.configDependentPaths()
	}
	return c.app.getString(c.path)
}

// Req returns a convenience type whose API is limited to operations
// on the incoming request.
func (c *DefaultCtx) Req() Req {
	return &c.DefaultReq
}

// Res returns a convenience type whose API is limited to operations
// on the outgoing response.
func (c *DefaultCtx) Res() Res {
	return &c.DefaultRes
}

// Redirect returns the Redirect reference.
// Use Redirect().Status() to set custom redirection status code.
// If status is not specified, status defaults to 303 See Other.
// You can use Redirect().To(), Redirect().Route() and Redirect().Back() for redirection.
func (c *DefaultCtx) Redirect() *Redirect {
	if c.redirect == nil {
		c.redirect = AcquireRedirect()
		c.redirect.c = c
	}

	return c.redirect
}

// ViewBind Add vars to default view var map binding to template engine.
// Variables are read by the Render method and may be overwritten.
func (c *DefaultCtx) ViewBind(vars Map) error {
	// init viewBindMap - lazy map
	for k, v := range vars {
		c.viewBindMap.Store(k, v)
	}
	return nil
}

// Route returns the matched Route struct.
func (c *DefaultCtx) Route() *Route {
	if c.route == nil {
		// Fallback for fasthttp error handler
		return &Route{
			path:     c.pathOriginal,
			Path:     c.pathOriginal,
			Method:   c.Method(),
			Handlers: make([]Handler, 0),
			Params:   make([]string, 0),
		}
	}
	return c.route
}

// SaveFile saves any multipart file to disk.
func (*DefaultCtx) SaveFile(fileheader *multipart.FileHeader, path string) error {
	return fasthttp.SaveMultipartFile(fileheader, path)
}

// SaveFileToStorage saves any multipart file to an external storage system.
func (c *DefaultCtx) SaveFileToStorage(fileheader *multipart.FileHeader, path string, storage Storage) error {
	file, err := fileheader.Open()
	if err != nil {
		return fmt.Errorf("failed to open: %w", err)
	}
	defer file.Close() //nolint:errcheck // not needed

	content, err := io.ReadAll(file)
	if err != nil {
		return fmt.Errorf("failed to read: %w", err)
	}

	if err := storage.SetWithContext(c, path, content, 0); err != nil {
		return fmt.Errorf("failed to store: %w", err)
	}

	return nil
}

// Secure returns whether a secure connection was established.
func (c *DefaultCtx) Secure() bool {
	return c.Protocol() == schemeHTTPS
}

// Status sets the HTTP status for the response.
// This method is chainable.
func (c *DefaultCtx) Status(status int) Ctx {
	c.fasthttp.Response.SetStatusCode(status)
	return c
}

// String returns unique string representation of the ctx.
//
// The returned value may be useful for logging.
func (c *DefaultCtx) String() string {
	// Get buffer from pool
	buf := bytebufferpool.Get()

	// Start with the ID, converting it to a hex string without fmt.Sprintf
	buf.WriteByte('#')
	// Convert ID to hexadecimal
	id := strconv.FormatUint(c.fasthttp.ID(), 16)
	// Pad with leading zeros to ensure 16 characters
	for i := 0; i < (16 - len(id)); i++ {
		buf.WriteByte('0')
	}
	buf.WriteString(id)
	buf.WriteString(" - ")

	// Add local and remote addresses directly
	buf.WriteString(c.fasthttp.LocalAddr().String())
	buf.WriteString(" <-> ")
	buf.WriteString(c.fasthttp.RemoteAddr().String())
	buf.WriteString(" - ")

	// Add method and URI
	buf.Write(c.fasthttp.Request.Header.Method())
	buf.WriteByte(' ')
	buf.Write(c.fasthttp.URI().FullURI())

	// Allocate string
	str := buf.String()

	// Reset buffer
	buf.Reset()
	bytebufferpool.Put(buf)

	return str
}

// Value makes it possible to retrieve values (Locals) under keys scoped to the request
// and therefore available to all following routes that match the request.
func (c *DefaultCtx) Value(key any) any {
	return c.fasthttp.UserValue(key)
}

// XHR returns a Boolean property, that is true, if the request's X-Requested-With header field is XMLHttpRequest,
// indicating that the request was issued by a client library (such as jQuery).
func (c *DefaultCtx) XHR() bool {
	return utils.EqualFold(c.app.getBytes(c.Get(HeaderXRequestedWith)), []byte("xmlhttprequest"))
}

// configDependentPaths set paths for route recognition and prepared paths for the user,
// here the features for caseSensitive, decoded paths, strict paths are evaluated
func (c *DefaultCtx) configDependentPaths() {
	c.path = append(c.path[:0], c.pathOriginal...)
	// If UnescapePath enabled, we decode the path and save it for the framework user
	if c.app.config.UnescapePath {
		c.path = fasthttp.AppendUnquotedArg(c.path[:0], c.path)
	}

	// another path is specified which is for routing recognition only
	// use the path that was changed by the previous configuration flags
	c.detectionPath = append(c.detectionPath[:0], c.path...)
	// If CaseSensitive is disabled, we lowercase the original path
	if !c.app.config.CaseSensitive {
		c.detectionPath = utils.ToLowerBytes(c.detectionPath)
	}
	// If StrictRouting is disabled, we strip all trailing slashes
	if !c.app.config.StrictRouting && len(c.detectionPath) > 1 && c.detectionPath[len(c.detectionPath)-1] == '/' {
		c.detectionPath = utils.TrimRight(c.detectionPath, '/')
	}

	// Define the path for dividing routes into areas for fast tree detection, so that fewer routes need to be traversed,
	// since the first three characters area select a list of routes
	c.treePathHash = 0
	if len(c.detectionPath) >= maxDetectionPaths {
		c.treePathHash = int(c.detectionPath[0])<<16 |
			int(c.detectionPath[1])<<8 |
			int(c.detectionPath[2])
	}
	c.routeStack = nil
}

// Reset is a method to reset context fields by given request when to use server handlers.
func (c *DefaultCtx) Reset(fctx *fasthttp.RequestCtx) {
	// Reset route and handler index
	c.indexRoute = -1
	c.indexHandler = 0
	// Reset matched flag
	c.matched = false
	// Set paths
	c.pathOriginal = c.app.getString(fctx.URI().PathOriginal())
	// Set method
	c.methodInt = c.app.methodInt(utils.UnsafeString(fctx.Request.Header.Method()))
	// Attach *fasthttp.RequestCtx to ctx
	c.fasthttp = fctx
	// reset base uri
	c.baseURI = ""
	// Prettify path
	c.configDependentPaths()
<<<<<<< HEAD
	c.routeStack = nil
=======

	c.DefaultReq.c = c
	c.DefaultRes.c = c
>>>>>>> c309d46c
}

// Release is a method to reset context fields when to use ReleaseCtx()
func (c *DefaultCtx) release() {
	c.route = nil
	c.routeStack = nil
	c.fasthttp = nil
	c.bind = nil
	c.flashMessages = c.flashMessages[:0]
	c.viewBindMap = sync.Map{}
	if c.redirect != nil {
		ReleaseRedirect(c.redirect)
		c.redirect = nil
	}
	c.DefaultReq.release()
	c.DefaultRes.release()
}

func (c *DefaultCtx) renderExtensions(bind any) {
	if bindMap, ok := bind.(Map); ok {
		// Bind view map
		c.viewBindMap.Range(func(key, value any) bool {
			keyValue, ok := key.(string)
			if !ok {
				return true
			}
			if _, ok := bindMap[keyValue]; !ok {
				bindMap[keyValue] = value
			}
			return true
		})

		// Check if the PassLocalsToViews option is enabled (by default it is disabled)
		if c.app.config.PassLocalsToViews {
			// Loop through each local and set it in the map
			c.fasthttp.VisitUserValues(func(key []byte, val any) {
				// check if bindMap doesn't contain the key
				if _, ok := bindMap[c.app.getString(key)]; !ok {
					// Set the key and value in the bindMap
					bindMap[c.app.getString(key)] = val
				}
			})
		}
	}

	if len(c.app.mountFields.appListKeys) == 0 {
		c.app.generateAppListKeys()
	}
}

// Bind You can bind body, cookie, headers etc. into the map, map slice, struct easily by using Binding method.
// It gives custom binding support, detailed binding options and more.
// Replacement of: BodyParser, ParamsParser, GetReqHeaders, GetRespHeaders, AllParams, QueryParser, ReqHeaderParser
func (c *DefaultCtx) Bind() *Bind {
	if c.bind == nil {
		c.bind = &Bind{
			ctx:            c,
			dontHandleErrs: true,
		}
	}
	return c.bind
}

// Methods to use with next stack.
func (c *DefaultCtx) getMethodInt() int {
	return c.methodInt
}

func (c *DefaultCtx) setMethodInt(methodInt int) {
	c.methodInt = methodInt
}

func (c *DefaultCtx) getIndexRoute() int {
	return c.indexRoute
}

func (c *DefaultCtx) getTreePathHash() int {
	return c.treePathHash
}

func (c *DefaultCtx) getDetectionPath() string {
	return c.app.getString(c.detectionPath)
}

func (c *DefaultCtx) getValues() *[maxParams]string {
	return &c.values
}

func (c *DefaultCtx) getMatched() bool {
	return c.matched
}

func (c *DefaultCtx) setIndexHandler(handler int) {
	c.indexHandler = handler
}

func (c *DefaultCtx) setIndexRoute(route int) {
	c.indexRoute = route
}

func (c *DefaultCtx) setMatched(matched bool) {
	c.matched = matched
}

func (c *DefaultCtx) setRoute(route *Route) {
	c.route = route
}

<<<<<<< HEAD
func (c *DefaultCtx) getRouteStack() []*Route {
	return c.routeStack
}

func (c *DefaultCtx) setRouteStack(rs []*Route) {
	c.routeStack = rs
}

// Drop closes the underlying connection without sending any response headers or body.
// This can be useful for silently terminating client connections, such as in DDoS mitigation
// or when blocking access to sensitive endpoints.
func (c *DefaultCtx) Drop() error {
	//nolint:wrapcheck // error wrapping is avoided to keep the operation lightweight and focused on connection closure.
	return c.RequestCtx().Conn().Close()
=======
func (c *DefaultCtx) keepOriginalPath() {
	c.pathOriginal = utils.CopyString(c.pathOriginal)
>>>>>>> c309d46c
}

func (c *DefaultCtx) getPathOriginal() string {
	return c.pathOriginal
}<|MERGE_RESOLUTION|>--- conflicted
+++ resolved
@@ -438,13 +438,11 @@
 	c.baseURI = ""
 	// Prettify path
 	c.configDependentPaths()
-<<<<<<< HEAD
+
 	c.routeStack = nil
-=======
 
 	c.DefaultReq.c = c
 	c.DefaultRes.c = c
->>>>>>> c309d46c
 }
 
 // Release is a method to reset context fields when to use ReleaseCtx()
@@ -553,7 +551,6 @@
 	c.route = route
 }
 
-<<<<<<< HEAD
 func (c *DefaultCtx) getRouteStack() []*Route {
 	return c.routeStack
 }
@@ -562,16 +559,8 @@
 	c.routeStack = rs
 }
 
-// Drop closes the underlying connection without sending any response headers or body.
-// This can be useful for silently terminating client connections, such as in DDoS mitigation
-// or when blocking access to sensitive endpoints.
-func (c *DefaultCtx) Drop() error {
-	//nolint:wrapcheck // error wrapping is avoided to keep the operation lightweight and focused on connection closure.
-	return c.RequestCtx().Conn().Close()
-=======
 func (c *DefaultCtx) keepOriginalPath() {
 	c.pathOriginal = utils.CopyString(c.pathOriginal)
->>>>>>> c309d46c
 }
 
 func (c *DefaultCtx) getPathOriginal() string {
