// ⚡️ Fiber is an Express inspired web framework written in Go with ☕️
// 🤖 Github Repository: https://github.com/gofiber/fiber
// 📌 API Documentation: https://docs.gofiber.io

package fiber

import (
	"bytes"
	"context"
	"crypto/tls"
	"encoding/json"
	"fmt"
	"io"
	"mime/multipart"
	"net"
	"net/http"
	"path/filepath"
	"strconv"
	"strings"
	"sync"
	"text/template"
	"time"

	"github.com/gofiber/fiber/v3/utils"
	"github.com/savsgio/dictpool"
	"github.com/valyala/bytebufferpool"
	"github.com/valyala/fasthttp"
)

// maxParams defines the maximum number of parameters per route.
const maxParams = 30

// userContextKey define the key name for storing context.Context in *fasthttp.RequestCtx
const userContextKey = "__local_user_context__"

type DefaultCtx struct {
	app                 *App                 // Reference to *App
	route               *Route               // Reference to *Route
	indexRoute          int                  // Index of the current route
	indexHandler        int                  // Index of the current handler
	method              string               // HTTP method
	methodINT           int                  // HTTP method INT equivalent
	baseURI             string               // HTTP base uri
	path                string               // HTTP path with the modifications by the configuration -> string copy from pathBuffer
	pathBuffer          []byte               // HTTP path buffer
	detectionPath       string               // Route detection path                                  -> string copy from detectionPathBuffer
	detectionPathBuffer []byte               // HTTP detectionPath buffer
	treePath            string               // Path for the search in the tree
	pathOriginal        string               // Original HTTP path
	values              [maxParams]string    // Route parameter values
	fasthttp            *fasthttp.RequestCtx // Reference to *fasthttp.RequestCtx
	matched             bool                 // Non use route matched
	viewBindMap         *dictpool.Dict       // Default view map to bind template engine
<<<<<<< HEAD
=======
	bind                *Bind                // Default bind reference
	redirect            *Redirect            // Default redirect reference
	redirectionMessages []string             // Messages of the previous redirect
>>>>>>> 10d6f69a
}

// TLSHandler object
type TLSHandler struct {
	clientHelloInfo *tls.ClientHelloInfo
}

// GetClientInfo Callback function to set CHI
func (t *TLSHandler) GetClientInfo(info *tls.ClientHelloInfo) (*tls.Certificate, error) {
	t.clientHelloInfo = info
	return nil, nil
}

// Range data for c.Range
type Range struct {
	Type   string
	Ranges []struct {
		Start int
		End   int
	}
}

// Cookie data for c.Cookie
type Cookie struct {
	Name        string    `json:"name"`
	Value       string    `json:"value"`
	Path        string    `json:"path"`
	Domain      string    `json:"domain"`
	MaxAge      int       `json:"max_age"`
	Expires     time.Time `json:"expires"`
	Secure      bool      `json:"secure"`
	HTTPOnly    bool      `json:"http_only"`
	SameSite    string    `json:"same_site"`
	SessionOnly bool      `json:"session_only"`
}

// Views is the interface that wraps the Render function.
type Views interface {
	Load() error
	Render(io.Writer, string, any, ...string) error
}

// Accepts checks if the specified extensions or content types are acceptable.
func (c *DefaultCtx) Accepts(offers ...string) string {
	if len(offers) == 0 {
		return ""
	}
	header := c.Get(HeaderAccept)
	if header == "" {
		return offers[0]
	}

	spec, commaPos := "", 0
	for len(header) > 0 && commaPos != -1 {
		commaPos = strings.IndexByte(header, ',')
		if commaPos != -1 {
			spec = strings.TrimLeft(header[:commaPos], " ")
		} else {
			spec = strings.TrimLeft(header, " ")
		}
		if factorSign := strings.IndexByte(spec, ';'); factorSign != -1 {
			spec = spec[:factorSign]
		}

		var mimetype string
		for _, offer := range offers {
			if len(offer) == 0 {
				continue
				// Accept: */*
			} else if spec == "*/*" {
				return offer
			}

			if strings.IndexByte(offer, '/') != -1 {
				mimetype = offer // MIME type
			} else {
				mimetype = utils.GetMIME(offer) // extension
			}

			if spec == mimetype {
				// Accept: <MIME_type>/<MIME_subtype>
				return offer
			}

			s := strings.IndexByte(mimetype, '/')
			// Accept: <MIME_type>/*
			if strings.HasPrefix(spec, mimetype[:s]) && (spec[s:] == "/*" || mimetype[s:] == "/*") {
				return offer
			}
		}
		if commaPos != -1 {
			header = header[commaPos+1:]
		}
	}

	return ""
}

// AcceptsCharsets checks if the specified charset is acceptable.
func (c *DefaultCtx) AcceptsCharsets(offers ...string) string {
	return getOffer(c.Get(HeaderAcceptCharset), offers...)
}

// AcceptsEncodings checks if the specified encoding is acceptable.
func (c *DefaultCtx) AcceptsEncodings(offers ...string) string {
	return getOffer(c.Get(HeaderAcceptEncoding), offers...)
}

// AcceptsLanguages checks if the specified language is acceptable.
func (c *DefaultCtx) AcceptsLanguages(offers ...string) string {
	return getOffer(c.Get(HeaderAcceptLanguage), offers...)
}

// App returns the *App reference to the instance of the Fiber application
func (c *DefaultCtx) App() *App {
	return c.app
}

// Append the specified value to the HTTP response header field.
// If the header is not already set, it creates the header with the specified value.
func (c *DefaultCtx) Append(field string, values ...string) {
	if len(values) == 0 {
		return
	}
	h := c.app.getString(c.fasthttp.Response.Header.Peek(field))
	originalH := h
	for _, value := range values {
		if len(h) == 0 {
			h = value
		} else if h != value && !strings.HasPrefix(h, value+",") && !strings.HasSuffix(h, " "+value) &&
			!strings.Contains(h, " "+value+",") {
			h += ", " + value
		}
	}
	if originalH != h {
		c.Set(field, h)
	}
}

// Attachment sets the HTTP response Content-Disposition header field to attachment.
func (c *DefaultCtx) Attachment(filename ...string) {
	if len(filename) > 0 {
		fname := filepath.Base(filename[0])
		c.Type(filepath.Ext(fname))

		c.setCanonical(HeaderContentDisposition, `attachment; filename="`+c.app.quoteString(fname)+`"`)
		return
	}
	c.setCanonical(HeaderContentDisposition, "attachment")
}

// BaseURL returns (protocol + host + base path).
func (c *DefaultCtx) BaseURL() string {
	// TODO: Could be improved: 53.8 ns/op  32 B/op  1 allocs/op
	// Should work like https://codeigniter.com/user_guide/helpers/url_helper.html
	if c.baseURI != "" {
		return c.baseURI
	}
	c.baseURI = c.Scheme() + "://" + c.Host()
	return c.baseURI
}

func (c *DefaultCtx) Validate(v any) error {
	if c.app.config.Validator == nil {
		return NilValidatorError{}
	}
	return c.app.config.Validator.Validate(v)
}

// Body contains the raw body submitted in a POST request.
// Returned value is only valid within the handler. Do not store any references.
// Make copies or use the Immutable setting instead.
func (c *DefaultCtx) Body() []byte {
	var err error
	var encoding string
	var body []byte
	// faster than peek
	c.Request().Header.VisitAll(func(key, value []byte) {
		if utils.UnsafeString(key) == HeaderContentEncoding {
			encoding = utils.UnsafeString(value)
		}
	})

	switch encoding {
	case StrGzip:
		body, err = c.fasthttp.Request.BodyGunzip()
	case StrBr, StrBrotli:
		body, err = c.fasthttp.Request.BodyUnbrotli()
	case StrDeflate:
		body, err = c.fasthttp.Request.BodyInflate()
	default:
		body = c.fasthttp.Request.Body()
	}

	if err != nil {
		return []byte(err.Error())
	}

	return body
}

// ClearCookie expires a specific cookie by key on the client side.
// If no key is provided it expires all cookies that came with the request.
func (c *DefaultCtx) ClearCookie(key ...string) {
	if len(key) > 0 {
		for i := range key {
			c.fasthttp.Response.Header.DelClientCookie(key[i])
		}
		return
	}
	c.fasthttp.Request.Header.VisitAllCookie(func(k, v []byte) {
		c.fasthttp.Response.Header.DelClientCookieBytes(k)
	})
}

// Context returns *fasthttp.RequestCtx that carries a deadline
// a cancellation signal, and other values across API boundaries.
func (c *DefaultCtx) Context() *fasthttp.RequestCtx {
	return c.fasthttp
}

// UserContext returns a context implementation that was set by
// user earlier or returns a non-nil, empty context,if it was not set earlier.
func (c *DefaultCtx) UserContext() context.Context {
	ctx, ok := c.fasthttp.UserValue(userContextKey).(context.Context)
	if !ok {
		ctx = context.Background()
		c.SetUserContext(ctx)
	}

	return ctx
}

// SetUserContext sets a context implementation by user.
func (c *DefaultCtx) SetUserContext(ctx context.Context) {
	c.fasthttp.SetUserValue(userContextKey, ctx)
}

// Cookie sets a cookie by passing a cookie struct.
func (c *DefaultCtx) Cookie(cookie *Cookie) {
	fcookie := fasthttp.AcquireCookie()
	fcookie.SetKey(cookie.Name)
	fcookie.SetValue(cookie.Value)
	fcookie.SetPath(cookie.Path)
	fcookie.SetDomain(cookie.Domain)
	// only set max age and expiry when SessionOnly is false
	// i.e. cookie supposed to last beyond browser session
	// refer: https://developer.mozilla.org/en-US/docs/Web/HTTP/Cookies#define_the_lifetime_of_a_cookie
	if !cookie.SessionOnly {
		fcookie.SetMaxAge(cookie.MaxAge)
		fcookie.SetExpire(cookie.Expires)
	}
	fcookie.SetSecure(cookie.Secure)
	fcookie.SetHTTPOnly(cookie.HTTPOnly)

	switch utils.ToLower(cookie.SameSite) {
	case CookieSameSiteStrictMode:
		fcookie.SetSameSite(fasthttp.CookieSameSiteStrictMode)
	case CookieSameSiteNoneMode:
		fcookie.SetSameSite(fasthttp.CookieSameSiteNoneMode)
	case CookieSameSiteDisabled:
		fcookie.SetSameSite(fasthttp.CookieSameSiteDisabled)
	default:
		fcookie.SetSameSite(fasthttp.CookieSameSiteLaxMode)
	}

	c.fasthttp.Response.Header.SetCookie(fcookie)
	fasthttp.ReleaseCookie(fcookie)
}

// Cookies is used for getting a cookie value by key.
// Defaults to the empty string "" if the cookie doesn't exist.
// If a default value is given, it will return that value if the cookie doesn't exist.
// The returned value is only valid within the handler. Do not store any references.
// Make copies or use the Immutable setting to use the value outside the Handler.
func (c *DefaultCtx) Cookies(key string, defaultValue ...string) string {
	return defaultString(c.app.getString(c.fasthttp.Request.Header.Cookie(key)), defaultValue)
}

// Download transfers the file from path as an attachment.
// Typically, browsers will prompt the user for download.
// By default, the Content-Disposition header filename= parameter is the filepath (this typically appears in the browser dialog).
// Override this default with the filename parameter.
func (c *DefaultCtx) Download(file string, filename ...string) error {
	var fname string
	if len(filename) > 0 {
		fname = filename[0]
	} else {
		fname = filepath.Base(file)
	}
	c.setCanonical(HeaderContentDisposition, `attachment; filename="`+c.app.quoteString(fname)+`"`)
	return c.SendFile(file)
}

// Request return the *fasthttp.Request object
// This allows you to use all fasthttp request methods
// https://godoc.org/github.com/valyala/fasthttp#Request
func (c *DefaultCtx) Request() *fasthttp.Request {
	return &c.fasthttp.Request
}

// Response return the *fasthttp.Response object
// This allows you to use all fasthttp response methods
// https://godoc.org/github.com/valyala/fasthttp#Response
func (c *DefaultCtx) Response() *fasthttp.Response {
	return &c.fasthttp.Response
}

// Format performs content-negotiation on the Accept HTTP header.
// It uses Accepts to select a proper format.
// If the header is not specified or there is no proper format, text/plain is used.
func (c *DefaultCtx) Format(body any) error {
	// Get accepted content type
	accept := c.Accepts("html", "json", "txt", "xml")
	// Set accepted content type
	c.Type(accept)
	// Type convert provided body
	var b string
	switch val := body.(type) {
	case string:
		b = val
	case []byte:
		b = c.app.getString(val)
	default:
		b = fmt.Sprintf("%v", val)
	}

	// Format based on the accept content type
	switch accept {
	case "html":
		return c.SendString("<p>" + b + "</p>")
	case "json":
		return c.JSON(body)
	case "txt":
		return c.SendString(b)
	case "xml":
		return c.XML(body)
	}
	return c.SendString(b)
}

// FormFile returns the first file by key from a MultipartForm.
func (c *DefaultCtx) FormFile(key string) (*multipart.FileHeader, error) {
	return c.fasthttp.FormFile(key)
}

// FormValue returns the first value by key from a MultipartForm.
// Defaults to the empty string "" if the form value doesn't exist.
// If a default value is given, it will return that value if the form value does not exist.
// Returned value is only valid within the handler. Do not store any references.
// Make copies or use the Immutable setting instead.
func (c *DefaultCtx) FormValue(key string, defaultValue ...string) string {
	return defaultString(c.app.getString(c.fasthttp.FormValue(key)), defaultValue)
}

// Fresh returns true when the response is still “fresh” in the client's cache,
// otherwise false is returned to indicate that the client cache is now stale
// and the full response should be sent.
// When a client sends the Cache-Control: no-cache request header to indicate an end-to-end
// reload request, this module will return false to make handling these requests transparent.
// https://github.com/jshttp/fresh/blob/10e0471669dbbfbfd8de65bc6efac2ddd0bfa057/index.js#L33
func (c *DefaultCtx) Fresh() bool {
	// fields
	modifiedSince := c.Get(HeaderIfModifiedSince)
	noneMatch := c.Get(HeaderIfNoneMatch)

	// unconditional request
	if modifiedSince == "" && noneMatch == "" {
		return false
	}

	// Always return stale when Cache-Control: no-cache
	// to support end-to-end reload requests
	// https://tools.ietf.org/html/rfc2616#section-14.9.4
	cacheControl := c.Get(HeaderCacheControl)
	if cacheControl != "" && isNoCache(cacheControl) {
		return false
	}

	// if-none-match
	if noneMatch != "" && noneMatch != "*" {
		etag := c.app.getString(c.fasthttp.Response.Header.Peek(HeaderETag))
		if etag == "" {
			return false
		}
		if c.app.isEtagStale(etag, c.app.getBytes(noneMatch)) {
			return false
		}

		if modifiedSince != "" {
			lastModified := c.app.getString(c.fasthttp.Response.Header.Peek(HeaderLastModified))
			if lastModified != "" {
				lastModifiedTime, err := http.ParseTime(lastModified)
				if err != nil {
					return false
				}
				modifiedSinceTime, err := http.ParseTime(modifiedSince)
				if err != nil {
					return false
				}
				return lastModifiedTime.Before(modifiedSinceTime)
			}
		}
	}
	return true
}

// Get returns the HTTP request header specified by field.
// Field names are case-insensitive
// Returned value is only valid within the handler. Do not store any references.
// Make copies or use the Immutable setting instead.
func (c *DefaultCtx) Get(key string, defaultValue ...string) string {
	return defaultString(c.app.getString(c.fasthttp.Request.Header.Peek(key)), defaultValue)
}

// GetRespHeader returns the HTTP response header specified by field.
// Field names are case-insensitive
// Returned value is only valid within the handler. Do not store any references.
// Make copies or use the Immutable setting instead.
func (c *DefaultCtx) GetRespHeader(key string, defaultValue ...string) string {
	return defaultString(c.app.getString(c.fasthttp.Response.Header.Peek(key)), defaultValue)
}

// Host contains the host derived from the X-Forwarded-Host or Host HTTP header.
// Returned value is only valid within the handler. Do not store any references.
// Make copies or use the Immutable setting instead.
// Please use Config.EnableTrustedProxyCheck to prevent header spoofing, in case when your app is behind the proxy.
func (c *DefaultCtx) Host() string {
	if c.IsProxyTrusted() {
		if host := c.Get(HeaderXForwardedHost); len(host) > 0 {
			return host
		}
	}
	return c.app.getString(c.fasthttp.Request.URI().Host())
}

// Hostname contains the hostname derived from the X-Forwarded-Host or Host HTTP header using the c.Host() method.
// Returned value is only valid within the handler. Do not store any references.
// Make copies or use the Immutable setting instead.
// Please use Config.EnableTrustedProxyCheck to prevent header spoofing, in case when your app is behind the proxy.
func (c *DefaultCtx) Hostname() string {
	addr, _ := parseAddr(c.Host())

	return addr
}

// Port returns the remote port of the request.
func (c *DefaultCtx) Port() string {
	port := c.fasthttp.RemoteAddr().(*net.TCPAddr).Port
	return strconv.Itoa(port)
}

// IP returns the remote IP address of the request.
// If ProxyHeader and IP Validation is configured, it will parse that header and return the first valid IP address.
// Please use Config.EnableTrustedProxyCheck to prevent header spoofing, in case when your app is behind the proxy.
func (c *DefaultCtx) IP() string {
	if c.IsProxyTrusted() && len(c.app.config.ProxyHeader) > 0 {
		return c.extractIPFromHeader(c.app.config.ProxyHeader)
	}

	return c.fasthttp.RemoteIP().String()
}

// validateIPIfEnabled will return the input IP when validation is disabled.
// when validation is enabled, it will return an empty string if the input is not a valid IP.
func (c *DefaultCtx) validateIPIfEnabled(ip string) string {
	if c.app.config.EnableIPValidation && net.ParseIP(ip) == nil {
		return ""
	}
	return ip
}

// extractIPsFromHeader will return a slice of IPs it found given a header name in the order they appear.
// When IP validation is enabled, any invalid IPs will be omitted.
func (c *DefaultCtx) extractIPsFromHeader(header string) (ipsFound []string) {
	headerValue := c.Get(header)

	// try to gather IPs in the input with minimal allocations to improve performance
	ips := make([]string, bytes.Count([]byte(headerValue), []byte(","))+1)
	var commaPos, i, validCount int
	for {
		commaPos = bytes.IndexByte([]byte(headerValue), ',')
		if commaPos != -1 {
			ips[i] = c.validateIPIfEnabled(strings.Trim(headerValue[:commaPos], " "))
			if ips[i] != "" {
				validCount++
			}
			headerValue, i = headerValue[commaPos+1:], i+1
		} else {
			ips[i] = c.validateIPIfEnabled(strings.Trim(headerValue, " "))
			if ips[i] != "" {
				validCount++
			}
			break
		}
	}

	// filter out any invalid IP(s) that we found
	if len(ips) == validCount {
		ipsFound = ips
	} else {
		ipsFound = make([]string, validCount)
		var validIndex int
		for n := range ips {
			if ips[n] != "" {
				ipsFound[validIndex] = ips[n]
				validIndex++
			}
		}
	}
	return
}

// extractIPFromHeader will attempt to pull the real client IP from the given header when IP validation is enabled.
// currently, it will return the first valid IP address in header.
// when IP validation is disabled, it will simply return the value of the header without any inspection.
func (c *DefaultCtx) extractIPFromHeader(header string) string {
	if c.app.config.EnableIPValidation {
		// extract all IPs from the header's value
		ips := c.extractIPsFromHeader(header)

		// since X-Forwarded-For has no RFC, it's really up to the proxy to decide whether to append
		// or prepend IPs to this list. For example, the AWS ALB will prepend but the F5 BIG-IP will append ;(
		// for now lets just go with the first value in the list...
		if len(ips) > 0 {
			return ips[0]
		}

		// return the IP from the stack if we could not find any valid Ips
		return c.fasthttp.RemoteIP().String()
	}

	// default behaviour if IP validation is not enabled is just to return whatever value is
	// in the proxy header. Even if it is empty or invalid
	return c.Get(c.app.config.ProxyHeader)
}

// IPs returns a string slice of IP addresses specified in the X-Forwarded-For request header.
// When IP validation is enabled, only valid IPs are returned.
func (c *DefaultCtx) IPs() (ips []string) {
	return c.extractIPsFromHeader(HeaderXForwardedFor)
}

// Is returns the matching content type,
// if the incoming request's Content-Type HTTP header field matches the MIME type specified by the type parameter
func (c *DefaultCtx) Is(extension string) bool {
	extensionHeader := utils.GetMIME(extension)
	if extensionHeader == "" {
		return false
	}

	return strings.HasPrefix(
		strings.TrimLeft(utils.UnsafeString(c.fasthttp.Request.Header.ContentType()), " "),
		extensionHeader,
	)
}

// JSON converts any interface or string to JSON.
// Array and slice values encode as JSON arrays,
// except that []byte encodes as a base64-encoded string,
// and a nil slice encodes as the null JSON value.
// This method also sets the content header to application/json.
func (c *DefaultCtx) JSON(data any) error {
	raw, err := c.app.config.JSONEncoder(data)
	if err != nil {
		return err
	}
	c.fasthttp.Response.SetBodyRaw(raw)
	c.fasthttp.Response.Header.SetContentType(MIMEApplicationJSON)
	return nil
}

// JSONP sends a JSON response with JSONP support.
// This method is identical to JSON, except that it opts-in to JSONP callback support.
// By default, the callback name is simply callback.
func (c *DefaultCtx) JSONP(data any, callback ...string) error {
	raw, err := json.Marshal(data)
	if err != nil {
		return err
	}

	var result, cb string

	if len(callback) > 0 {
		cb = callback[0]
	} else {
		cb = "callback"
	}

	result = cb + "(" + c.app.getString(raw) + ");"

	c.setCanonical(HeaderXContentTypeOptions, "nosniff")
	c.fasthttp.Response.Header.SetContentType(MIMEApplicationJavaScriptCharsetUTF8)
	return c.SendString(result)
}

// XML converts any interface or string to XML.
// This method also sets the content header to application/xml.
func (c *DefaultCtx) XML(data any) error {
	raw, err := c.app.config.XMLEncoder(data)
	if err != nil {
		return err
	}
	c.fasthttp.Response.SetBodyRaw(raw)
	c.fasthttp.Response.Header.SetContentType(MIMEApplicationXML)
	return nil
}

// Links joins the links followed by the property to populate the response's Link HTTP header field.
func (c *DefaultCtx) Links(link ...string) {
	if len(link) == 0 {
		return
	}
	bb := bytebufferpool.Get()
	for i := range link {
		if i%2 == 0 {
			_ = bb.WriteByte('<')
			_, _ = bb.WriteString(link[i])
			_ = bb.WriteByte('>')
		} else {
			_, _ = bb.WriteString(`; rel="` + link[i] + `",`)
		}
	}
	c.setCanonical(HeaderLink, strings.TrimRight(c.app.getString(bb.Bytes()), ","))
	bytebufferpool.Put(bb)
}

// Locals makes it possible to pass any values under string keys scoped to the request
// and therefore available to all following routes that match the request.
func (c *DefaultCtx) Locals(key string, value ...any) (val any) {
	if len(value) == 0 {
		return c.fasthttp.UserValue(key)
	}
	c.fasthttp.SetUserValue(key, value[0])
	return value[0]
}

// Location sets the response Location HTTP header to the specified path parameter.
func (c *DefaultCtx) Location(path string) {
	c.setCanonical(HeaderLocation, path)
}

// Method contains a string corresponding to the HTTP method of the request: GET, POST, PUT and so on.
func (c *DefaultCtx) Method(override ...string) string {
	if len(override) > 0 {
		method := utils.ToUpper(override[0])
		mINT := methodInt(method)
		if mINT == -1 {
			return c.method
		}
		c.method = method
		c.methodINT = mINT
	}
	return c.method
}

// MultipartForm parse form entries from binary.
// This returns a map[string][]string, so given a key the value will be a string slice.
func (c *DefaultCtx) MultipartForm() (*multipart.Form, error) {
	return c.fasthttp.MultipartForm()
}

// ClientHelloInfo return CHI from context
func (c *DefaultCtx) ClientHelloInfo() *tls.ClientHelloInfo {
	if c.app.tlsHandler != nil {
		return c.app.tlsHandler.clientHelloInfo
	}

	return nil
}

// Next executes the next method in the stack that matches the current route.
func (c *DefaultCtx) Next() (err error) {
	// Increment handler index
	c.indexHandler++
	// Did we executed all route handlers?
	if c.indexHandler < len(c.route.Handlers) {
		// Continue route stack
		err = c.route.Handlers[c.indexHandler](c)
	} else {
		// Continue handler stack
		_, err = c.app.next(c, c.app.newCtxFunc != nil)
	}
	return err
}

// RestartRouting instead of going to the next handler. This may be usefull after
// changing the request path. Note that handlers might be executed again.
func (c *DefaultCtx) RestartRouting() error {
	c.indexRoute = -1
	_, err := c.app.next(c, c.app.newCtxFunc != nil)
	return err
}

// OriginalURL contains the original request URL.
// Returned value is only valid within the handler. Do not store any references.
// Make copies or use the Immutable setting to use the value outside the Handler.
func (c *DefaultCtx) OriginalURL() string {
	return c.app.getString(c.fasthttp.Request.Header.RequestURI())
}

// Params is used to get the route parameters.
// Defaults to empty string "" if the param doesn't exist.
// If a default value is given, it will return that value if the param doesn't exist.
// Returned value is only valid within the handler. Do not store any references.
// Make copies or use the Immutable setting to use the value outside the Handler.
func (c *DefaultCtx) Params(key string, defaultValue ...string) string {
	if key == "*" || key == "+" {
		key += "1"
	}
	for i := range c.route.Params {
		if len(key) != len(c.route.Params[i]) {
			continue
		}
		if c.route.Params[i] == key || (!c.app.config.CaseSensitive && utils.EqualFold(c.route.Params[i], key)) {
			// in case values are not here
			if len(c.values) <= i || len(c.values[i]) == 0 {
				break
			}
			return c.values[i]
		}
	}
	return defaultString("", defaultValue)
}

// ParamsInt is used to get an integer from the route parameters
// it defaults to zero if the parameter is not found or if the
// parameter cannot be converted to an integer
// If a default value is given, it will return that value in case the param
// doesn't exist or cannot be converted to an integer
func (c *DefaultCtx) ParamsInt(key string, defaultValue ...int) (int, error) {
	// Use Atoi to convert the param to an int or return zero and an error
	value, err := strconv.Atoi(c.Params(key))
	if err != nil {
		if len(defaultValue) > 0 {
			return defaultValue[0], nil
		} else {
			return 0, err
		}
	}

	return value, nil
}

// Path returns the path part of the request URL.
// Optionally, you could override the path.
func (c *DefaultCtx) Path(override ...string) string {
	if len(override) != 0 && c.path != override[0] {
		// Set new path to context
		c.pathOriginal = override[0]

		// Set new path to request context
		c.fasthttp.Request.URI().SetPath(c.pathOriginal)
		// Prettify path
		c.configDependentPaths()
	}
	return c.path
}

// Scheme contains the request scheme string: http or https for TLS requests.
// Use Config.EnableTrustedProxyCheck to prevent header spoofing, in case when your app is behind the proxy.
func (c *DefaultCtx) Scheme() string {
	if c.fasthttp.IsTLS() {
		return "https"
	}
	scheme := "http"
	if !c.IsProxyTrusted() {
		return scheme
	}
	c.fasthttp.Request.Header.VisitAll(func(key, val []byte) {
		if len(key) < 12 {
			return // X-Forwarded-
		} else if bytes.HasPrefix(key, []byte("X-Forwarded-")) {
			if bytes.Equal(key, []byte(HeaderXForwardedProto)) {
				scheme = c.app.getString(val)
			} else if bytes.Equal(key, []byte(HeaderXForwardedProtocol)) {
				scheme = c.app.getString(val)
			} else if bytes.Equal(key, []byte(HeaderXForwardedSsl)) && bytes.Equal(val, []byte("on")) {
				scheme = "https"
			}
		} else if bytes.Equal(key, []byte(HeaderXUrlScheme)) {
			scheme = c.app.getString(val)
		}
	})
	return scheme
}

// Protocol returns the HTTP protocol of request: HTTP/1.1 and HTTP/2.
func (c *DefaultCtx) Protocol() string {
	return utils.UnsafeString(c.fasthttp.Request.Header.Protocol())
}

// Query returns the query string parameter in the url.
// Defaults to empty string "" if the query doesn't exist.
// If a default value is given, it will return that value if the query doesn't exist.
// Returned value is only valid within the handler. Do not store any references.
// Make copies or use the Immutable setting to use the value outside the Handler.
func (c *DefaultCtx) Query(key string, defaultValue ...string) string {
	return defaultString(c.app.getString(c.fasthttp.QueryArgs().Peek(key)), defaultValue)
}

// Range returns a struct containing the type and a slice of ranges.
func (c *DefaultCtx) Range(size int) (rangeData Range, err error) {
	rangeStr := c.Get(HeaderRange)
	if rangeStr == "" || !strings.Contains(rangeStr, "=") {
		err = ErrRangeMalformed
		return
	}
	data := strings.Split(rangeStr, "=")
	if len(data) != 2 {
		err = ErrRangeMalformed
		return
	}
	rangeData.Type = data[0]
	arr := strings.Split(data[1], ",")
	for i := 0; i < len(arr); i++ {
		item := strings.Split(arr[i], "-")
		if len(item) == 1 {
			err = ErrRangeMalformed
			return
		}
		start, startErr := strconv.Atoi(item[0])
		end, endErr := strconv.Atoi(item[1])
		if startErr != nil { // -nnn
			start = size - end
			end = size - 1
		} else if endErr != nil { // nnn-
			end = size - 1
		}
		if end > size-1 { // limit last-byte-pos to current length
			end = size - 1
		}
		if start > end || start < 0 {
			continue
		}
		rangeData.Ranges = append(rangeData.Ranges, struct {
			Start int
			End   int
		}{
			start,
			end,
		})
	}
	if len(rangeData.Ranges) < 1 {
		err = ErrRangeUnsatisfiable
		return
	}

	return
}

// Redirect returns the Redirect reference.
// Use Redirect().Status() to set custom redirection status code.
// If status is not specified, status defaults to 302 Found.
// You can use Redirect().To(), Redirect().Route() and Redirect().Back() for redirection.
func (c *DefaultCtx) Redirect() *Redirect {
	if c.redirect == nil {
		c.redirect = AcquireRedirect()
		c.redirect.c = c
	}

	return c.redirect
}

// BindVars Add vars to default view var map binding to template engine.
// Variables are read by the Render method and may be overwritten.
func (c *DefaultCtx) BindVars(vars Map) error {
	// init viewBindMap - lazy map
	if c.viewBindMap == nil {
		c.viewBindMap = dictpool.AcquireDict()
	}
	for k, v := range vars {
		c.viewBindMap.Set(k, v)
	}

	return nil
}

// getLocationFromRoute get URL location from route using parameters
func (c *DefaultCtx) getLocationFromRoute(route Route, params Map) (string, error) {
	buf := bytebufferpool.Get()
	for _, segment := range route.routeParser.segs {
		if !segment.IsParam {
			_, err := buf.WriteString(segment.Const)
			if err != nil {
				return "", err
			}
			continue
		}

		for key, val := range params {
			isSame := key == segment.ParamName || (!c.app.config.CaseSensitive && utils.EqualFold(key, segment.ParamName))
			isGreedy := (segment.IsGreedy && len(key) == 1 && isInCharset(key[0], greedyParameters))
			if isSame || isGreedy {
				_, err := buf.WriteString(utils.ToString(val))
				if err != nil {
					return "", err
				}
			}
		}
	}
	location := buf.String()
	// release buffer
	bytebufferpool.Put(buf)
	return location, nil
}

// GetRouteURL generates URLs to named routes, with parameters. URLs are relative, for example: "/user/1831"
func (c *DefaultCtx) GetRouteURL(routeName string, params Map) (string, error) {
	return c.getLocationFromRoute(c.App().GetRoute(routeName), params)
}

// Render a template with data and sends a text/html response.
// We support the following engines: https://github.com/gofiber/template
func (c *DefaultCtx) Render(name string, bind Map, layouts ...string) error {
	var err error
	// Get new buffer from pool
	buf := bytebufferpool.Get()
	defer bytebufferpool.Put(buf)

	// Pass-locals-to-views & bind
	c.renderExtensions(bind)

	rendered := false
	for prefix, app := range c.app.appList {
		if prefix == "" || strings.Contains(c.OriginalURL(), prefix) {
			if len(layouts) == 0 && app.config.ViewsLayout != "" {
				layouts = []string{
					app.config.ViewsLayout,
				}
			}

			// Render template from Views
			if app.config.Views != nil {
				if err := app.config.Views.Render(buf, name, bind, layouts...); err != nil {
					return err
				}

				rendered = true
				break
			}
		}
	}

	if !rendered {
		// Render raw template using 'name' as filepath if no engine is set
		var tmpl *template.Template
		if _, err = readContent(buf, name); err != nil {
			return err
		}
		// Parse template
		if tmpl, err = template.New("").Parse(c.app.getString(buf.Bytes())); err != nil {
			return err
		}
		buf.Reset()
		// Render template
		if err = tmpl.Execute(buf, bind); err != nil {
			return err
		}
	}

	// Set Content-Type to text/html
	c.fasthttp.Response.Header.SetContentType(MIMETextHTMLCharsetUTF8)
	// Set rendered template to body
	c.fasthttp.Response.SetBody(buf.Bytes())
	// Return err if exist
	return err
}

func (c *DefaultCtx) renderExtensions(bind Map) {
	// Bind view map
	if c.viewBindMap != nil {
		for _, v := range c.viewBindMap.D {
			bind[v.Key] = v.Value
		}
	}

	// Check if the PassLocalsToViews option is enabled (by default it is disabled)
	if c.app.config.PassLocalsToViews {
		// Loop through each local and set it in the map
		c.fasthttp.VisitUserValues(func(key []byte, val any) {
			// check if bindMap doesn't contain the key
			if _, ok := bind[utils.UnsafeString(key)]; !ok {
				// Set the key and value in the bindMap
				bind[utils.UnsafeString(key)] = val
			}
		})
	}
}

// Route returns the matched Route struct.
func (c *DefaultCtx) Route() *Route {
	if c.route == nil {
		// Fallback for fasthttp error handler
		return &Route{
			path:     c.pathOriginal,
			Path:     c.pathOriginal,
			Method:   c.method,
			Handlers: make([]Handler, 0),
			Params:   make([]string, 0),
		}
	}
	return c.route
}

// SaveFile saves any multipart file to disk.
func (c *DefaultCtx) SaveFile(fileheader *multipart.FileHeader, path string) error {
	return fasthttp.SaveMultipartFile(fileheader, path)
}

// SaveFileToStorage saves any multipart file to an external storage system.
func (c *DefaultCtx) SaveFileToStorage(fileheader *multipart.FileHeader, path string, storage Storage) error {
	file, err := fileheader.Open()
	if err != nil {
		return err
	}

	content, err := io.ReadAll(file)
	if err != nil {
		return err
	}

	return storage.Set(path, content, 0)
}

// Secure returns a boolean property, that is true, if a TLS connection is established.
func (c *DefaultCtx) Secure() bool {
	return c.fasthttp.IsTLS()
}

// Send sets the HTTP response body without copying it.
// From this point onward the body argument must not be changed.
func (c *DefaultCtx) Send(body []byte) error {
	// Write response body
	c.fasthttp.Response.SetBodyRaw(body)
	return nil
}

var (
	sendFileOnce    sync.Once
	sendFileFS      *fasthttp.FS
	sendFileHandler fasthttp.RequestHandler
)

// SendFile transfers the file from the given path.
// The file is not compressed by default, enable this by passing a 'true' argument
// Sets the Content-Type response HTTP header field based on the filenames extension.
func (c *DefaultCtx) SendFile(file string, compress ...bool) error {
	// Save the filename, we will need it in the error message if the file isn't found
	filename := file

	// https://github.com/valyala/fasthttp/blob/c7576cc10cabfc9c993317a2d3f8355497bea156/fs.go#L129-L134
	sendFileOnce.Do(func() {
		sendFileFS = &fasthttp.FS{
			Root:                 "",
			AllowEmptyRoot:       true,
			GenerateIndexPages:   false,
			AcceptByteRange:      true,
			Compress:             true,
			CompressedFileSuffix: c.app.config.CompressedFileSuffix,
			CacheDuration:        10 * time.Second,
			IndexNames:           []string{"index.html"},
			PathNotFound: func(ctx *fasthttp.RequestCtx) {
				ctx.Response.SetStatusCode(StatusNotFound)
			},
		}
		sendFileHandler = sendFileFS.NewRequestHandler()
	})

	// Keep original path for mutable params
	c.pathOriginal = utils.CopyString(c.pathOriginal)
	// Disable compression
	if len(compress) == 0 || !compress[0] {
		// https://github.com/valyala/fasthttp/blob/7cc6f4c513f9e0d3686142e0a1a5aa2f76b3194a/fs.go#L55
		c.fasthttp.Request.Header.Del(HeaderAcceptEncoding)
	}
	// copy of https://github.com/valyala/fasthttp/blob/7cc6f4c513f9e0d3686142e0a1a5aa2f76b3194a/fs.go#L103-L121 with small adjustments
	if len(file) == 0 || !filepath.IsAbs(file) {
		// extend relative path to absolute path
		hasTrailingSlash := len(file) > 0 && (file[len(file)-1] == '/' || file[len(file)-1] == '\\')

		var err error
		file = filepath.FromSlash(file)
		if file, err = filepath.Abs(file); err != nil {
			return err
		}
		if hasTrailingSlash {
			file += "/"
		}
	}
	// convert the path to forward slashes regardless the OS in order to set the URI properly
	// the handler will convert back to OS path separator before opening the file
	file = filepath.ToSlash(file)

	// Restore the original requested URL
	originalURL := utils.CopyString(c.OriginalURL())
	defer c.fasthttp.Request.SetRequestURI(originalURL)
	// Set new URI for fileHandler
	c.fasthttp.Request.SetRequestURI(file)
	// Save status code
	status := c.fasthttp.Response.StatusCode()
	// Serve file
	sendFileHandler(c.fasthttp)
	// Get the status code which is set by fasthttp
	fsStatus := c.fasthttp.Response.StatusCode()
	// Set the status code set by the user if it is different from the fasthttp status code and 200
	if status != fsStatus && status != StatusOK {
		c.Status(status)
	}
	// Check for error
	if status != StatusNotFound && fsStatus == StatusNotFound {
		return NewError(StatusNotFound, fmt.Sprintf("sendfile: file %s not found", filename))
	}
	return nil
}

// SendStatus sets the HTTP status code and if the response body is empty,
// it sets the correct status message in the body.
func (c *DefaultCtx) SendStatus(status int) error {
	c.Status(status)

	// Only set status body when there is no response body
	if len(c.fasthttp.Response.Body()) == 0 {
		return c.SendString(utils.StatusMessage(status))
	}

	return nil
}

// SendString sets the HTTP response body for string types.
// This means no type assertion, recommended for faster performance
func (c *DefaultCtx) SendString(body string) error {
	c.fasthttp.Response.SetBodyString(body)

	return nil
}

// SendStream sets response body stream and optional body size.
func (c *DefaultCtx) SendStream(stream io.Reader, size ...int) error {
	if len(size) > 0 && size[0] >= 0 {
		c.fasthttp.Response.SetBodyStream(stream, size[0])
	} else {
		c.fasthttp.Response.SetBodyStream(stream, -1)
		c.setCanonical(HeaderContentLength, strconv.Itoa(len(c.fasthttp.Response.Body())))
	}

	return nil
}

// Set sets the response's HTTP header field to the specified key, value.
func (c *DefaultCtx) Set(key string, val string) {
	c.fasthttp.Response.Header.Set(key, val)
}

func (c *DefaultCtx) setCanonical(key string, val string) {
	c.fasthttp.Response.Header.SetCanonical(utils.UnsafeBytes(key), utils.UnsafeBytes(val))
}

// Subdomains returns a string slice of subdomains in the domain name of the request.
// The subdomain offset, which defaults to 2, is used for determining the beginning of the subdomain segments.
func (c *DefaultCtx) Subdomains(offset ...int) []string {
	o := 2
	if len(offset) > 0 {
		o = offset[0]
	}
	subdomains := strings.Split(c.Host(), ".")
	l := len(subdomains) - o
	// Check index to avoid slice bounds out of range panic
	if l < 0 {
		l = len(subdomains)
	}
	subdomains = subdomains[:l]
	return subdomains
}

// Stale is not implemented yet, pull requests are welcome!
func (c *DefaultCtx) Stale() bool {
	return !c.Fresh()
}

// Status sets the HTTP status for the response.
// This method is chainable.
func (c *DefaultCtx) Status(status int) Ctx {
	c.fasthttp.Response.SetStatusCode(status)
	return c
}

// String returns unique string representation of the ctx.
//
// The returned value may be useful for logging.
func (c *DefaultCtx) String() string {
	return fmt.Sprintf(
		"#%016X - %s <-> %s - %s %s",
		c.fasthttp.ID(),
		c.fasthttp.LocalAddr(),
		c.fasthttp.RemoteAddr(),
		c.fasthttp.Request.Header.Method(),
		c.fasthttp.URI().FullURI(),
	)
}

// Type sets the Content-Type HTTP header to the MIME type specified by the file extension.
func (c *DefaultCtx) Type(extension string, charset ...string) Ctx {
	if len(charset) > 0 {
		c.fasthttp.Response.Header.SetContentType(utils.GetMIME(extension) + "; charset=" + charset[0])
	} else {
		c.fasthttp.Response.Header.SetContentType(utils.GetMIME(extension))
	}
	return c
}

// Vary adds the given header field to the Vary response header.
// This will append the header, if not already listed, otherwise leaves it listed in the current location.
func (c *DefaultCtx) Vary(fields ...string) {
	c.Append(HeaderVary, fields...)
}

// Write appends p into response body.
func (c *DefaultCtx) Write(p []byte) (int, error) {
	c.fasthttp.Response.AppendBody(p)
	return len(p), nil
}

// Writef appends f & a into response body writer.
func (c *DefaultCtx) Writef(f string, a ...any) (int, error) {
	return fmt.Fprintf(c.fasthttp.Response.BodyWriter(), f, a...)
}

// WriteString appends s to response body.
func (c *DefaultCtx) WriteString(s string) (int, error) {
	c.fasthttp.Response.AppendBodyString(s)
	return len(s), nil
}

// XHR returns a Boolean property, that is true, if the request's X-Requested-With header field is XMLHttpRequest,
// indicating that the request was issued by a client library (such as jQuery).
func (c *DefaultCtx) XHR() bool {
	return utils.EqualFold(c.Get(HeaderXRequestedWith), "xmlhttprequest")
}

// configDependentPaths set paths for route recognition and prepared paths for the user,
// here the features for caseSensitive, decoded paths, strict paths are evaluated
func (c *DefaultCtx) configDependentPaths() {
	c.pathBuffer = append(c.pathBuffer[0:0], c.pathOriginal...)
	// If UnescapePath enabled, we decode the path and save it for the framework user
	if c.app.config.UnescapePath {
		c.pathBuffer = fasthttp.AppendUnquotedArg(c.pathBuffer[:0], c.pathBuffer)
	}
	c.path = c.app.getString(c.pathBuffer)

	// another path is specified which is for routing recognition only
	// use the path that was changed by the previous configuration flags
	c.detectionPathBuffer = append(c.detectionPathBuffer[0:0], c.pathBuffer...)
	// If CaseSensitive is disabled, we lowercase the original path
	if !c.app.config.CaseSensitive {
		c.detectionPathBuffer = utils.ToLowerBytes(c.detectionPathBuffer)
	}
	// If StrictRouting is disabled, we strip all trailing slashes
	if !c.app.config.StrictRouting && len(c.detectionPathBuffer) > 1 && c.detectionPathBuffer[len(c.detectionPathBuffer)-1] == '/' {
		c.detectionPathBuffer = bytes.TrimRight(c.detectionPathBuffer, "/")
	}
	c.detectionPath = c.app.getString(c.detectionPathBuffer)

	// Define the path for dividing routes into areas for fast tree detection, so that fewer routes need to be traversed,
	// since the first three characters area select a list of routes
	c.treePath = c.treePath[0:0]
	if len(c.detectionPath) >= 3 {
		c.treePath = c.detectionPath[:3]
	}
}

// IsProxyTrusted checks trustworthiness of remote ip.
// If EnableTrustedProxyCheck false, it returns true
// IsProxyTrusted can check remote ip by proxy ranges and ip map.
func (c *DefaultCtx) IsProxyTrusted() bool {
	if !c.app.config.EnableTrustedProxyCheck {
		return true
	}

	_, trusted := c.app.config.trustedProxiesMap[c.fasthttp.RemoteIP().String()]
	if trusted {
		return trusted
	}

	for _, ipNet := range c.app.config.trustedProxyRanges {
		if ipNet.Contains(c.fasthttp.RemoteIP()) {
			return true
		}
	}

	return false
}

// IsLocalHost will return true if address is a localhost address.
func (c *DefaultCtx) isLocalHost(address string) bool {
	localHosts := []string{"127.0.0.1", "0.0.0.0", "::1"}
	for _, h := range localHosts {
		if strings.Contains(address, h) {
			return true
		}
	}
	return false
}

// IsFromLocal will return true if request came from local.
func (c *DefaultCtx) IsFromLocal() bool {
	ips := c.IPs()
	if len(ips) == 0 {
		ips = append(ips, c.IP())
	}
	return c.isLocalHost(ips[0])
}<|MERGE_RESOLUTION|>--- conflicted
+++ resolved
@@ -51,12 +51,8 @@
 	fasthttp            *fasthttp.RequestCtx // Reference to *fasthttp.RequestCtx
 	matched             bool                 // Non use route matched
 	viewBindMap         *dictpool.Dict       // Default view map to bind template engine
-<<<<<<< HEAD
-=======
-	bind                *Bind                // Default bind reference
 	redirect            *Redirect            // Default redirect reference
 	redirectionMessages []string             // Messages of the previous redirect
->>>>>>> 10d6f69a
 }
 
 // TLSHandler object
