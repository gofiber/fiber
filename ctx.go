// ⚡️ Fiber is an Express inspired web framework written in Go with ☕️
// 🤖 Github Repository: https://github.com/gofiber/fiber
// 📌 API Documentation: https://docs.gofiber.io

package fiber

import (
	"bytes"
	"context"
	"encoding/json"
	"encoding/xml"
	"errors"
	"fmt"
	"io"
	"io/ioutil"
	"log"
	"mime/multipart"
	"net/http"
	"net/url"
	"path/filepath"
	"regexp"
	"strconv"
	"strings"
	"text/template"
	"time"

	utils "github.com/gofiber/utils"
	schema "github.com/gorilla/schema"
	bytebufferpool "github.com/valyala/bytebufferpool"
	fasthttp "github.com/valyala/fasthttp"
)

// Ctx represents the Context which hold the HTTP request and response.
// It has methods for the request query string, parameters, body, HTTP headers and so on.
type Ctx struct {
	app          *App                 // Reference to *App
	route        *Route               // Reference to *Route
	indexRoute   int                  // Index of the current route
	indexHandler int                  // Index of the current handler
	method       string               // HTTP method
	path         string               // Prettified HTTP path
	pathOriginal string               // Original HTTP path
	values       []string             // Route parameter values
	err          error                // Contains error if passed to Next
	Fasthttp     *fasthttp.RequestCtx // Reference to *fasthttp.RequestCtx
}

// Range data for ctx.Range
type Range struct {
	Type   string
	Ranges []struct {
		Start int
		End   int
	}
}

// Cookie data for ctx.Cookie
type Cookie struct {
	Name     string
	Value    string
	Path     string
	Domain   string
	Expires  time.Time
	Secure   bool
	HTTPOnly bool
	SameSite string
}

// Templates is the interface that wraps the Render function.
type Templates interface {
	Render(io.Writer, string, interface{}) error
}

// AcquireCtx from pool
func (app *App) AcquireCtx(fctx *fasthttp.RequestCtx) *Ctx {
	ctx := app.pool.Get().(*Ctx)
	// Set app reference
	ctx.app = app
	// Reset route and handler index
	ctx.indexRoute = -1
	ctx.indexHandler = 0
	// Set paths
	ctx.path = getString(fctx.URI().Path())
	ctx.pathOriginal = ctx.path
	// Set method
	ctx.method = getString(fctx.Request.Header.Method())
	// Attach *fasthttp.RequestCtx to ctx
	ctx.Fasthttp = fctx
	return ctx
}

// ReleaseCtx to pool
func (app *App) ReleaseCtx(ctx *Ctx) {
	// Reset values
	ctx.route = nil
	ctx.values = nil
	ctx.Fasthttp = nil
	ctx.err = nil
	app.pool.Put(ctx)
}

// Accepts checks if the specified extensions or content types are acceptable.
func (ctx *Ctx) Accepts(offers ...string) string {
	if len(offers) == 0 {
		return ""
	}
	header := ctx.Get(HeaderAccept)
	if header == "" {
		return offers[0]
	}

	spec, commaPos := "", 0
	for len(header) > 0 && commaPos != -1 {
		commaPos = strings.IndexByte(header, ',')
		if commaPos != -1 {
			spec = utils.Trim(header[:commaPos], ' ')
		} else {
			spec = header
		}
		if factorSign := strings.IndexByte(spec, ';'); factorSign != -1 {
			spec = spec[:factorSign]
		}

		for _, offer := range offers {
			mimetype := utils.GetMIME(offer)
			if len(spec) > 2 && spec[len(spec)-2:] == "/*" {
				if strings.HasPrefix(spec[:len(spec)-2], strings.Split(mimetype, "/")[0]) {
					return offer
				} else if spec == "*/*" {
					return offer
				}
			} else if strings.HasPrefix(spec, mimetype) {
				return offer
			}
		}
		if commaPos != -1 {
			header = header[commaPos+1:]
		}
	}

	return ""
}

// AcceptsCharsets checks if the specified charset is acceptable.
func (ctx *Ctx) AcceptsCharsets(offers ...string) string {
	return getOffer(ctx.Get(HeaderAcceptCharset), offers...)
}

// AcceptsEncodings checks if the specified encoding is acceptable.
func (ctx *Ctx) AcceptsEncodings(offers ...string) string {
	return getOffer(ctx.Get(HeaderAcceptEncoding), offers...)
}

// AcceptsLanguages checks if the specified language is acceptable.
func (ctx *Ctx) AcceptsLanguages(offers ...string) string {
	return getOffer(ctx.Get(HeaderAcceptLanguage), offers...)
}

// App returns the *App reference to access Settings or ErrorHandler
func (ctx *Ctx) App() *App {
	return ctx.app
}

// Append the specified value to the HTTP response header field.
// If the header is not already set, it creates the header with the specified value.
func (ctx *Ctx) Append(field string, values ...string) {
	if len(values) == 0 {
		return
	}
	h := getString(ctx.Fasthttp.Response.Header.Peek(field))
	originalH := h
	for _, value := range values {
		if len(h) == 0 {
			h = value
		} else if h != value && !strings.HasSuffix(h, " "+value) &&
			!strings.Contains(h, value+",") {
			h += ", " + value
		}
	}
	if originalH != h {
		ctx.Fasthttp.Response.Header.Set(field, h)
	}
}

// Attachment sets the HTTP response Content-Disposition header field to attachment.
func (ctx *Ctx) Attachment(filename ...string) {
	if len(filename) > 0 {
		fname := filepath.Base(filename[0])
		ctx.Type(filepath.Ext(fname))
		ctx.Set(HeaderContentDisposition, `attachment; filename="`+fname+`"`)
		return
	}
	ctx.Set(HeaderContentDisposition, "attachment")
}

// BaseURL returns (protocol + host + base path).
func (ctx *Ctx) BaseURL() string {
	// TODO: avoid allocation 53.8 ns/op  32 B/op  1 allocs/op
	// Should work like https://codeigniter.com/user_guide/helpers/url_helper.html
	return ctx.Protocol() + "://" + ctx.Hostname()
}

// Body contains the raw body submitted in a POST request.
// Returned value is only valid within the handler. Do not store any references.
// Make copies or use the Immutable setting instead.
func (ctx *Ctx) Body() string {
	return getString(ctx.Fasthttp.Request.Body())
}

// BodyParser binds the request body to a struct.
// It supports decoding the following content types based on the Content-Type header:
// application/json, application/xml, application/x-www-form-urlencoded, multipart/form-data
func (ctx *Ctx) BodyParser(out interface{}) error {
	// TODO: Create benchmark ( Prolly need a sync pool )
	var schemaDecoderForm = schema.NewDecoder()
	var schemaDecoderQuery = schema.NewDecoder()
	schemaDecoderForm.SetAliasTag("form")
	schemaDecoderForm.IgnoreUnknownKeys(true)
	schemaDecoderQuery.SetAliasTag("query")
	schemaDecoderQuery.IgnoreUnknownKeys(true)

	// get content type
	ctype := getString(ctx.Fasthttp.Request.Header.ContentType())
	// application/json
	if strings.HasPrefix(ctype, MIMEApplicationJSON) {
		return json.Unmarshal(ctx.Fasthttp.Request.Body(), out)
	}
	// application/xml text/xml
	if strings.HasPrefix(ctype, MIMEApplicationXML) || strings.HasPrefix(ctype, MIMETextXML) {
		return xml.Unmarshal(ctx.Fasthttp.Request.Body(), out)
	}
	// application/x-www-form-urlencoded
	if strings.HasPrefix(ctype, MIMEApplicationForm) {
		data, err := url.ParseQuery(getString(ctx.Fasthttp.PostBody()))
		if err != nil {
			return err
		}
		return schemaDecoderForm.Decode(out, data)
	}
	// multipart/form-data
	if strings.HasPrefix(ctype, MIMEMultipartForm) {
		data, err := ctx.Fasthttp.MultipartForm()
		if err != nil {
			return err
		}
		return schemaDecoderForm.Decode(out, data.Value)
	}
	// query params
	if ctx.Fasthttp.QueryArgs().Len() > 0 {
		data := make(map[string][]string)
		ctx.Fasthttp.QueryArgs().VisitAll(func(key []byte, val []byte) {
			data[getString(key)] = append(data[getString(key)], getString(val))
		})
		return schemaDecoderQuery.Decode(out, data)
	}

	return fmt.Errorf("BodyParser: cannot parse content-type: %v", ctype)
}

// ClearCookie expires a specific cookie by key on the client side.
// If no key is provided it expires all cookies that came with the request.
func (ctx *Ctx) ClearCookie(key ...string) {
	if len(key) > 0 {
		for i := range key {
			ctx.Fasthttp.Response.Header.DelClientCookie(key[i])
		}
		return
	}
	ctx.Fasthttp.Request.Header.VisitAllCookie(func(k, v []byte) {
		ctx.Fasthttp.Response.Header.DelClientCookieBytes(k)
	})
}

// Context returns context.Context that carries a deadline, a cancellation signal,
// and other values across API boundaries.
func (ctx *Ctx) Context() context.Context {
	return ctx.Fasthttp
}

// Cookie sets a cookie by passing a cookie struct
func (ctx *Ctx) Cookie(cookie *Cookie) {
	fcookie := fasthttp.AcquireCookie()
	fcookie.SetKey(cookie.Name)
	fcookie.SetValue(cookie.Value)
	fcookie.SetPath(cookie.Path)
	fcookie.SetDomain(cookie.Domain)
	fcookie.SetExpire(cookie.Expires)
	fcookie.SetSecure(cookie.Secure)
	fcookie.SetHTTPOnly(cookie.HTTPOnly)

	switch utils.ToLower(cookie.SameSite) {
	case "strict":
		fcookie.SetSameSite(fasthttp.CookieSameSiteStrictMode)
	case "none":
		fcookie.SetSameSite(fasthttp.CookieSameSiteNoneMode)
	default:
		fcookie.SetSameSite(fasthttp.CookieSameSiteLaxMode)
	}

	ctx.Fasthttp.Response.Header.SetCookie(fcookie)
	fasthttp.ReleaseCookie(fcookie)
}

// Cookies is used for getting a cookie value by key
// Returned value is only valid within the handler. Do not store any references.
// Make copies or use the Immutable setting instead.
func (ctx *Ctx) Cookies(key string) (value string) {
	return getString(ctx.Fasthttp.Request.Header.Cookie(key))
}

// Download transfers the file from path as an attachment.
// Typically, browsers will prompt the user for download.
// By default, the Content-Disposition header filename= parameter is the filepath (this typically appears in the browser dialog).
// Override this default with the filename parameter.
func (ctx *Ctx) Download(file string, filename ...string) {
	fname := filepath.Base(file)
	if len(filename) > 0 {
		fname = filename[0]
	}
	ctx.Set(HeaderContentDisposition, "attachment; filename="+fname)
	ctx.SendFile(file)
}

// Error contains the error information passed via the Next(err) method.
func (ctx *Ctx) Error() error {
	if ctx.err == nil {
		return errors.New("")
	}
	return ctx.err
}

// Format performs content-negotiation on the Accept HTTP header.
// It uses Accepts to select a proper format.
// If the header is not specified or there is no proper format, text/plain is used.
func (ctx *Ctx) Format(body interface{}) {
	// Get accepted content type
	accept := ctx.Accepts("html", "json", "txt", "xml")
	// Set accepted content type
	ctx.Type(accept)

	// Type convert provided body
	var b string
	switch val := body.(type) {
	case string:
		b = val
	case []byte:
		b = getString(val)
	default:
		b = fmt.Sprintf("%v", val)
	}

	// Format based on the accept content type
	switch accept {
	case "html":
		ctx.SendString("<p>" + b + "</p>")
	case "json":
		if err := ctx.JSON(body); err != nil {
			ctx.Send(body) // Fallback
			log.Println("Format: error serializing json ", err)
		}
	case "text":
		ctx.SendString(b)
	case "xml":
		raw, err := xml.Marshal(body)
		if err != nil {
			ctx.Send(body) // Fallback
			log.Println("Format: error serializing xml ", err)
		} else {
			ctx.SendString(getString(raw))
		}
	default:
		ctx.SendString(b)
	}
}

// FormFile returns the first file by key from a MultipartForm.
func (ctx *Ctx) FormFile(key string) (*multipart.FileHeader, error) {
	return ctx.Fasthttp.FormFile(key)
}

// FormValue returns the first value by key from a MultipartForm.
// Returned value is only valid within the handler. Do not store any references.
// Make copies or use the Immutable setting instead.
func (ctx *Ctx) FormValue(key string) (value string) {
	return getString(ctx.Fasthttp.FormValue(key))
}

// Global variables
var cacheControlNoCacheRegexp, _ = regexp.Compile(`/(?:^|,)\s*?no-cache\s*?(?:,|$)/`)

// Fresh When the response is still “fresh” in the client’s cache true is returned,
// otherwise false is returned to indicate that the client cache is now stale
// and the full response should be sent.
// When a client sends the Cache-Control: no-cache request header to indicate an end-to-end
// reload request, this module will return false to make handling these requests transparent.
// https://github.com/jshttp/fresh/blob/10e0471669dbbfbfd8de65bc6efac2ddd0bfa057/index.js#L33
func (ctx *Ctx) Fresh() bool {
	// fields
	var modifiedSince = ctx.Get(HeaderIfModifiedSince)
	var noneMatch = ctx.Get(HeaderIfNoneMatch)

	// unconditional request
	if modifiedSince == "" && noneMatch == "" {
		return false
	}

	// Always return stale when Cache-Control: no-cache
	// to support end-to-end reload requests
	// https://tools.ietf.org/html/rfc2616#section-14.9.4
	var cacheControl = ctx.Get(HeaderCacheControl)
	if cacheControl != "" && cacheControlNoCacheRegexp.MatchString(cacheControl) {
		return false
	}

	// if-none-match
	if noneMatch != "" && noneMatch != "*" {
		var etag = getString(ctx.Fasthttp.Response.Header.Peek(HeaderETag))
		if etag == "" {
			return false
		}
		var etagStal = true
		var matches = parseTokenList(getBytes(noneMatch))
		for i := range matches {
			match := matches[i]
			if match == etag || match == "W/"+etag || "W/"+match == etag {
				etagStal = false
				break
			}
		}
		if etagStal {
			return false
		}

		if modifiedSince != "" {
			var lastModified = getString(ctx.Fasthttp.Response.Header.Peek(HeaderLastModified))
			if lastModified != "" {
				lastModifiedTime, err := http.ParseTime(lastModified)
				if err != nil {
					return false
				}
				modifiedSinceTime, err := http.ParseTime(modifiedSince)
				if err != nil {
					return false
				}
				return lastModifiedTime.Before(modifiedSinceTime)
			}
		}
	}
	return true
}

// Get returns the HTTP request header specified by field.
// Field names are case-insensitive
// Returned value is only valid within the handler. Do not store any references.
// Make copies or use the Immutable setting instead.
func (ctx *Ctx) Get(key string) (value string) {
	return getString(ctx.Fasthttp.Request.Header.Peek(key))
}

// Hostname contains the hostname derived from the Host HTTP header.
// Returned value is only valid within the handler. Do not store any references.
// Make copies or use the Immutable setting instead.
func (ctx *Ctx) Hostname() string {
	return getString(ctx.Fasthttp.URI().Host())
}

// IP returns the remote IP address of the request.
func (ctx *Ctx) IP() string {
	return ctx.Fasthttp.RemoteIP().String()
}

// IPs returns an string slice of IP addresses specified in the X-Forwarded-For request header.
func (ctx *Ctx) IPs() []string {
	// TODO: improve with for iteration and string.Index -> like in Accepts
	ips := strings.Split(ctx.Get(HeaderXForwardedFor), ",")
	for i := range ips {
		ips[i] = utils.Trim(ips[i], ' ')
	}
	return ips
}

// Is returns the matching content type,
// if the incoming request’s Content-Type HTTP header field matches the MIME type specified by the type parameter
func (ctx *Ctx) Is(extension string) bool {
	extensionHeader := utils.GetMIME(extension)
	if extensionHeader == "" {
		return false
	}
	header := ctx.Get(HeaderContentType)
	if factorSign := strings.IndexByte(header, ';'); factorSign != -1 {
		header = header[:factorSign]
	}

	return utils.Trim(header, ' ') == extensionHeader
}

// JSON converts any interface or string to JSON using Jsoniter.
// This method also sets the content header to application/json.
func (ctx *Ctx) JSON(data interface{}) error {
	raw, err := json.Marshal(&data)
	// Check for errors
	if err != nil {
		return err
	}
	// Set http headers
	ctx.Fasthttp.Response.Header.SetContentType(MIMEApplicationJSON)
	ctx.Fasthttp.Response.SetBodyString(getString(raw))
	// Success!
	return nil
}

// JSONP sends a JSON response with JSONP support.
// This method is identical to JSON, except that it opts-in to JSONP callback support.
// By default, the callback name is simply callback.
func (ctx *Ctx) JSONP(data interface{}, callback ...string) error {
	raw, err := json.Marshal(&data)

	if err != nil {
		return err
	}

	var result, cb string

	if len(callback) > 0 {
		cb = callback[0]
	} else {
		cb = "callback"
	}

	result = cb + "(" + getString(raw) + ");"

	ctx.Fasthttp.Response.Header.Set(HeaderXContentTypeOptions, "nosniff")
	ctx.Fasthttp.Response.Header.SetContentType(MIMEApplicationJavaScriptCharsetUTF8)
	ctx.Fasthttp.Response.SetBodyString(result)

	return nil
}

// Links joins the links followed by the property to populate the response’s Link HTTP header field.
func (ctx *Ctx) Links(link ...string) {
	if len(link) == 0 {
		return
	}
	bb := bytebufferpool.Get()
	for i := range link {
		if i%2 == 0 {
			_ = bb.WriteByte('<')
			_, _ = bb.WriteString(link[i])
			_ = bb.WriteByte('>')
		} else {
			_, _ = bb.WriteString(`; rel="` + link[i] + `",`)
		}
	}
	ctx.Fasthttp.Response.Header.Set(HeaderLink, utils.TrimRight(bb.String(), ','))
	bytebufferpool.Put(bb)
}

// Locals makes it possible to pass interface{} values under string keys scoped to the request
// and therefore available to all following routes that match the request.
func (ctx *Ctx) Locals(key string, value ...interface{}) (val interface{}) {
	if len(value) == 0 {
		return ctx.Fasthttp.UserValue(key)
	}
	ctx.Fasthttp.SetUserValue(key, value[0])
	return value[0]
}

// Location sets the response Location HTTP header to the specified path parameter.
func (ctx *Ctx) Location(path string) {
	ctx.Set(HeaderLocation, path)
}

// Method contains a string corresponding to the HTTP method of the request: GET, POST, PUT and so on.
func (ctx *Ctx) Method(override ...string) string {
	if len(override) > 0 {
		method := utils.ToUpper(override[0])
		if methodINT[method] == 0 && method != MethodGet {
			log.Fatalf("Method: Invalid HTTP method override %s", method)
		}
		ctx.method = method
	}
	return ctx.method
}

// MultipartForm parse form entries from binary.
// This returns a map[string][]string, so given a key the value will be a string slice.
func (ctx *Ctx) MultipartForm() (*multipart.Form, error) {
	return ctx.Fasthttp.MultipartForm()
}

// Next executes the next method in the stack that matches the current route.
// You can pass an optional error for custom error handling.
func (ctx *Ctx) Next(err ...error) {
	if len(err) > 0 {
		ctx.Fasthttp.Response.Header.Reset()
		ctx.err = err[0]
<<<<<<< HEAD
		ctx.Fasthttp.Response.Header.Reset()
		ctx.app.Settings.ErrorHandler(ctx, err[0])
=======
		ctx.app.Settings.ErrorHandler(ctx, ctx.err)
>>>>>>> 261fe40e
		return
	}

	// Increment handler index
	ctx.indexHandler++
	// Did we executed all route handlers?
	if ctx.indexHandler < len(ctx.route.Handlers) {
		// Continue route stack
		ctx.route.Handlers[ctx.indexHandler](ctx)
	} else {
		// Continue handler stack
		ctx.app.next(ctx)
	}
}

// OriginalURL contains the original request URL.
// Returned value is only valid within the handler. Do not store any references.
// Make copies or use the Immutable setting instead.
func (ctx *Ctx) OriginalURL() string {
	return getString(ctx.Fasthttp.Request.Header.RequestURI())
}

// Params is used to get the route parameters.
// Defaults to empty string "", if the param doesn't exist.
func (ctx *Ctx) Params(key string) string {
	for i := range ctx.route.routeParams {
		if len(key) != len(ctx.route.routeParams[i]) {
			continue
		}
		if ctx.route.routeParams[i] == key {
			// in case values are not here
			if len(ctx.values) <= i {
				return ""
			}
			return ctx.values[i]
		}
	}
	return ""
}

// Path returns the path part of the request URL.
// Optionally, you could override the path.
func (ctx *Ctx) Path(override ...string) string {
	if len(override) != 0 && ctx.path != override[0] {
		// Set new path to request
		ctx.Fasthttp.Request.URI().SetPath(override[0])
		// Set new path to context
		ctx.path = override[0]
		ctx.pathOriginal = ctx.path
		// Set new path to request context
		ctx.Fasthttp.Request.URI().SetPath(ctx.pathOriginal)
		// Prettify path
		ctx.prettifyPath()
	}
	return ctx.pathOriginal
}

// Protocol contains the request protocol string: http or https for TLS requests.
func (ctx *Ctx) Protocol() string {
	if ctx.Fasthttp.IsTLS() {
		return "https"
	}
	scheme := "http"
	ctx.Fasthttp.Request.Header.VisitAll(func(key, val []byte) {
		if len(key) < 12 {
			return // X-Forwarded-
		} else if bytes.HasPrefix(key, []byte("X-Forwarded-")) {
			if bytes.Equal(key, []byte(HeaderXForwardedProto)) {
				scheme = getString(val)
			} else if bytes.Equal(key, []byte(HeaderXForwardedProtocol)) {
				scheme = getString(val)
			} else if bytes.Equal(key, []byte(HeaderXForwardedSsl)) && bytes.Equal(val, []byte("on")) {
				scheme = "https"
			}
		} else if bytes.Equal(key, []byte(HeaderXUrlScheme)) {
			scheme = getString(val)
		}
	})
	return scheme
}

// Query returns the query string parameter in the url.
// Returned value is only valid within the handler. Do not store any references.
// Make copies or use the Immutable setting instead.
func (ctx *Ctx) Query(key string) (value string) {
	return getString(ctx.Fasthttp.QueryArgs().Peek(key))
}

// Range returns a struct containing the type and a slice of ranges.
func (ctx *Ctx) Range(size int) (rangeData Range, err error) {
	rangeStr := getString(ctx.Fasthttp.Request.Header.Peek(HeaderRange))
	if rangeStr == "" || !strings.Contains(rangeStr, "=") {
		return rangeData, fmt.Errorf("malformed range header string")
	}
	data := strings.Split(rangeStr, "=")
	rangeData.Type = data[0]
	arr := strings.Split(data[1], ",")
	for i := 0; i < len(arr); i++ {
		item := strings.Split(arr[i], "-")
		if len(item) == 1 {
			return rangeData, fmt.Errorf("malformed range header string")
		}
		start, startErr := strconv.Atoi(item[0])
		end, endErr := strconv.Atoi(item[1])
		if startErr != nil { // -nnn
			start = size - end
			end = size - 1
		} else if endErr != nil { // nnn-
			end = size - 1
		}
		if end > size-1 { // limit last-byte-pos to current length
			end = size - 1
		}
		if start > end || start < 0 {
			continue
		}
		rangeData.Ranges = append(rangeData.Ranges, struct {
			Start int
			End   int
		}{
			start,
			end,
		})
	}
	if len(rangeData.Ranges) < 1 {
		return rangeData, fmt.Errorf("unsatisfiable range")
	}
	return rangeData, nil
}

// Redirect to the URL derived from the specified path, with specified status.
// If status is not specified, status defaults to 302 Found
func (ctx *Ctx) Redirect(location string, status ...int) {
	ctx.Fasthttp.Response.Header.Set(HeaderLocation, location)
	if len(status) > 0 {
		ctx.Fasthttp.Response.SetStatusCode(status[0])
	} else {
		ctx.Fasthttp.Response.SetStatusCode(StatusFound)
	}
}

// Render a template with data and sends a text/html response.
// We support the following engines: html, amber, handlebars, mustache, pug
func (ctx *Ctx) Render(name string, bind interface{}) (err error) {
	// Get new buffer from pool
	buf := bytebufferpool.Get()
	defer bytebufferpool.Put(buf)

	// Use ViewEngine if exist
	if ctx.app.Settings.Templates != nil {
		// Render template from ViewEngine
		if err := ctx.app.Settings.Templates.Render(buf, name, bind); err != nil {
			return err
		}
	} else {
		// Render raw template using 'name' as filepath if no engine is set
		var tmpl *template.Template
		var raw []byte
		// Read file
		if raw, err = ioutil.ReadFile(filepath.Clean(name)); err != nil {
			return err
		}
		// Parse template
		// tmpl, err := template.ParseGlob(name)
		if tmpl, err = template.New("").ParseGlob(getString(raw)); err != nil {
			return err
		}
		// Render template
		if err = tmpl.Execute(buf, bind); err != nil {
			return err
		}
	}
	// Set Contet-Type to text/html
	ctx.Set(HeaderContentType, MIMETextHTMLCharsetUTF8)
	// Set rendered template to body
	ctx.SendBytes(buf.Bytes())
	// Return err if exist
	return
}

// Route returns the matched Route struct.
func (ctx *Ctx) Route() *Route {
	if ctx.route == nil {
		// Fallback for fasthttp error handler
		return &Route{
			Path:     ctx.pathOriginal,
			Method:   ctx.method,
			Handlers: make([]Handler, 0),
		}
	}
	return ctx.route
}

// SaveFile saves any multipart file to disk.
func (ctx *Ctx) SaveFile(fileheader *multipart.FileHeader, path string) error {
	return fasthttp.SaveMultipartFile(fileheader, path)
}

// Secure returns a boolean property, that is true, if a TLS connection is established.
func (ctx *Ctx) Secure() bool {
	return ctx.Fasthttp.IsTLS()
}

// Send sets the HTTP response body. The input can be of any type, io.Reader is also supported.
func (ctx *Ctx) Send(bodies ...interface{}) {
	if len(bodies) > 0 {
		ctx.Fasthttp.Response.SetBodyString("")
	}
	ctx.Write(bodies...)
}

// SendBytes sets the HTTP response body for []byte types
// This means no type assertion, recommended for faster performance
func (ctx *Ctx) SendBytes(body []byte) {
	ctx.Fasthttp.Response.SetBodyString(getString(body))
}

var sendFileFS *fasthttp.FS
var sendFileHandler fasthttp.RequestHandler

// SendFile transfers the file from the given path.
// The file is not compressed by default, enable this by passing a 'true' argument
// Sets the Content-Type response HTTP header field based on the filenames extension.
func (ctx *Ctx) SendFile(file string, compress ...bool) {
	// https://github.com/valyala/fasthttp/blob/master/fs.go#L81
	if sendFileFS == nil {
		sendFileFS = &fasthttp.FS{
			Root:                 "/",
			GenerateIndexPages:   false,
			AcceptByteRange:      true,
			Compress:             true,
			CompressedFileSuffix: ".fiber.gz",
			CacheDuration:        10 * time.Second,
			IndexNames:           []string{"index.html"},
		}
		sendFileHandler = sendFileFS.NewRequestHandler()
	}
	// Disable compression
	if len(compress) <= 0 || !compress[0] {
		// https://github.com/valyala/fasthttp/blob/master/fs.go#L46
		ctx.Fasthttp.Request.Header.Del(HeaderAcceptEncoding)
	}
	// https://github.com/valyala/fasthttp/blob/master/fs.go#L85
	if len(file) == 0 || file[0] != '/' {
		hasTrailingSlash := len(file) > 0 && file[len(file)-1] == '/'
		var err error
		if file, err = filepath.Abs(file); err != nil {
			ctx.err = err
			ctx.app.Settings.ErrorHandler(ctx, ctx.err)
			return
		}
		if hasTrailingSlash {
			file += "/"
		}
	}
	ctx.Fasthttp.Request.SetRequestURI(file)
	// Save status code
	status := ctx.Fasthttp.Response.StatusCode()
	// Serve file
	sendFileHandler(ctx.Fasthttp)
	// Restore status code
	ctx.Fasthttp.Response.SetStatusCode(status)
}

// SendStatus sets the HTTP status code and if the response body is empty,
// it sets the correct status message in the body.
func (ctx *Ctx) SendStatus(status int) {
	ctx.Fasthttp.Response.SetStatusCode(status)
	// Only set status body when there is no response body
	if len(ctx.Fasthttp.Response.Body()) == 0 {
		ctx.Fasthttp.Response.SetBodyString(utils.StatusMessage(status))
	}
}

// SendString sets the HTTP response body for string types
// This means no type assertion, recommended for faster performance
func (ctx *Ctx) SendString(body string) {
	ctx.Fasthttp.Response.SetBodyString(body)
}

// SendStream sets response body stream and optional body size
func (ctx *Ctx) SendStream(stream io.Reader, size ...int) {
	if len(size) > 0 && size[0] >= 0 {
		ctx.Fasthttp.Response.SetBodyStream(stream, size[0])
	} else {
		ctx.Fasthttp.Response.SetBodyStream(stream, -1)
		ctx.Set(HeaderContentLength, strconv.Itoa(len(ctx.Fasthttp.Response.Body())))
	}
}

// Set sets the response’s HTTP header field to the specified key, value.
func (ctx *Ctx) Set(key string, val string) {
	ctx.Fasthttp.Response.Header.Set(key, val)
}

// Subdomains returns a string slice of subdomains in the domain name of the request.
// The subdomain offset, which defaults to 2, is used for determining the beginning of the subdomain segments.
func (ctx *Ctx) Subdomains(offset ...int) []string {
	o := 2
	if len(offset) > 0 {
		o = offset[0]
	}
	subdomains := strings.Split(ctx.Hostname(), ".")
	subdomains = subdomains[:len(subdomains)-o]
	return subdomains
}

// Stale is not implemented yet, pull requests are welcome!
func (ctx *Ctx) Stale() bool {
	return !ctx.Fresh()
}

// Status sets the HTTP status for the response.
// This method is chainable.
func (ctx *Ctx) Status(status int) *Ctx {
	ctx.Fasthttp.Response.SetStatusCode(status)
	return ctx
}

// Type sets the Content-Type HTTP header to the MIME type specified by the file extension.
func (ctx *Ctx) Type(extension string, charset ...string) *Ctx {
	if len(charset) > 0 {
		ctx.Fasthttp.Response.Header.SetContentType(utils.GetMIME(extension) + "; charset=" + charset[0])
	} else {
		ctx.Fasthttp.Response.Header.SetContentType(utils.GetMIME(extension))
	}
	return ctx
}

// Vary adds the given header field to the Vary response header.
// This will append the header, if not already listed, otherwise leaves it listed in the current location.
func (ctx *Ctx) Vary(fields ...string) {
	ctx.Append(HeaderVary, fields...)
}

// Write appends any input to the HTTP body response, io.Reader is also supported as input.
func (ctx *Ctx) Write(bodies ...interface{}) {
	for i := range bodies {
		switch body := bodies[i].(type) {
		case string:
			ctx.Fasthttp.Response.AppendBodyString(body)
		case []byte:
			ctx.Fasthttp.Response.AppendBodyString(getString(body))
		case int:
			ctx.Fasthttp.Response.AppendBodyString(strconv.Itoa(body))
		case bool:
			ctx.Fasthttp.Response.AppendBodyString(strconv.FormatBool(body))
		case io.Reader:
			ctx.Fasthttp.Response.SetBodyStream(body, -1)
			ctx.Set(HeaderContentLength, strconv.Itoa(len(ctx.Fasthttp.Response.Body())))
		default:
			ctx.Fasthttp.Response.AppendBodyString(fmt.Sprintf("%v", body))
		}
	}
}

// XHR returns a Boolean property, that is true, if the request’s X-Requested-With header field is XMLHttpRequest,
// indicating that the request was issued by a client library (such as jQuery).
func (ctx *Ctx) XHR() bool {
	return strings.EqualFold(ctx.Get(HeaderXRequestedWith), "xmlhttprequest")
}

// prettifyPath ...
func (ctx *Ctx) prettifyPath() {
	// If CaseSensitive is disabled, we lowercase the original path
	if !ctx.app.Settings.CaseSensitive {
		// We are making a copy here to keep access to the original path
		ctx.path = utils.ToLower(ctx.pathOriginal)
	}
	// If StrictRouting is disabled, we strip all trailing slashes
	if !ctx.app.Settings.StrictRouting && len(ctx.path) > 1 && ctx.path[len(ctx.path)-1] == '/' {
		ctx.path = utils.TrimRight(ctx.path, '/')
	}
}<|MERGE_RESOLUTION|>--- conflicted
+++ resolved
@@ -594,12 +594,7 @@
 	if len(err) > 0 {
 		ctx.Fasthttp.Response.Header.Reset()
 		ctx.err = err[0]
-<<<<<<< HEAD
-		ctx.Fasthttp.Response.Header.Reset()
-		ctx.app.Settings.ErrorHandler(ctx, err[0])
-=======
 		ctx.app.Settings.ErrorHandler(ctx, ctx.err)
->>>>>>> 261fe40e
 		return
 	}
 
