package log

import (
	"bytes"
	"context"
	"log"
	"os"
	"testing"

	"github.com/stretchr/testify/require"
)

const work = "work"

func initDefaultLogger() {
	logger = &defaultLogger{
		stdlog: log.New(os.Stderr, "", 0),
		depth:  4,
	}
}

type byteSliceWriter struct {
	b []byte
}

func (w *byteSliceWriter) Write(p []byte) (int, error) {
	w.b = append(w.b, p...)
	return len(p), nil
}

func Test_WithContextCaller(t *testing.T) {
	logger = &defaultLogger{
		stdlog: log.New(os.Stderr, "", log.Lshortfile),
		depth:  4,
	}

	var w byteSliceWriter
	SetOutput(&w)
	ctx := context.TODO()

	WithContext(ctx).Info("")
	Info("")

	require.Equal(t, "default_test.go:41: [Info] \ndefault_test.go:42: [Info] \n", string(w.b))
}

func Test_DefaultLogger(t *testing.T) {
	initDefaultLogger()

	var w byteSliceWriter
	SetOutput(&w)

	Trace("trace work")
	Debug("received work order")
	Info("starting work")
	Warn("work may fail")
	Error("work failed")

	require.Panics(t, func() {
		Panic("work panic")
	})

	require.Equal(t, "[Trace] trace work\n"+
		"[Debug] received work order\n"+
		"[Info] starting work\n"+
		"[Warn] work may fail\n"+
		"[Error] work failed\n", string(w.b))
}

func Test_DefaultFormatLogger(t *testing.T) {
	initDefaultLogger()

	var w byteSliceWriter
	SetOutput(&w)

	Tracef("trace %s", work)
	Debugf("received %s order", work)
	Infof("starting %s", work)
	Warnf("%s may fail", work)
	Errorf("%s failed", work)

	require.Panics(t, func() {
		Panicf("%s panic", work)
	})

	require.Equal(t, "[Trace] trace work\n"+
		"[Debug] received work order\n"+
		"[Info] starting work\n"+
		"[Warn] work may fail\n"+
		"[Error] work failed\n", string(w.b))
}

func Test_CtxLogger(t *testing.T) {
	initDefaultLogger()

	var w byteSliceWriter
	SetOutput(&w)

	ctx := context.Background()

	WithContext(ctx).Tracef("trace %s", work)
	WithContext(ctx).Debugf("received %s order", work)
	WithContext(ctx).Infof("starting %s", work)
	WithContext(ctx).Warnf("%s may fail", work)
	WithContext(ctx).Errorf("%s failed %d", work, 50)

	require.Panics(t, func() {
		WithContext(ctx).Panicf("%s panic", work)
	})

	require.Equal(t, "[Trace] trace work\n"+
		"[Debug] received work order\n"+
		"[Info] starting work\n"+
		"[Warn] work may fail\n"+
		"[Error] work failed 50\n", string(w.b))
}

func Test_LogfKeyAndValues(t *testing.T) {
	tests := []struct {
		name          string
		level         Level
		format        string
		fmtArgs       []any
		keysAndValues []any
		wantOutput    string
	}{
		{
			name:          "test logf with debug level and key-values",
			level:         LevelDebug,
			format:        "",
			fmtArgs:       nil,
			keysAndValues: []any{"name", "Bob", "age", 30},
			wantOutput:    "[Debug] name=Bob age=30\n",
		},
		{
			name:          "test logf with info level and key-values",
			level:         LevelInfo,
			format:        "",
			fmtArgs:       nil,
			keysAndValues: []any{"status", "ok", "code", 200},
			wantOutput:    "[Info] status=ok code=200\n",
		},
		{
			name:          "test logf with warn level and key-values",
			level:         LevelWarn,
			format:        "",
			fmtArgs:       nil,
			keysAndValues: []any{"error", "not found", "id", 123},
			wantOutput:    "[Warn] error=not found id=123\n",
		},
		{
			name:          "test logf with format and key-values",
			level:         LevelWarn,
			format:        "test",
			fmtArgs:       nil,
			keysAndValues: []any{"error", "not found", "id", 123},
			wantOutput:    "[Warn] test error=not found id=123\n",
		},
		{
			name:          "test logf with one key",
			level:         LevelWarn,
			format:        "",
			fmtArgs:       nil,
			keysAndValues: []any{"error"},
			wantOutput:    "[Warn] error=KEYVALS UNPAIRED\n",
		},
	}
	for _, tt := range tests {
		t.Run(tt.name, func(t *testing.T) {
			var buf bytes.Buffer
			l := &defaultLogger{
				stdlog: log.New(&buf, "", 0),
				level:  tt.level,
				depth:  4,
			}
			l.privateLogw(tt.level, tt.format, tt.keysAndValues)
			require.Equal(t, tt.wantOutput, buf.String())
		})
	}
}

func Test_SetLevel(t *testing.T) {
	setLogger := &defaultLogger{
		stdlog: log.New(os.Stderr, "", log.LstdFlags|log.Lshortfile|log.Lmicroseconds),
		depth:  4,
	}

	setLogger.SetLevel(LevelTrace)
	require.Equal(t, LevelTrace, setLogger.level)
	require.Equal(t, LevelTrace.toString(), setLogger.level.toString())

	setLogger.SetLevel(LevelDebug)
	require.Equal(t, LevelDebug, setLogger.level)
	require.Equal(t, LevelDebug.toString(), setLogger.level.toString())

	setLogger.SetLevel(LevelInfo)
	require.Equal(t, LevelInfo, setLogger.level)
	require.Equal(t, LevelInfo.toString(), setLogger.level.toString())

	setLogger.SetLevel(LevelWarn)
	require.Equal(t, LevelWarn, setLogger.level)
	require.Equal(t, LevelWarn.toString(), setLogger.level.toString())

	setLogger.SetLevel(LevelError)
	require.Equal(t, LevelError, setLogger.level)
	require.Equal(t, LevelError.toString(), setLogger.level.toString())

	setLogger.SetLevel(LevelFatal)
	require.Equal(t, LevelFatal, setLogger.level)
	require.Equal(t, LevelFatal.toString(), setLogger.level.toString())

	setLogger.SetLevel(LevelPanic)
	require.Equal(t, LevelPanic, setLogger.level)
	require.Equal(t, LevelPanic.toString(), setLogger.level.toString())

	setLogger.SetLevel(8)
	require.Equal(t, 8, int(setLogger.level))
	require.Equal(t, "[?8] ", setLogger.level.toString())
}

func Test_Debugw(t *testing.T) {
	initDefaultLogger()

	var w byteSliceWriter
	SetOutput(&w)

	msg := "debug work"
	keysAndValues := []any{"key1", "value1", "key2", "value2"}

	Debugw(msg, keysAndValues...)

	require.Equal(t, "[Debug] debug work key1=value1 key2=value2\n", string(w.b))
}

func Test_Infow(t *testing.T) {
	initDefaultLogger()

	var w byteSliceWriter
	SetOutput(&w)

	msg := "info work"
	keysAndValues := []any{"key1", "value1", "key2", "value2"}

	Infow(msg, keysAndValues...)

	require.Equal(t, "[Info] info work key1=value1 key2=value2\n", string(w.b))
}

func Test_Warnw(t *testing.T) {
	initDefaultLogger()

	var w byteSliceWriter
	SetOutput(&w)

	msg := "warning work"
	keysAndValues := []any{"key1", "value1", "key2", "value2"}

	Warnw(msg, keysAndValues...)

	require.Equal(t, "[Warn] warning work key1=value1 key2=value2\n", string(w.b))
}

func Test_Errorw(t *testing.T) {
	initDefaultLogger()

	var w byteSliceWriter
	SetOutput(&w)

	msg := "error work"
	keysAndValues := []any{"key1", "value1", "key2", "value2"}

	Errorw(msg, keysAndValues...)

	require.Equal(t, "[Error] error work key1=value1 key2=value2\n", string(w.b))
}

func Test_Panicw(t *testing.T) {
	initDefaultLogger()

	var w byteSliceWriter
	SetOutput(&w)

	msg := "panic work"
	keysAndValues := []any{"key1", "value1", "key2", "value2"}

	require.Panics(t, func() {
		Panicw(msg, keysAndValues...)
	})

	require.Equal(t, "[Panic] panic work key1=value1 key2=value2\n", string(w.b))
}

func Test_Tracew(t *testing.T) {
	initDefaultLogger()

	var w byteSliceWriter
	SetOutput(&w)

	msg := "trace work"
	keysAndValues := []any{"key1", "value1", "key2", "value2"}

	Tracew(msg, keysAndValues...)

	require.Equal(t, "[Trace] trace work key1=value1 key2=value2\n", string(w.b))
}

func Benchmark_LogfKeyAndValues(b *testing.B) {
	tests := []struct {
		name          string
		level         Level
		format        string
		keysAndValues []any
	}{
		{
			name:          "test logf with debug level and key-values",
			level:         LevelDebug,
			format:        "",
			keysAndValues: []any{"name", "Bob", "age", 30},
		},
		{
			name:          "test logf with info level and key-values",
			level:         LevelInfo,
			format:        "",
			keysAndValues: []any{"status", "ok", "code", 200},
		},
		{
			name:          "test logf with warn level and key-values",
			level:         LevelWarn,
			format:        "",
			keysAndValues: []any{"error", "not found", "id", 123},
		},
		{
			name:          "test logf with format and key-values",
			level:         LevelWarn,
			format:        "test",
			keysAndValues: []any{"error", "not found", "id", 123},
		},
		{
			name:          "test logf with one key",
			level:         LevelWarn,
			format:        "",
			keysAndValues: []any{"error"},
		},
	}

	for _, tt := range tests {
		b.Run(tt.name, func(bb *testing.B) {
			var buf bytes.Buffer
			l := &defaultLogger{
				stdlog: log.New(&buf, "", 0),
				level:  tt.level,
				depth:  4,
			}

			bb.ReportAllocs()
			bb.ResetTimer()

			for i := 0; i < bb.N; i++ {
				l.privateLogw(tt.level, tt.format, tt.keysAndValues)
			}
		})
	}
}

func Benchmark_LogfKeyAndValuesParallel(b *testing.B) {
	tests := []struct {
		name          string
		level         Level
		format        string
		keysAndValues []any
	}{
		{
			name:          "debug level with key-values",
			level:         LevelDebug,
			format:        "",
			keysAndValues: []any{"name", "Bob", "age", 30},
		},
		{
			name:          "info level with key-values",
			level:         LevelInfo,
			format:        "",
			keysAndValues: []any{"status", "ok", "code", 200},
		},
		{
			name:          "warn level with key-values",
			level:         LevelWarn,
			format:        "",
			keysAndValues: []any{"error", "not found", "id", 123},
		},
		{
			name:          "warn level with format and key-values",
			level:         LevelWarn,
			format:        "test",
			keysAndValues: []any{"error", "not found", "id", 123},
		},
		{
			name:          "warn level with one key",
			level:         LevelWarn,
			format:        "",
			keysAndValues: []any{"error"},
		},
	}

<<<<<<< HEAD
	var w byteSliceWriter
	SetOutput(&w)
	ctx := context.TODO()

	WithContext(ctx).Info("")
	Info("")

	require.Equal(t, "default_test.go:230: [Info] \ndefault_test.go:231: [Info] \n", string(w.b))
}

func Test_SetLevel(t *testing.T) {
	setLogger := &defaultLogger{
		stdlog: log.New(os.Stderr, "", log.LstdFlags|log.Lshortfile|log.Lmicroseconds),
		depth:  4,
=======
	for _, tt := range tests {
		b.Run(tt.name, func(bb *testing.B) {
			bb.ReportAllocs()
			bb.ResetTimer()
			bb.RunParallel(func(pb *testing.PB) {
				var buf bytes.Buffer
				l := &defaultLogger{
					stdlog: log.New(&buf, "", 0),
					level:  tt.level,
					depth:  4,
				}
				for pb.Next() {
					l.privateLogw(tt.level, tt.format, tt.keysAndValues)
				}
			})
		})
>>>>>>> 67d35dc0
	}
}<|MERGE_RESOLUTION|>--- conflicted
+++ resolved
@@ -401,22 +401,6 @@
 		},
 	}
 
-<<<<<<< HEAD
-	var w byteSliceWriter
-	SetOutput(&w)
-	ctx := context.TODO()
-
-	WithContext(ctx).Info("")
-	Info("")
-
-	require.Equal(t, "default_test.go:230: [Info] \ndefault_test.go:231: [Info] \n", string(w.b))
-}
-
-func Test_SetLevel(t *testing.T) {
-	setLogger := &defaultLogger{
-		stdlog: log.New(os.Stderr, "", log.LstdFlags|log.Lshortfile|log.Lmicroseconds),
-		depth:  4,
-=======
 	for _, tt := range tests {
 		b.Run(tt.name, func(bb *testing.B) {
 			bb.ReportAllocs()
@@ -433,6 +417,5 @@
 				}
 			})
 		})
->>>>>>> 67d35dc0
 	}
 }