--- conflicted
+++ resolved
@@ -56,25 +56,9 @@
 	Warn("work may fail")
 	Error("work failed")
 
-<<<<<<< HEAD
-	didPanic := false
-	func() {
-		defer func() {
-			if r := recover(); r != nil {
-				didPanic = true
-			}
-		}()
-		Panic("work panic")
-	}()
-
-	if !didPanic {
-		t.Errorf("Expected a panic when the panic logger method is called")
-	}
-=======
 	require.Panics(t, func() {
 		Panic("work panic")
 	})
->>>>>>> ec48a76f
 
 	require.Equal(t, "[Trace] trace work\n"+
 		"[Debug] received work order\n"+
@@ -96,25 +80,9 @@
 	Warnf("%s may fail", work)
 	Errorf("%s failed", work)
 
-<<<<<<< HEAD
-	didPanic := false
-	func() {
-		defer func() {
-			if r := recover(); r != nil {
-				didPanic = true
-			}
-		}()
-		Panicf("%s panic", work)
-	}()
-
-	if !didPanic {
-		t.Errorf("Expected a panic when the panic logger method is called")
-	}
-=======
 	require.Panics(t, func() {
 		Panicf("%s panic", work)
 	})
->>>>>>> ec48a76f
 
 	require.Equal(t, "[Trace] trace work\n"+
 		"[Debug] received work order\n"+
@@ -138,25 +106,9 @@
 	WithContext(ctx).Warnf("%s may fail", work)
 	WithContext(ctx).Errorf("%s failed %d", work, 50)
 
-<<<<<<< HEAD
-	didPanic := false
-	func() {
-		defer func() {
-			if r := recover(); r != nil {
-				didPanic = true
-			}
-		}()
-		WithContext(ctx).Panicf("%s panic", work)
-	}()
-
-	if !didPanic {
-		t.Errorf("Expected a panic when the panic logger method is called")
-	}
-=======
 	require.Panics(t, func() {
 		WithContext(ctx).Panicf("%s panic", work)
 	})
->>>>>>> ec48a76f
 
 	require.Equal(t, "[Trace] trace work\n"+
 		"[Debug] received work order\n"+
