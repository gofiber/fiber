--- conflicted
+++ resolved
@@ -58,21 +58,12 @@
 func Benchmark_Utils_extensionMIME(b *testing.B) {
 	var res string
 	for n := 0; n < b.N; n++ {
-<<<<<<< HEAD
-		res = extensionMIME[".json"]
-		res = extensionMIME["json"]
-		res = extensionMIME["xspf"]
-		res = extensionMIME[".xspf"]
-		res = extensionMIME["avi"]
-		res = extensionMIME[".avi"]
-=======
 		res = getMIME(".json")
 		res = getMIME("json")
 		res = getMIME("xspf")
 		res = getMIME(".xspf")
 		res = getMIME("avi")
 		res = getMIME(".avi")
->>>>>>> 3b136fbb
 	}
 	assertEqual(b, "video/x-msvideo", res)
 }
