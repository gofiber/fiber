--- conflicted
+++ resolved
@@ -2,32 +2,26 @@
 
 import (
 	errors "encoding/json"
-<<<<<<< HEAD
 	stdErrors "errors"
-=======
-	goErrors "errors"
->>>>>>> b161f805
 
 	"github.com/gofiber/fiber/v3/internal/schema"
 )
 
-<<<<<<< HEAD
+// Graceful shutdown errors
 var (
 	ErrGracefulTimeout = stdErrors.New("shutdown: graceful timeout has been reached, exiting!")
 )
 
-=======
 // Range errors
 var (
-	ErrRangeMalformed     = goErrors.New("range: malformed range header string")
-	ErrRangeUnsatisfiable = goErrors.New("range: unsatisfiable range")
+	ErrRangeMalformed     = stdErrors.New("range: malformed range header string")
+	ErrRangeUnsatisfiable = stdErrors.New("range: unsatisfiable range")
 )
 
 // Binder errors
-var ErrCustomBinderNotFound = goErrors.New("binder: custom binder not found, please be sure to enter the right name")
+var ErrCustomBinderNotFound = stdErrors.New("binder: custom binder not found, please be sure to enter the right name")
 
 // gorilla/schema errors
->>>>>>> b161f805
 type (
 	// Conversion error exposes the internal schema.ConversionError for public use.
 	ConversionError = schema.ConversionError
