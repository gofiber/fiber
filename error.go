--- conflicted
+++ resolved
@@ -1,15 +1,8 @@
 package fiber
 
 import (
-<<<<<<< HEAD
 	"errors"
 	"reflect"
-=======
-	"encoding/json"
-	"errors"
-
-	"github.com/gofiber/fiber/v3/internal/schema"
->>>>>>> df1f877c
 )
 
 // Wrap and return this for unreachable code if panicking is undesirable (i.e., in a handler).
@@ -19,13 +12,10 @@
 // General errors
 var (
 	ErrGracefulTimeout = errors.New("shutdown: graceful timeout has been reached, exiting")
-<<<<<<< HEAD
-=======
 	// ErrNotRunning indicates that a Shutdown method was called when the server was not running.
 	ErrNotRunning = errors.New("shutdown: server is not running")
 	// ErrHandlerExited is returned by App.Test if a handler panics or calls runtime.Goexit().
 	ErrHandlerExited = errors.New("runtime.Goexit() called in handler or server panic")
->>>>>>> df1f877c
 )
 
 // Fiber redirection errors
@@ -37,12 +27,17 @@
 var (
 	ErrRangeMalformed     = errors.New("range: malformed range header string")
 	ErrRangeUnsatisfiable = errors.New("range: unsatisfiable range")
-<<<<<<< HEAD
 )
 
 // NilValidatorError is the validate error when context.EnableValidate is called but no validator is set in config.
 type NilValidatorError struct {
 }
+
+// Format errors
+var (
+	// ErrNoHandlers is returned when c.Format is called with no arguments.
+	ErrNoHandlers = errors.New("format: at least one handler is required, but none were set")
+)
 
 func (n NilValidatorError) Error() string {
 	return "fiber: ctx.EnableValidate(v any) is called without validator"
@@ -71,51 +66,4 @@
 
 func (e *UnsupportedBinderError) Error() string {
 	return "unsupported binder: ctx.Bind().Req(" + e.Type.String() + "), only binding struct is supported new"
-}
-=======
-)
-
-// Binder errors
-var ErrCustomBinderNotFound = errors.New("binder: custom binder not found, please be sure to enter the right name")
-
-// Format errors
-var (
-	// ErrNoHandlers is returned when c.Format is called with no arguments.
-	ErrNoHandlers = errors.New("format: at least one handler is required, but none were set")
-)
-
-// gorilla/schema errors
-type (
-	// ConversionError Conversion error exposes the internal schema.ConversionError for public use.
-	ConversionError = schema.ConversionError
-	// UnknownKeyError error exposes the internal schema.UnknownKeyError for public use.
-	UnknownKeyError = schema.UnknownKeyError
-	// EmptyFieldError error exposes the internal schema.EmptyFieldError for public use.
-	EmptyFieldError = schema.EmptyFieldError
-	// MultiError error exposes the internal schema.MultiError for public use.
-	MultiError = schema.MultiError
-)
-
-// encoding/json errors
-type (
-	// An InvalidUnmarshalError describes an invalid argument passed to Unmarshal.
-	// (The argument to Unmarshal must be a non-nil pointer.)
-	InvalidUnmarshalError = json.InvalidUnmarshalError
-
-	// A MarshalerError represents an error from calling a MarshalJSON or MarshalText method.
-	MarshalerError = json.MarshalerError
-
-	// A SyntaxError is a description of a JSON syntax error.
-	SyntaxError = json.SyntaxError
-
-	// An UnmarshalTypeError describes a JSON value that was
-	// not appropriate for a value of a specific Go type.
-	UnmarshalTypeError = json.UnmarshalTypeError
-
-	// An UnsupportedTypeError is returned by Marshal when attempting
-	// to encode an unsupported value type.
-	UnsupportedTypeError = json.UnsupportedTypeError
-
-	UnsupportedValueError = json.UnsupportedValueError
-)
->>>>>>> df1f877c
+}