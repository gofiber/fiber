package fiber

import (
<<<<<<< HEAD
	"errors"
	"reflect"
=======
	errors "encoding/json"
	stdErrors "errors"

	"github.com/gofiber/fiber/v3/internal/schema"
>>>>>>> 281e2f00
)

// Graceful shutdown errors
var (
	ErrGracefulTimeout = stdErrors.New("shutdown: graceful timeout has been reached, exiting")
)

// Range errors
var (
<<<<<<< HEAD
	ErrRangeMalformed     = errors.New("range: malformed range header string")
	ErrRangeUnsatisfiable = errors.New("range: unsatisfiable range")
=======
	ErrRangeMalformed     = stdErrors.New("range: malformed range header string")
	ErrRangeUnsatisfiable = stdErrors.New("range: unsatisfiable range")
)

// Binder errors
var ErrCustomBinderNotFound = stdErrors.New("binder: custom binder not found, please be sure to enter the right name")

// gorilla/schema errors
type (
	// Conversion error exposes the internal schema.ConversionError for public use.
	ConversionError = schema.ConversionError
	// UnknownKeyError error exposes the internal schema.UnknownKeyError for public use.
	UnknownKeyError = schema.UnknownKeyError
	// EmptyFieldError error exposes the internal schema.EmptyFieldError for public use.
	EmptyFieldError = schema.EmptyFieldError
	// MultiError error exposes the internal schema.MultiError for public use.
	MultiError = schema.MultiError
>>>>>>> 281e2f00
)

// NilValidatorError is the validate error when context.EnableValidate is called but no validator is set in config.
type NilValidatorError struct {
}

func (n NilValidatorError) Error() string {
	return "fiber: ctx.EnableValidate(v any) is called without validator"
}

// InvalidBinderError is the error when try to bind invalid value.
type InvalidBinderError struct {
	Type reflect.Type
}

func (e *InvalidBinderError) Error() string {
	if e.Type == nil {
		return "fiber: Bind(nil)"
	}

	if e.Type.Kind() != reflect.Pointer {
		return "fiber: Unmarshal(non-pointer " + e.Type.String() + ")"
	}
	return "fiber: Bind(nil " + e.Type.String() + ")"
}

// UnsupportedBinderError is the error when try to bind unsupported type.
type UnsupportedBinderError struct {
	Type reflect.Type
}

func (e *UnsupportedBinderError) Error() string {
	return "unsupported binder: ctx.Bind().Req(" + e.Type.String() + "), only binding struct is supported new"
}<|MERGE_RESOLUTION|>--- conflicted
+++ resolved
@@ -1,46 +1,19 @@
 package fiber
 
 import (
-<<<<<<< HEAD
 	"errors"
 	"reflect"
-=======
-	errors "encoding/json"
-	stdErrors "errors"
-
-	"github.com/gofiber/fiber/v3/internal/schema"
->>>>>>> 281e2f00
 )
 
 // Graceful shutdown errors
 var (
-	ErrGracefulTimeout = stdErrors.New("shutdown: graceful timeout has been reached, exiting")
+	ErrGracefulTimeout = errors.New("shutdown: graceful timeout has been reached, exiting")
 )
 
 // Range errors
 var (
-<<<<<<< HEAD
 	ErrRangeMalformed     = errors.New("range: malformed range header string")
 	ErrRangeUnsatisfiable = errors.New("range: unsatisfiable range")
-=======
-	ErrRangeMalformed     = stdErrors.New("range: malformed range header string")
-	ErrRangeUnsatisfiable = stdErrors.New("range: unsatisfiable range")
-)
-
-// Binder errors
-var ErrCustomBinderNotFound = stdErrors.New("binder: custom binder not found, please be sure to enter the right name")
-
-// gorilla/schema errors
-type (
-	// Conversion error exposes the internal schema.ConversionError for public use.
-	ConversionError = schema.ConversionError
-	// UnknownKeyError error exposes the internal schema.UnknownKeyError for public use.
-	UnknownKeyError = schema.UnknownKeyError
-	// EmptyFieldError error exposes the internal schema.EmptyFieldError for public use.
-	EmptyFieldError = schema.EmptyFieldError
-	// MultiError error exposes the internal schema.MultiError for public use.
-	MultiError = schema.MultiError
->>>>>>> 281e2f00
 )
 
 // NilValidatorError is the validate error when context.EnableValidate is called but no validator is set in config.
