--- conflicted
+++ resolved
@@ -1322,7 +1322,6 @@
 	require.False(t, match)
 }
 
-<<<<<<< HEAD
 func TestRouteConstPrefix(t *testing.T) {
 	t.Parallel()
 
@@ -1337,7 +1336,8 @@
 		rp := parseRoute(path)
 		require.Equal(t, expect, routeConstPrefix(rp), path)
 	}
-=======
+}
+
 func Test_MatchEtag(t *testing.T) {
 	t.Parallel()
 
@@ -1394,5 +1394,4 @@
 
 	// Weak vs. weak
 	require.False(t, app.isEtagStale(`W/"a"`, []byte(`W/"a"`)))
->>>>>>> 2f8fdc45
 }