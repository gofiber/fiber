--- conflicted
+++ resolved
@@ -166,278 +166,9 @@
 			require.Equal(t, c.match, match, fmt.Sprintf("route: '%s', url: '%s'", pattern, c.url))
 		}
 	}
-<<<<<<< HEAD
-	testCase("/api/v1/:param/*", []testparams{
-		{url: "/api/v1/entity", params: []string{"entity", ""}, match: true},
-		{url: "/api/v1/entity/", params: []string{"entity", ""}, match: true},
-		{url: "/api/v1/entity/1", params: []string{"entity", "1"}, match: true},
-		{url: "/api/v", params: nil, match: false},
-		{url: "/api/v2", params: nil, match: false},
-		{url: "/api/v1/", params: nil, match: false},
-	})
-	testCase("/api/v1/:param/+", []testparams{
-		{url: "/api/v1/entity", params: nil, match: false},
-		{url: "/api/v1/entity/", params: nil, match: false},
-		{url: "/api/v1/entity/1", params: []string{"entity", "1"}, match: true},
-		{url: "/api/v", params: nil, match: false},
-		{url: "/api/v2", params: nil, match: false},
-		{url: "/api/v1/", params: nil, match: false},
-	})
-	testCase("/api/v1/:param?", []testparams{
-		{url: "/api/v1", params: []string{""}, match: true},
-		{url: "/api/v1/", params: []string{""}, match: true},
-		{url: "/api/v1/optional", params: []string{"optional"}, match: true},
-		{url: "/api/v", params: nil, match: false},
-		{url: "/api/v2", params: nil, match: false},
-		{url: "/api/xyz", params: nil, match: false},
-	})
-	testCase("/api/v1/*", []testparams{
-		{url: "/api/v1", params: []string{""}, match: true},
-		{url: "/api/v1/", params: []string{""}, match: true},
-		{url: "/api/v1/entity", params: []string{"entity"}, match: true},
-		{url: "/api/v1/entity/1/2", params: []string{"entity/1/2"}, match: true},
-		{url: "/api/v1/Entity/1/2", params: []string{"Entity/1/2"}, match: true},
-		{url: "/api/v", params: nil, match: false},
-		{url: "/api/v2", params: nil, match: false},
-		{url: "/api/abc", params: nil, match: false},
-	})
-	testCase("/api/v1/:param", []testparams{
-		{url: "/api/v1/entity", params: []string{"entity"}, match: true},
-		{url: "/api/v1/entity/8728382", params: nil, match: false},
-		{url: "/api/v1", params: nil, match: false},
-		{url: "/api/v1/", params: nil, match: false},
-	})
-	testCase("/api/v1/:param-:param2", []testparams{
-		{url: "/api/v1/entity-entity2", params: []string{"entity", "entity2"}, match: true},
-		{url: "/api/v1/entity/8728382", params: nil, match: false},
-		{url: "/api/v1/entity-8728382", params: []string{"entity", "8728382"}, match: true},
-		{url: "/api/v1", params: nil, match: false},
-		{url: "/api/v1/", params: nil, match: false},
-	})
-	testCase("/api/v1/:filename.:extension", []testparams{
-		{url: "/api/v1/test.pdf", params: []string{"test", "pdf"}, match: true},
-		{url: "/api/v1/test/pdf", params: nil, match: false},
-		{url: "/api/v1/test-pdf", params: nil, match: false},
-		{url: "/api/v1/test_pdf", params: nil, match: false},
-		{url: "/api/v1", params: nil, match: false},
-		{url: "/api/v1/", params: nil, match: false},
-	})
-	testCase("/api/v1/const", []testparams{
-		{url: "/api/v1/const", params: []string{}, match: true},
-		{url: "/api/v1", params: nil, match: false},
-		{url: "/api/v1/", params: nil, match: false},
-		{url: "/api/v1/something", params: nil, match: false},
-	})
-	testCase("/api/:param/fixedEnd", []testparams{
-		{url: "/api/abc/fixedEnd", params: []string{"abc"}, match: true},
-		{url: "/api/abc/def/fixedEnd", params: nil, match: false},
-	})
-	testCase("/shop/product/::filter/color::color/size::size", []testparams{
-		{url: "/shop/product/:test/color:blue/size:xs", params: []string{"test", "blue", "xs"}, match: true},
-		{url: "/shop/product/test/color:blue/size:xs", params: nil, match: false},
-	})
-	testCase("/::param?", []testparams{
-		{url: "/:hello", params: []string{"hello"}, match: true},
-		{url: "/:", params: []string{""}, match: true},
-		{url: "/", params: nil, match: false},
-	})
-	// successive parameters, each take one character and the last parameter gets everything
-	testCase("/test:sign:param", []testparams{
-		{url: "/test-abc", params: []string{"-", "abc"}, match: true},
-		{url: "/test", params: nil, match: false},
-	})
-	// optional parameters are not greedy
-	testCase("/:param1:param2?:param3", []testparams{
-		{url: "/abbbc", params: []string{"a", "b", "bbc"}, match: true},
-		//{url: "/ac", params: []string{"a", "", "c"}, match: true}, // TODO: fix it
-		{url: "/test", params: []string{"t", "e", "st"}, match: true},
-	})
-	testCase("/test:optional?:mandatory", []testparams{
-		//{url: "/testo", params: []string{"", "o"}, match: true}, // TODO: fix it
-		{url: "/testoaaa", params: []string{"o", "aaa"}, match: true},
-		{url: "/test", params: nil, match: false},
-	})
-	testCase("/test:optional?:optional2?", []testparams{
-		{url: "/testo", params: []string{"o", ""}, match: true},
-		{url: "/testoaaa", params: []string{"o", "aaa"}, match: true},
-		{url: "/test", params: []string{"", ""}, match: true},
-		{url: "/tes", params: nil, match: false},
-	})
-	testCase("/foo:param?bar", []testparams{
-		{url: "/foofaselbar", params: []string{"fasel"}, match: true},
-		{url: "/foobar", params: []string{""}, match: true},
-		{url: "/fooba", params: nil, match: false},
-		{url: "/fobar", params: nil, match: false},
-	})
-	testCase("/foo*bar", []testparams{
-		{url: "/foofaselbar", params: []string{"fasel"}, match: true},
-		{url: "/foobar", params: []string{""}, match: true},
-		{url: "/", params: nil, match: false},
-	})
-	testCase("/foo+bar", []testparams{
-		{url: "/foofaselbar", params: []string{"fasel"}, match: true},
-		{url: "/foobar", params: nil, match: false},
-		{url: "/", params: nil, match: false},
-	})
-	testCase("/a*cde*g/", []testparams{
-		{url: "/abbbcdefffg", params: []string{"bbb", "fff"}, match: true},
-		{url: "/acdeg", params: []string{"", ""}, match: true},
-		{url: "/", params: nil, match: false},
-	})
-	testCase("/*v1*/proxy", []testparams{
-		{url: "/customer/v1/cart/proxy", params: []string{"customer/", "/cart"}, match: true},
-		{url: "/v1/proxy", params: []string{"", ""}, match: true},
-		{url: "/v1/", params: nil, match: false},
-	})
-	// successive wildcard -> first wildcard is greedy
-	testCase("/foo***bar", []testparams{
-		{url: "/foo*abar", params: []string{"*a", "", ""}, match: true},
-		{url: "/foo*bar", params: []string{"*", "", ""}, match: true},
-		{url: "/foobar", params: []string{"", "", ""}, match: true},
-		{url: "/fooba", params: nil, match: false},
-	})
-	// chars in front of an parameter
-	testCase("/name::name", []testparams{
-		{url: "/name:john", params: []string{"john"}, match: true},
-	})
-	testCase("/@:name", []testparams{
-		{url: "/@john", params: []string{"john"}, match: true},
-	})
-	testCase("/-:name", []testparams{
-		{url: "/-john", params: []string{"john"}, match: true},
-	})
-	testCase("/.:name", []testparams{
-		{url: "/.john", params: []string{"john"}, match: true},
-	})
-	testCase("/api/v1/:param/abc/*", []testparams{
-		{url: "/api/v1/well/abc/wildcard", params: []string{"well", "wildcard"}, match: true},
-		{url: "/api/v1/well/abc/", params: []string{"well", ""}, match: true},
-		{url: "/api/v1/well/abc", params: []string{"well", ""}, match: true},
-		{url: "/api/v1/well/ttt", params: nil, match: false},
-	})
-	testCase("/api/:day/:month?/:year?", []testparams{
-		{url: "/api/1", params: []string{"1", "", ""}, match: true},
-		{url: "/api/1/", params: []string{"1", "", ""}, match: true},
-		{url: "/api/1//", params: []string{"1", "", ""}, match: true},
-		{url: "/api/1/-/", params: []string{"1", "-", ""}, match: true},
-		{url: "/api/1-", params: []string{"1-", "", ""}, match: true},
-		{url: "/api/1.", params: []string{"1.", "", ""}, match: true},
-		{url: "/api/1/2", params: []string{"1", "2", ""}, match: true},
-		{url: "/api/1/2/3", params: []string{"1", "2", "3"}, match: true},
-		{url: "/api/", params: nil, match: false},
-	})
-	testCase("/api/:day.:month?.:year?", []testparams{
-		{url: "/api/1", params: nil, match: false},
-		{url: "/api/1/", params: nil, match: false},
-		{url: "/api/1.", params: nil, match: false},
-		{url: "/api/1..", params: []string{"1", "", ""}, match: true},
-		{url: "/api/1.2", params: nil, match: false},
-		{url: "/api/1.2.", params: []string{"1", "2", ""}, match: true},
-		{url: "/api/1.2.3", params: []string{"1", "2", "3"}, match: true},
-		{url: "/api/", params: nil, match: false},
-	})
-	testCase("/api/:day-:month?-:year?", []testparams{
-		{url: "/api/1", params: nil, match: false},
-		{url: "/api/1/", params: nil, match: false},
-		{url: "/api/1-", params: nil, match: false},
-		{url: "/api/1--", params: []string{"1", "", ""}, match: true},
-		{url: "/api/1-/", params: nil, match: false},
-		//{url: "/api/1-/-", params: nil, match: false}, // TODO: fix this part
-		{url: "/api/1-2", params: nil, match: false},
-		{url: "/api/1-2-", params: []string{"1", "2", ""}, match: true},
-		{url: "/api/1-2-3", params: []string{"1", "2", "3"}, match: true},
-		{url: "/api/", params: nil, match: false},
-	})
-	testCase("/api/*", []testparams{
-		{url: "/api/", params: []string{""}, match: true},
-		{url: "/api/joker", params: []string{"joker"}, match: true},
-		{url: "/api", params: []string{""}, match: true},
-		{url: "/api/v1/entity", params: []string{"v1/entity"}, match: true},
-		{url: "/api2/v1/entity", params: nil, match: false},
-		{url: "/api_ignore/v1/entity", params: nil, match: false},
-	})
-	testCase("/partialCheck/foo/bar/:param", []testparams{
-		{url: "/partialCheck/foo/bar/test", params: []string{"test"}, match: true, partialCheck: true},
-		{url: "/partialCheck/foo/bar/test/test2", params: []string{"test"}, match: true, partialCheck: true},
-		{url: "/partialCheck/foo/bar", params: nil, match: false, partialCheck: true},
-		{url: "/partiaFoo", params: nil, match: false, partialCheck: true},
-	})
-	testCase("/", []testparams{
-		{url: "/api", params: nil, match: false},
-		{url: "", params: []string{}, match: true},
-		{url: "/", params: []string{}, match: true},
-	})
-	testCase("/config/abc.json", []testparams{
-		{url: "/config/abc.json", params: []string{}, match: true},
-		{url: "config/abc.json", params: nil, match: false},
-		{url: "/config/efg.json", params: nil, match: false},
-		{url: "/config", params: nil, match: false},
-	})
-	testCase("/config/*.json", []testparams{
-		{url: "/config/abc.json", params: []string{"abc"}, match: true},
-		{url: "/config/efg.json", params: []string{"efg"}, match: true},
-		{url: "/config/.json", params: []string{""}, match: true},
-		{url: "/config/efg.csv", params: nil, match: false},
-		{url: "config/abc.json", params: nil, match: false},
-		{url: "/config", params: nil, match: false},
-	})
-	testCase("/config/+.json", []testparams{
-		{url: "/config/abc.json", params: []string{"abc"}, match: true},
-		{url: "/config/.json", params: nil, match: false},
-		{url: "/config/efg.json", params: []string{"efg"}, match: true},
-		{url: "/config/efg.csv", params: nil, match: false},
-		{url: "config/abc.json", params: nil, match: false},
-		{url: "/config", params: nil, match: false},
-	})
-	testCase("/xyz", []testparams{
-		{url: "xyz", params: nil, match: false},
-		{url: "xyz/", params: nil, match: false},
-	})
-	testCase("/api/*/:param?", []testparams{
-		{url: "/api/", params: []string{"", ""}, match: true},
-		{url: "/api/joker", params: []string{"joker", ""}, match: true},
-		{url: "/api/joker/batman", params: []string{"joker", "batman"}, match: true},
-		{url: "/api/joker//batman", params: []string{"joker/", "batman"}, match: true},
-		{url: "/api/joker/batman/robin", params: []string{"joker/batman", "robin"}, match: true},
-		{url: "/api/joker/batman/robin/1", params: []string{"joker/batman/robin", "1"}, match: true},
-		{url: "/api/joker/batman/robin/1/", params: []string{"joker/batman/robin/1", ""}, match: true},
-		{url: "/api/joker-batman/robin/1", params: []string{"joker-batman/robin", "1"}, match: true},
-		{url: "/api/joker-batman-robin/1", params: []string{"joker-batman-robin", "1"}, match: true},
-		{url: "/api/joker-batman-robin-1", params: []string{"joker-batman-robin-1", ""}, match: true},
-		{url: "/api", params: []string{"", ""}, match: true},
-	})
-	testCase("/api/*/:param", []testparams{
-		{url: "/api/test/abc", params: []string{"test", "abc"}, match: true},
-		{url: "/api/joker/batman", params: []string{"joker", "batman"}, match: true},
-		{url: "/api/joker/batman/robin", params: []string{"joker/batman", "robin"}, match: true},
-		{url: "/api/joker/batman/robin/1", params: []string{"joker/batman/robin", "1"}, match: true},
-		{url: "/api/joker/batman-robin/1", params: []string{"joker/batman-robin", "1"}, match: true},
-		{url: "/api/joker-batman-robin-1", params: nil, match: false},
-		{url: "/api", params: nil, match: false},
-	})
-	testCase("/api/+/:param", []testparams{
-		{url: "/api/test/abc", params: []string{"test", "abc"}, match: true},
-		{url: "/api/joker/batman/robin/1", params: []string{"joker/batman/robin", "1"}, match: true},
-		{url: "/api/joker", params: nil, match: false},
-		{url: "/api", params: nil, match: false},
-	})
-	testCase("/api/*/:param/:param2", []testparams{
-		{url: "/api/test/abc/1", params: []string{"test", "abc", "1"}, match: true},
-		{url: "/api/joker/batman", params: nil, match: false},
-		{url: "/api/joker/batman-robin/1", params: []string{"joker", "batman-robin", "1"}, match: true},
-		{url: "/api/joker-batman-robin-1", params: nil, match: false},
-		{url: "/api/test/abc", params: nil, match: false},
-		{url: "/api/joker/batman/robin", params: []string{"joker", "batman", "robin"}, match: true},
-		{url: "/api/joker/batman/robin/1", params: []string{"joker/batman", "robin", "1"}, match: true},
-		{url: "/api/joker/batman/robin/1/2", params: []string{"joker/batman/robin", "1", "2"}, match: true},
-		{url: "/api", params: nil, match: false},
-		{url: "/api/:test", params: nil, match: false},
-	})
-=======
 	for _, testCase := range routeTestCases {
 		testCaseFn(testCase.pattern, testCase.testCases)
 	}
->>>>>>> f7da5689
 }
 
 func Test_Utils_GetTrimmedParam(t *testing.T) {
@@ -530,41 +261,8 @@
 			})
 		}
 	}
-<<<<<<< HEAD
-	benchCase("/api/:param/fixedEnd", []testparams{
-		{url: "/api/abc/fixedEnd", params: []string{"abc"}, match: true},
-		{url: "/api/abc/def/fixedEnd", params: nil, match: false},
-	})
-	benchCase("/api/v1/:param/*", []testparams{
-		{url: "/api/v1/entity", params: []string{"entity", ""}, match: true},
-		{url: "/api/v1/entity/", params: []string{"entity", ""}, match: true},
-		{url: "/api/v1/entity/1", params: []string{"entity", "1"}, match: true},
-		{url: "/api/v", params: nil, match: false},
-		{url: "/api/v2", params: nil, match: false},
-		{url: "/api/v1/", params: nil, match: false},
-	})
-	benchCase("/api/v1/:param", []testparams{
-		{url: "/api/v1/entity", params: []string{"entity"}, match: true},
-		{url: "/api/v1/entity/8728382", params: nil, match: false},
-		{url: "/api/v1", params: nil, match: false},
-		{url: "/api/v1/", params: nil, match: false},
-	})
-	benchCase("/api/v1", []testparams{
-		{url: "/api/v1", params: []string{}, match: true},
-		{url: "/api/v2", params: nil, match: false},
-	})
-	benchCase("/api/v1/:param/*", []testparams{
-		{url: "/api/v1/entity", params: []string{"entity", ""}, match: true},
-		{url: "/api/v1/entity/", params: []string{"entity", ""}, match: true},
-		{url: "/api/v1/entity/1", params: []string{"entity", "1"}, match: true},
-		{url: "/api/v", params: nil, match: false},
-		{url: "/api/v2", params: nil, match: false},
-		{url: "/api/v1/", params: nil, match: false},
-	})
-=======
 
 	for _, testCollection := range benchmarkCases {
 		benchCaseFn(testCollection)
 	}
->>>>>>> f7da5689
 }