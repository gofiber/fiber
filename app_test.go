// ⚡️ Fiber is an Express inspired web framework written in Go with ☕️
// 🤖 Github Repository: https://github.com/gofiber/fiber
// 📌 API Documentation: https://docs.gofiber.io

package fiber

import (
	"bytes"
	"errors"
	"fmt"
	"io"
	"mime/multipart"
	"net"
	"net/http"
	"net/http/httptest"
	"reflect"
	"regexp"
	"runtime"
	"strings"
	"testing"
	"time"

	"github.com/stretchr/testify/require"
	"github.com/valyala/fasthttp"
)

var testEmptyHandler = func(c Ctx) error {
	return nil
}

func testStatus200(t *testing.T, app *App, url string, method string) {
	t.Helper()

	req := httptest.NewRequest(method, url, nil)

	resp, err := app.Test(req)
	require.NoError(t, err, "app.Test(req)")
	require.Equal(t, 200, resp.StatusCode, "Status code")
}

func testErrorResponse(t *testing.T, err error, resp *http.Response, expectedBodyError string) {
	require.NoError(t, err, "app.Test(req)")
	require.Equal(t, 500, resp.StatusCode, "Status code")

	body, err := io.ReadAll(resp.Body)
	require.NoError(t, err)
	require.Equal(t, expectedBodyError, string(body), "Response body")
}

func Test_App_MethodNotAllowed(t *testing.T) {
	app := New()

	app.Use(func(c Ctx) error {
		return c.Next()
	})

	app.Post("/", testEmptyHandler)

	app.Options("/", testEmptyHandler)

	resp, err := app.Test(httptest.NewRequest(MethodPost, "/", nil))
	require.NoError(t, err)
	require.Equal(t, 200, resp.StatusCode)
	require.Equal(t, "", resp.Header.Get(HeaderAllow))

	resp, err = app.Test(httptest.NewRequest(MethodGet, "/", nil))
	require.NoError(t, err)
	require.Equal(t, 405, resp.StatusCode)
	require.Equal(t, "POST, OPTIONS", resp.Header.Get(HeaderAllow))

	resp, err = app.Test(httptest.NewRequest(MethodPatch, "/", nil))
	require.NoError(t, err)
	require.Equal(t, 405, resp.StatusCode)
	require.Equal(t, "POST, OPTIONS", resp.Header.Get(HeaderAllow))

	resp, err = app.Test(httptest.NewRequest(MethodPut, "/", nil))
	require.NoError(t, err)
	require.Equal(t, 405, resp.StatusCode)
	require.Equal(t, "POST, OPTIONS", resp.Header.Get(HeaderAllow))

	app.Get("/", testEmptyHandler)

	resp, err = app.Test(httptest.NewRequest(MethodTrace, "/", nil))
	require.NoError(t, err)
	require.Equal(t, 405, resp.StatusCode)
	require.Equal(t, "GET, HEAD, POST, OPTIONS", resp.Header.Get(HeaderAllow))

	resp, err = app.Test(httptest.NewRequest(MethodPatch, "/", nil))
	require.NoError(t, err)
	require.Equal(t, 405, resp.StatusCode)
	require.Equal(t, "GET, HEAD, POST, OPTIONS", resp.Header.Get(HeaderAllow))

	resp, err = app.Test(httptest.NewRequest(MethodPut, "/", nil))
	require.NoError(t, err)
	require.Equal(t, 405, resp.StatusCode)
	require.Equal(t, "GET, HEAD, POST, OPTIONS", resp.Header.Get(HeaderAllow))
}

func Test_App_Custom_Middleware_404_Should_Not_SetMethodNotAllowed(t *testing.T) {
	app := New()

	app.Use(func(c Ctx) error {
		return c.SendStatus(404)
	})

	app.Post("/", testEmptyHandler)

	resp, err := app.Test(httptest.NewRequest(MethodGet, "/", nil))
	require.NoError(t, err)
	require.Equal(t, 404, resp.StatusCode)

	g := app.Group("/with-next", func(c Ctx) error {
		return c.Status(404).Next()
	})

	g.Post("/", testEmptyHandler)

	resp, err = app.Test(httptest.NewRequest(MethodGet, "/with-next", nil))
	require.NoError(t, err)
	require.Equal(t, 404, resp.StatusCode)
}

func Test_App_ServerErrorHandler_SmallReadBuffer(t *testing.T) {
	expectedError := regexp.MustCompile(
		`error when reading request headers: small read buffer\. Increase ReadBufferSize\. Buffer size=4096, contents: "GET / HTTP/1.1\\r\\nHost: example\.com\\r\\nVery-Long-Header: -+`,
	)
	app := New()

	app.Get("/", func(c Ctx) error {
		panic(errors.New("should never called"))
	})

	request := httptest.NewRequest(MethodGet, "/", nil)
	logHeaderSlice := make([]string, 5000)
	request.Header.Set("Very-Long-Header", strings.Join(logHeaderSlice, "-"))
	_, err := app.Test(request)

	if err == nil {
		t.Error("Expect an error at app.Test(request)")
	}

	require.Regexp(t, expectedError, err.Error())
}

func Test_App_Errors(t *testing.T) {
	app := New(Config{
		BodyLimit: 4,
	})

	app.Get("/", func(c Ctx) error {
		return errors.New("hi, i'm an error")
	})

	resp, err := app.Test(httptest.NewRequest(MethodGet, "/", nil))
	require.NoError(t, err, "app.Test(req)")
	require.Equal(t, 500, resp.StatusCode, "Status code")

	body, err := io.ReadAll(resp.Body)
	require.NoError(t, err)
	require.Equal(t, "hi, i'm an error", string(body))

	_, err = app.Test(httptest.NewRequest(MethodGet, "/", strings.NewReader("big body")))
	if err != nil {
		require.Equal(t, "body size exceeds the given limit", err.Error(), "app.Test(req)")
	}
}

func Test_App_ErrorHandler_Custom(t *testing.T) {
	app := New(Config{
		ErrorHandler: func(c Ctx, err error) error {
			return c.Status(200).SendString("hi, i'm an custom error")
		},
	})

	app.Get("/", func(c Ctx) error {
		return errors.New("hi, i'm an error")
	})

	resp, err := app.Test(httptest.NewRequest(MethodGet, "/", nil))
	require.NoError(t, err, "app.Test(req)")
	require.Equal(t, 200, resp.StatusCode, "Status code")

	body, err := io.ReadAll(resp.Body)
	require.NoError(t, err)
	require.Equal(t, "hi, i'm an custom error", string(body))
}

func Test_App_ErrorHandler_HandlerStack(t *testing.T) {
	app := New(Config{
		ErrorHandler: func(c Ctx, err error) error {
			require.Equal(t, "1: USE error", err.Error())
			return DefaultErrorHandler(c, err)
		},
	})
	app.Use("/", func(c Ctx) error {
		err := c.Next() // call next USE
		require.Equal(t, "2: USE error", err.Error())
		return errors.New("1: USE error")
	}, func(c Ctx) error {
		err := c.Next() // call [0] GET
		require.Equal(t, "0: GET error", err.Error())
		return errors.New("2: USE error")
	})
	app.Get("/", func(c Ctx) error {
		return errors.New("0: GET error")
	})

	resp, err := app.Test(httptest.NewRequest(MethodGet, "/", nil))
	require.NoError(t, err, "app.Test(req)")
	require.Equal(t, 500, resp.StatusCode, "Status code")

	body, err := io.ReadAll(resp.Body)
	require.NoError(t, err)
	require.Equal(t, "1: USE error", string(body))
}

func Test_App_ErrorHandler_RouteStack(t *testing.T) {
	app := New(Config{
		ErrorHandler: func(c Ctx, err error) error {
			require.Equal(t, "1: USE error", err.Error())
			return DefaultErrorHandler(c, err)
		},
	})
	app.Use("/", func(c Ctx) error {
		err := c.Next()
		require.Equal(t, "0: GET error", err.Error())
		return errors.New("1: USE error") // [2] call ErrorHandler
	})
	app.Get("/test", func(c Ctx) error {
		return errors.New("0: GET error") // [1] return to USE
	})

	resp, err := app.Test(httptest.NewRequest(MethodGet, "/test", nil))
	require.NoError(t, err, "app.Test(req)")
	require.Equal(t, 500, resp.StatusCode, "Status code")

	body, err := io.ReadAll(resp.Body)
	require.NoError(t, err)
	require.Equal(t, "1: USE error", string(body))
}

func Test_App_ErrorHandler_GroupMount(t *testing.T) {
	micro := New(Config{
		ErrorHandler: func(c Ctx, err error) error {
			require.Equal(t, "0: GET error", err.Error())
			return c.Status(500).SendString("1: custom error")
		},
	})
	micro.Get("/doe", func(c Ctx) error {
		return errors.New("0: GET error")
	})

	app := New()
	v1 := app.Group("/v1")
	v1.Mount("/john", micro)

	resp, err := app.Test(httptest.NewRequest(MethodGet, "/v1/john/doe", nil))
	testErrorResponse(t, err, resp, "1: custom error")
}

func Test_App_ErrorHandler_GroupMountRootLevel(t *testing.T) {
	micro := New(Config{
		ErrorHandler: func(c Ctx, err error) error {
			require.Equal(t, "0: GET error", err.Error())
			return c.Status(500).SendString("1: custom error")
		},
	})
	micro.Get("/john/doe", func(c Ctx) error {
		return errors.New("0: GET error")
	})

	app := New()
	v1 := app.Group("/v1")
	v1.Mount("/", micro)

	resp, err := app.Test(httptest.NewRequest(MethodGet, "/v1/john/doe", nil))
	testErrorResponse(t, err, resp, "1: custom error")
}

func Test_App_Nested_Params(t *testing.T) {
	app := New()

	app.Get("/test", func(c Ctx) error {
		return c.Status(400).Send([]byte("Should move on"))
	})
	app.Get("/test/:param", func(c Ctx) error {
		return c.Status(400).Send([]byte("Should move on"))
	})
	app.Get("/test/:param/test", func(c Ctx) error {
		return c.Status(400).Send([]byte("Should move on"))
	})
	app.Get("/test/:param/test/:param2", func(c Ctx) error {
		return c.Status(200).Send([]byte("Good job"))
	})

	req := httptest.NewRequest(MethodGet, "/test/john/test/doe", nil)
	resp, err := app.Test(req)

	require.NoError(t, err, "app.Test(req)")
	require.Equal(t, 200, resp.StatusCode, "Status code")
}

// go test -run Test_App_Mount
func Test_App_Mount(t *testing.T) {
	micro := New()
	micro.Get("/doe", func(c Ctx) error {
		return c.SendStatus(StatusOK)
	})

	app := New()
	app.Mount("/john", micro)

	resp, err := app.Test(httptest.NewRequest(MethodGet, "/john/doe", nil))
	require.NoError(t, err, "app.Test(req)")
	require.Equal(t, 200, resp.StatusCode, "Status code")
	require.Equal(t, uint32(2), app.handlersCount)
}

func Test_App_Use_Params(t *testing.T) {
	app := New()

	app.Use("/prefix/:param", func(c Ctx) error {
		require.Equal(t, "john", c.Params("param"))
		return nil
	})

	app.Use("/foo/:bar?", func(c Ctx) error {
		require.Equal(t, "foobar", c.Params("bar", "foobar"))
		return nil
	})

	app.Use("/:param/*", func(c Ctx) error {
		require.Equal(t, "john", c.Params("param"))
		require.Equal(t, "doe", c.Params("*"))
		return nil
	})

	resp, err := app.Test(httptest.NewRequest(MethodGet, "/prefix/john", nil))
	require.NoError(t, err, "app.Test(req)")
	require.Equal(t, 200, resp.StatusCode, "Status code")

	resp, err = app.Test(httptest.NewRequest(MethodGet, "/john/doe", nil))
	require.NoError(t, err, "app.Test(req)")
	require.Equal(t, 200, resp.StatusCode, "Status code")

	resp, err = app.Test(httptest.NewRequest(MethodGet, "/foo", nil))
	require.NoError(t, err, "app.Test(req)")
	require.Equal(t, 200, resp.StatusCode, "Status code")

	defer func() {
		if err := recover(); err != nil {
			require.Equal(t, "use: invalid handler func()\n", fmt.Sprintf("%v", err))
		}
	}()

	app.Use("/:param/*", func() {
		// this should panic
	})
}

func Test_App_Use_UnescapedPath(t *testing.T) {
	app := New(Config{UnescapePath: true, CaseSensitive: true})

	app.Use("/cRéeR/:param", func(c Ctx) error {
		require.Equal(t, "/cRéeR/اختبار", c.Path())
		return c.SendString(c.Params("param"))
	})

	app.Use("/abc", func(c Ctx) error {
		require.Equal(t, "/AbC", c.Path())
		return nil
	})

	resp, err := app.Test(httptest.NewRequest(MethodGet, "/cR%C3%A9eR/%D8%A7%D8%AE%D8%AA%D8%A8%D8%A7%D8%B1", nil))
	require.NoError(t, err, "app.Test(req)")
	require.Equal(t, StatusOK, resp.StatusCode, "Status code")

	body, err := io.ReadAll(resp.Body)
	require.NoError(t, err, "app.Test(req)")
	// check the param result
	require.Equal(t, "اختبار", app.getString(body))

	// with lowercase letters
	resp, err = app.Test(httptest.NewRequest(MethodGet, "/cr%C3%A9er/%D8%A7%D8%AE%D8%AA%D8%A8%D8%A7%D8%B1", nil))
	require.NoError(t, err, "app.Test(req)")
	require.Equal(t, StatusNotFound, resp.StatusCode, "Status code")
}

func Test_App_Use_CaseSensitive(t *testing.T) {
	app := New(Config{CaseSensitive: true})

	app.Use("/abc", func(c Ctx) error {
		return c.SendString(c.Path())
	})

	// wrong letters in the requested route -> 404
	resp, err := app.Test(httptest.NewRequest(MethodGet, "/AbC", nil))
	require.NoError(t, err, "app.Test(req)")
	require.Equal(t, StatusNotFound, resp.StatusCode, "Status code")

	// right letters in the requrested route -> 200
	resp, err = app.Test(httptest.NewRequest(MethodGet, "/abc", nil))
	require.NoError(t, err, "app.Test(req)")
	require.Equal(t, StatusOK, resp.StatusCode, "Status code")

	// check the detected path when the case insensitive recognition is activated
	app.config.CaseSensitive = false
	// check the case sensitive feature
	resp, err = app.Test(httptest.NewRequest(MethodGet, "/AbC", nil))
	require.NoError(t, err, "app.Test(req)")
	require.Equal(t, StatusOK, resp.StatusCode, "Status code")

	body, err := io.ReadAll(resp.Body)
	require.NoError(t, err, "app.Test(req)")
	// check the detected path result
	require.Equal(t, "/AbC", app.getString(body))
}

func Test_App_Add_Method_Test(t *testing.T) {
	app := New()
	defer func() {
		if err := recover(); err != nil {
			require.Equal(t, "add: invalid http method JOHN\n", fmt.Sprintf("%v", err))
		}
	}()
	app.Add("JOHN", "/doe", testEmptyHandler)
}

// go test -run Test_App_GETOnly
func Test_App_GETOnly(t *testing.T) {
	app := New(Config{
		GETOnly: true,
	})

	app.Post("/", func(c Ctx) error {
		return c.SendString("Hello 👋!")
	})

	req := httptest.NewRequest(MethodPost, "/", nil)
	resp, err := app.Test(req)
	require.NoError(t, err, "app.Test(req)")
	require.Equal(t, StatusMethodNotAllowed, resp.StatusCode, "Status code")
}

func Test_App_Use_Params_Group(t *testing.T) {
	app := New()

	group := app.Group("/prefix/:param/*")
	group.Use("/", func(c Ctx) error {
		return c.Next()
	})
	group.Get("/test", func(c Ctx) error {
		require.Equal(t, "john", c.Params("param"))
		require.Equal(t, "doe", c.Params("*"))
		return nil
	})

	resp, err := app.Test(httptest.NewRequest(MethodGet, "/prefix/john/doe/test", nil))
	require.NoError(t, err, "app.Test(req)")
	require.Equal(t, 200, resp.StatusCode, "Status code")
}

func Test_App_Chaining(t *testing.T) {
	n := func(c Ctx) error {
		return c.Next()
	}
	app := New()
	app.Use("/john", n, n, n, n, func(c Ctx) error {
		return c.SendStatus(202)
	})
	// check handler count for registered HEAD route
	require.Equal(t, 5, len(app.stack[methodInt(MethodHead)][0].Handlers), "app.Test(req)")

	req := httptest.NewRequest(MethodPost, "/john", nil)

	resp, err := app.Test(req)
	require.NoError(t, err, "app.Test(req)")
	require.Equal(t, 202, resp.StatusCode, "Status code")

	app.Get("/test", n, n, n, n, func(c Ctx) error {
		return c.SendStatus(203)
	})

	req = httptest.NewRequest(MethodGet, "/test", nil)

	resp, err = app.Test(req)
	require.NoError(t, err, "app.Test(req)")
	require.Equal(t, 203, resp.StatusCode, "Status code")
}

func Test_App_Order(t *testing.T) {
	app := New()

	app.Get("/test", func(c Ctx) error {
		c.Write([]byte("1"))
		return c.Next()
	})

	app.All("/test", func(c Ctx) error {
		c.Write([]byte("2"))
		return c.Next()
	})

	app.Use(func(c Ctx) error {
		c.Write([]byte("3"))
		return nil
	})

	req := httptest.NewRequest(MethodGet, "/test", nil)

	resp, err := app.Test(req)
	require.NoError(t, err, "app.Test(req)")
	require.Equal(t, 200, resp.StatusCode, "Status code")

	body, err := io.ReadAll(resp.Body)
	require.NoError(t, err)
	require.Equal(t, "123", string(body))
}

func Test_App_Methods(t *testing.T) {
	dummyHandler := testEmptyHandler

	app := New()

	app.Connect("/:john?/:doe?", dummyHandler)
	testStatus200(t, app, "/john/doe", "CONNECT")

	app.Put("/:john?/:doe?", dummyHandler)
	testStatus200(t, app, "/john/doe", MethodPut)

	app.Post("/:john?/:doe?", dummyHandler)
	testStatus200(t, app, "/john/doe", MethodPost)

	app.Delete("/:john?/:doe?", dummyHandler)
	testStatus200(t, app, "/john/doe", MethodDelete)

	app.Head("/:john?/:doe?", dummyHandler)
	testStatus200(t, app, "/john/doe", MethodHead)

	app.Patch("/:john?/:doe?", dummyHandler)
	testStatus200(t, app, "/john/doe", MethodPatch)

	app.Options("/:john?/:doe?", dummyHandler)
	testStatus200(t, app, "/john/doe", MethodOptions)

	app.Trace("/:john?/:doe?", dummyHandler)
	testStatus200(t, app, "/john/doe", MethodTrace)

	app.Get("/:john?/:doe?", dummyHandler)
	testStatus200(t, app, "/john/doe", MethodGet)

	app.All("/:john?/:doe?", dummyHandler)
	testStatus200(t, app, "/john/doe", MethodPost)

	app.Use("/:john?/:doe?", dummyHandler)
	testStatus200(t, app, "/john/doe", MethodGet)
}

func Test_App_Route_Naming(t *testing.T) {
	app := New()
	handler := func(c Ctx) error {
		return c.SendStatus(StatusOK)
	}
	app.Get("/john", handler).Name("john")
	app.Delete("/doe", handler)
	app.Name("doe")

	jane := app.Group("/jane").Name("jane.")
	jane.Get("/test", handler).Name("test")
	jane.Trace("/trace", handler).Name("trace")

	group := app.Group("/group")
	group.Get("/test", handler).Name("test")

	app.Post("/post", handler).Name("post")

	subGroup := jane.Group("/sub-group").Name("sub.")
	subGroup.Get("/done", handler).Name("done")

	require.Equal(t, "post", app.GetRoute("post").Name)
	require.Equal(t, "john", app.GetRoute("john").Name)
	require.Equal(t, "jane.test", app.GetRoute("jane.test").Name)
	require.Equal(t, "jane.trace", app.GetRoute("jane.trace").Name)
	require.Equal(t, "jane.sub.done", app.GetRoute("jane.sub.done").Name)
	require.Equal(t, "test", app.GetRoute("test").Name)
}

func Test_App_New(t *testing.T) {
	app := New()
	app.Get("/", testEmptyHandler)

	appConfig := New(Config{
		Immutable: true,
	})
	appConfig.Get("/", testEmptyHandler)
}

func Test_App_Config(t *testing.T) {
	app := New(Config{
		StrictRouting: true,
	})
<<<<<<< HEAD
	utils.AssertEqual(t, true, app.Config().StrictRouting)
=======
	require.True(t, app.Config().DisableStartupMessage)
>>>>>>> f9e87097
}

func Test_App_Shutdown(t *testing.T) {
	t.Run("success", func(t *testing.T) {
<<<<<<< HEAD
		app := New()
		utils.AssertEqual(t, true, app.Shutdown() == nil)
=======
		app := New(Config{
			DisableStartupMessage: true,
		})
		require.True(t, app.Shutdown() == nil)
>>>>>>> f9e87097
	})

	t.Run("no server", func(t *testing.T) {
		app := &App{}
		if err := app.Shutdown(); err != nil {
			if err.Error() != "shutdown: server is not running" {
				t.Fatal()
			}
		}
	})
}

// go test -run Test_App_Static_Index_Default
func Test_App_Static_Index_Default(t *testing.T) {
	app := New()

	app.Static("/prefix", "./.github/workflows")
	app.Static("", "./.github/")
	app.Static("test", "", Static{Index: "index.html"})

	resp, err := app.Test(httptest.NewRequest(MethodGet, "/", nil))
	require.NoError(t, err, "app.Test(req)")
	require.Equal(t, 200, resp.StatusCode, "Status code")
	require.False(t, resp.Header.Get(HeaderContentLength) == "")
	require.Equal(t, MIMETextHTMLCharsetUTF8, resp.Header.Get(HeaderContentType))

	body, err := io.ReadAll(resp.Body)
	require.NoError(t, err)
	require.True(t, strings.Contains(string(body), "Hello, World!"))

	resp, err = app.Test(httptest.NewRequest(MethodGet, "/not-found", nil))
	require.NoError(t, err, "app.Test(req)")
	require.Equal(t, 404, resp.StatusCode, "Status code")
	require.False(t, resp.Header.Get(HeaderContentLength) == "")
	require.Equal(t, MIMETextPlainCharsetUTF8, resp.Header.Get(HeaderContentType))

	body, err = io.ReadAll(resp.Body)
	require.NoError(t, err)
	require.Equal(t, "Cannot GET /not-found", string(body))
}

// go test -run Test_App_Static_Index
func Test_App_Static_Direct(t *testing.T) {
	app := New()

	app.Static("/", "./.github")

	resp, err := app.Test(httptest.NewRequest(MethodGet, "/index.html", nil))
	require.NoError(t, err, "app.Test(req)")
	require.Equal(t, 200, resp.StatusCode, "Status code")
	require.False(t, resp.Header.Get(HeaderContentLength) == "")
	require.Equal(t, MIMETextHTMLCharsetUTF8, resp.Header.Get(HeaderContentType))

	body, err := io.ReadAll(resp.Body)
	require.NoError(t, err)
	require.True(t, strings.Contains(string(body), "Hello, World!"))

	resp, err = app.Test(httptest.NewRequest(MethodGet, "/testdata/testRoutes.json", nil))
	require.NoError(t, err, "app.Test(req)")
	require.Equal(t, 200, resp.StatusCode, "Status code")
	require.False(t, resp.Header.Get(HeaderContentLength) == "")
	require.Equal(t, MIMEApplicationJSON, resp.Header.Get("Content-Type"))
	require.Equal(t, "", resp.Header.Get(HeaderCacheControl), "CacheControl Control")

	body, err = io.ReadAll(resp.Body)
	require.NoError(t, err)
	require.True(t, strings.Contains(string(body), "testRoutes"))
}

// go test -run Test_App_Static_MaxAge
func Test_App_Static_MaxAge(t *testing.T) {
	app := New()

	app.Static("/", "./.github", Static{MaxAge: 100})

	resp, err := app.Test(httptest.NewRequest("GET", "/index.html", nil))
	require.NoError(t, err, "app.Test(req)")
	require.Equal(t, 200, resp.StatusCode, "Status code")
	require.False(t, resp.Header.Get(HeaderContentLength) == "")
	require.Equal(t, "text/html; charset=utf-8", resp.Header.Get(HeaderContentType))
	require.Equal(t, "public, max-age=100", resp.Header.Get(HeaderCacheControl), "CacheControl Control")
}

// go test -run Test_App_Static_Download
func Test_App_Static_Download(t *testing.T) {
	app := New()

	app.Static("/fiber.png", "./.github/testdata/fs/img/fiber.png", Static{Download: true})

	resp, err := app.Test(httptest.NewRequest("GET", "/fiber.png", nil))
	require.NoError(t, err, "app.Test(req)")
	require.Equal(t, 200, resp.StatusCode, "Status code")
	require.False(t, resp.Header.Get(HeaderContentLength) == "")
	require.Equal(t, "image/png", resp.Header.Get(HeaderContentType))
	require.Equal(t, `attachment`, resp.Header.Get(HeaderContentDisposition))
}

// go test -run Test_App_Static_Group
func Test_App_Static_Group(t *testing.T) {
	app := New()

	grp := app.Group("/v1", func(c Ctx) error {
		c.Set("Test-Header", "123")
		return c.Next()
	})

	grp.Static("/v2", "./.github/index.html")

	req := httptest.NewRequest(MethodGet, "/v1/v2", nil)
	resp, err := app.Test(req)
	require.NoError(t, err, "app.Test(req)")
	require.Equal(t, 200, resp.StatusCode, "Status code")
	require.False(t, resp.Header.Get(HeaderContentLength) == "")
	require.Equal(t, MIMETextHTMLCharsetUTF8, resp.Header.Get(HeaderContentType))
	require.Equal(t, "123", resp.Header.Get("Test-Header"))

	grp = app.Group("/v2")
	grp.Static("/v3*", "./.github/index.html")

	req = httptest.NewRequest(MethodGet, "/v2/v3/john/doe", nil)
	resp, err = app.Test(req)
	require.NoError(t, err, "app.Test(req)")
	require.Equal(t, 200, resp.StatusCode, "Status code")
	require.False(t, resp.Header.Get(HeaderContentLength) == "")
	require.Equal(t, MIMETextHTMLCharsetUTF8, resp.Header.Get(HeaderContentType))
}

func Test_App_Static_Wildcard(t *testing.T) {
	app := New()

	app.Static("*", "./.github/index.html")

	req := httptest.NewRequest(MethodGet, "/yesyes/john/doe", nil)
	resp, err := app.Test(req)
	require.NoError(t, err, "app.Test(req)")
	require.Equal(t, 200, resp.StatusCode, "Status code")
	require.False(t, resp.Header.Get(HeaderContentLength) == "")
	require.Equal(t, MIMETextHTMLCharsetUTF8, resp.Header.Get(HeaderContentType))

	body, err := io.ReadAll(resp.Body)
	require.NoError(t, err)
	require.True(t, strings.Contains(string(body), "Test file"))
}

func Test_App_Static_Prefix_Wildcard(t *testing.T) {
	app := New()

	app.Static("/test/*", "./.github/index.html")

	req := httptest.NewRequest(MethodGet, "/test/john/doe", nil)
	resp, err := app.Test(req)
	require.NoError(t, err, "app.Test(req)")
	require.Equal(t, 200, resp.StatusCode, "Status code")
	require.False(t, resp.Header.Get(HeaderContentLength) == "")
	require.Equal(t, MIMETextHTMLCharsetUTF8, resp.Header.Get(HeaderContentType))

	app.Static("/my/nameisjohn*", "./.github/index.html")

	resp, err = app.Test(httptest.NewRequest(MethodGet, "/my/nameisjohn/no/its/not", nil))
	require.NoError(t, err, "app.Test(req)")
	require.Equal(t, 200, resp.StatusCode, "Status code")
	require.False(t, resp.Header.Get(HeaderContentLength) == "")
	require.Equal(t, MIMETextHTMLCharsetUTF8, resp.Header.Get(HeaderContentType))

	body, err := io.ReadAll(resp.Body)
	require.NoError(t, err)
	require.True(t, strings.Contains(string(body), "Test file"))
}

func Test_App_Static_Prefix(t *testing.T) {
	app := New()
	app.Static("/john", "./.github")

	req := httptest.NewRequest(MethodGet, "/john/index.html", nil)
	resp, err := app.Test(req)
	require.NoError(t, err, "app.Test(req)")
	require.Equal(t, 200, resp.StatusCode, "Status code")
	require.False(t, resp.Header.Get(HeaderContentLength) == "")
	require.Equal(t, MIMETextHTMLCharsetUTF8, resp.Header.Get(HeaderContentType))

	app.Static("/prefix", "./.github/testdata")

	req = httptest.NewRequest(MethodGet, "/prefix/index.html", nil)
	resp, err = app.Test(req)
	require.NoError(t, err, "app.Test(req)")
	require.Equal(t, 200, resp.StatusCode, "Status code")
	require.False(t, resp.Header.Get(HeaderContentLength) == "")
	require.Equal(t, MIMETextHTMLCharsetUTF8, resp.Header.Get(HeaderContentType))

	app.Static("/single", "./.github/testdata/testRoutes.json")

	req = httptest.NewRequest(MethodGet, "/single", nil)
	resp, err = app.Test(req)
	require.NoError(t, err, "app.Test(req)")
	require.Equal(t, 200, resp.StatusCode, "Status code")
	require.False(t, resp.Header.Get(HeaderContentLength) == "")
	require.Equal(t, MIMEApplicationJSON, resp.Header.Get(HeaderContentType))
}

func Test_App_Static_Trailing_Slash(t *testing.T) {
	app := New()
	app.Static("/john", "./.github")

	req := httptest.NewRequest(MethodGet, "/john/", nil)
	resp, err := app.Test(req)
	require.NoError(t, err, "app.Test(req)")
	require.Equal(t, 200, resp.StatusCode, "Status code")
	require.False(t, resp.Header.Get(HeaderContentLength) == "")
	require.Equal(t, MIMETextHTMLCharsetUTF8, resp.Header.Get(HeaderContentType))

	app.Static("/john_without_index", "./.github/testdata/fs/css")

	req = httptest.NewRequest(MethodGet, "/john_without_index/", nil)
	resp, err = app.Test(req)
	require.NoError(t, err, "app.Test(req)")
	require.Equal(t, 404, resp.StatusCode, "Status code")
	require.False(t, resp.Header.Get(HeaderContentLength) == "")
	require.Equal(t, MIMETextPlainCharsetUTF8, resp.Header.Get(HeaderContentType))

	app.Static("/john/", "./.github")

	req = httptest.NewRequest(MethodGet, "/john/", nil)
	resp, err = app.Test(req)
	require.NoError(t, err, "app.Test(req)")
	require.Equal(t, 200, resp.StatusCode, "Status code")
	require.False(t, resp.Header.Get(HeaderContentLength) == "")
	require.Equal(t, MIMETextHTMLCharsetUTF8, resp.Header.Get(HeaderContentType))

	req = httptest.NewRequest(MethodGet, "/john", nil)
	resp, err = app.Test(req)
	require.NoError(t, err, "app.Test(req)")
	require.Equal(t, 200, resp.StatusCode, "Status code")
	require.False(t, resp.Header.Get(HeaderContentLength) == "")
	require.Equal(t, MIMETextHTMLCharsetUTF8, resp.Header.Get(HeaderContentType))

	app.Static("/john_without_index/", "./.github/testdata/fs/css")

	req = httptest.NewRequest(MethodGet, "/john_without_index/", nil)
	resp, err = app.Test(req)
	require.NoError(t, err, "app.Test(req)")
	require.Equal(t, 404, resp.StatusCode, "Status code")
	require.False(t, resp.Header.Get(HeaderContentLength) == "")
	require.Equal(t, MIMETextPlainCharsetUTF8, resp.Header.Get(HeaderContentType))
}

func Test_App_Static_Next(t *testing.T) {
	app := New()
	app.Static("/", ".github", Static{
		Next: func(c Ctx) bool {
			// If value of the header is any other from "skip"
			// c.Next() will be invoked
			return c.Get("X-Custom-Header") == "skip"
		},
	})
	app.Get("/", func(c Ctx) error {
		return c.SendString("You've skipped app.Static")
	})

	t.Run("app.Static is skipped: invoking Get handler", func(t *testing.T) {
		req := httptest.NewRequest("GET", "/", nil)
		req.Header.Set("X-Custom-Header", "skip")
		resp, err := app.Test(req)
		require.NoError(t, err)
		require.Equal(t, 200, resp.StatusCode)
		require.False(t, resp.Header.Get(HeaderContentLength) == "")
		require.Equal(t, MIMETextPlainCharsetUTF8, resp.Header.Get(HeaderContentType))

		body, err := io.ReadAll(resp.Body)
		require.NoError(t, err)
		require.True(t, strings.Contains(string(body), "You've skipped app.Static"))
	})

	t.Run("app.Static is not skipped: serving index.html", func(t *testing.T) {
		req := httptest.NewRequest("GET", "/", nil)
		req.Header.Set("X-Custom-Header", "don't skip")
		resp, err := app.Test(req)
		require.NoError(t, err)
		require.Equal(t, 200, resp.StatusCode)
		require.False(t, resp.Header.Get(HeaderContentLength) == "")
		require.Equal(t, MIMETextHTMLCharsetUTF8, resp.Header.Get(HeaderContentType))

		body, err := io.ReadAll(resp.Body)
		require.NoError(t, err)
		require.True(t, strings.Contains(string(body), "Hello, World!"))
	})
}

// go test -run Test_App_Mixed_Routes_WithSameLen
func Test_App_Mixed_Routes_WithSameLen(t *testing.T) {
	app := New()

	// middleware
	app.Use(func(c Ctx) error {
		c.Set("TestHeader", "TestValue")
		return c.Next()
	})
	// routes with the same length
	app.Static("/tesbar", "./.github")
	app.Get("/foobar", func(c Ctx) error {
		c.Type("html")
		return c.Send([]byte("FOO_BAR"))
	})

	// match get route
	req := httptest.NewRequest(MethodGet, "/foobar", nil)
	resp, err := app.Test(req)
	require.NoError(t, err, "app.Test(req)")
	require.Equal(t, 200, resp.StatusCode, "Status code")
	require.False(t, resp.Header.Get(HeaderContentLength) == "")
	require.Equal(t, "TestValue", resp.Header.Get("TestHeader"))
	require.Equal(t, "text/html", resp.Header.Get(HeaderContentType))

	body, err := io.ReadAll(resp.Body)
	require.NoError(t, err)
	require.Equal(t, "FOO_BAR", string(body))

	// match static route
	req = httptest.NewRequest(MethodGet, "/tesbar", nil)
	resp, err = app.Test(req)
	require.NoError(t, err, "app.Test(req)")
	require.Equal(t, 200, resp.StatusCode, "Status code")
	require.False(t, resp.Header.Get(HeaderContentLength) == "")
	require.Equal(t, "TestValue", resp.Header.Get("TestHeader"))
	require.Equal(t, "text/html; charset=utf-8", resp.Header.Get(HeaderContentType))

	body, err = io.ReadAll(resp.Body)
	require.NoError(t, err)
	require.True(t, strings.Contains(string(body), "Hello, World!"), "Response: "+string(body))
	require.True(t, strings.HasPrefix(string(body), "<!DOCTYPE html>"), "Response: "+string(body))
}

func Test_App_Group_Invalid(t *testing.T) {
	defer func() {
		if err := recover(); err != nil {
			require.Equal(t, "use: invalid handler int\n", fmt.Sprintf("%v", err))
		}
	}()
	New().Group("/").Use(1)
}

// go test -run Test_App_Group_Mount
func Test_App_Group_Mount(t *testing.T) {
	micro := New()
	micro.Get("/doe", func(c Ctx) error {
		return c.SendStatus(StatusOK)
	})

	app := New()
	v1 := app.Group("/v1")
	v1.Mount("/john", micro)

	resp, err := app.Test(httptest.NewRequest(MethodGet, "/v1/john/doe", nil))
	require.NoError(t, err, "app.Test(req)")
	require.Equal(t, 200, resp.StatusCode, "Status code")
	require.Equal(t, uint32(2), app.handlersCount)
}

func Test_App_Group(t *testing.T) {
	dummyHandler := testEmptyHandler

	app := New()

	grp := app.Group("/test")
	grp.Get("/", dummyHandler)
	testStatus200(t, app, "/test", MethodGet)

	grp.Get("/:demo?", dummyHandler)
	testStatus200(t, app, "/test/john", MethodGet)

	grp.Connect("/CONNECT", dummyHandler)
	testStatus200(t, app, "/test/CONNECT", MethodConnect)

	grp.Put("/PUT", dummyHandler)
	testStatus200(t, app, "/test/PUT", MethodPut)

	grp.Post("/POST", dummyHandler)
	testStatus200(t, app, "/test/POST", MethodPost)

	grp.Delete("/DELETE", dummyHandler)
	testStatus200(t, app, "/test/DELETE", MethodDelete)

	grp.Head("/HEAD", dummyHandler)
	testStatus200(t, app, "/test/HEAD", MethodHead)

	grp.Patch("/PATCH", dummyHandler)
	testStatus200(t, app, "/test/PATCH", MethodPatch)

	grp.Options("/OPTIONS", dummyHandler)
	testStatus200(t, app, "/test/OPTIONS", MethodOptions)

	grp.Trace("/TRACE", dummyHandler)
	testStatus200(t, app, "/test/TRACE", MethodTrace)

	grp.All("/ALL", dummyHandler)
	testStatus200(t, app, "/test/ALL", MethodPost)

	grp.Use(dummyHandler)
	testStatus200(t, app, "/test/oke", MethodGet)

	grp.Use("/USE", dummyHandler)
	testStatus200(t, app, "/test/USE/oke", MethodGet)

	api := grp.Group("/v1")
	api.Post("/", dummyHandler)

	resp, err := app.Test(httptest.NewRequest(MethodPost, "/test/v1/", nil))
	require.NoError(t, err, "app.Test(req)")
	require.Equal(t, 200, resp.StatusCode, "Status code")
	// utils.AssertEqual(t, "/test/v1", resp.Header.Get("Location"), "Location")

	api.Get("/users", dummyHandler)
	resp, err = app.Test(httptest.NewRequest(MethodGet, "/test/v1/UsErS", nil))
	require.NoError(t, err, "app.Test(req)")
	require.Equal(t, 200, resp.StatusCode, "Status code")
	// utils.AssertEqual(t, "/test/v1/users", resp.Header.Get("Location"), "Location")
}

func Test_App_Route(t *testing.T) {
	dummyHandler := testEmptyHandler

	app := New()

	grp := app.Route("/test", func(grp Router) {
		grp.Get("/", dummyHandler)
		grp.Get("/:demo?", dummyHandler)
		grp.Connect("/CONNECT", dummyHandler)
		grp.Put("/PUT", dummyHandler)
		grp.Post("/POST", dummyHandler)
		grp.Delete("/DELETE", dummyHandler)
		grp.Head("/HEAD", dummyHandler)
		grp.Patch("/PATCH", dummyHandler)
		grp.Options("/OPTIONS", dummyHandler)
		grp.Trace("/TRACE", dummyHandler)
		grp.All("/ALL", dummyHandler)
		grp.Use(dummyHandler)
		grp.Use("/USE", dummyHandler)
	})

	testStatus200(t, app, "/test", MethodGet)
	testStatus200(t, app, "/test/john", MethodGet)
	testStatus200(t, app, "/test/CONNECT", MethodConnect)
	testStatus200(t, app, "/test/PUT", MethodPut)
	testStatus200(t, app, "/test/POST", MethodPost)
	testStatus200(t, app, "/test/DELETE", MethodDelete)
	testStatus200(t, app, "/test/HEAD", MethodHead)
	testStatus200(t, app, "/test/PATCH", MethodPatch)
	testStatus200(t, app, "/test/OPTIONS", MethodOptions)
	testStatus200(t, app, "/test/TRACE", MethodTrace)
	testStatus200(t, app, "/test/ALL", MethodPost)
	testStatus200(t, app, "/test/oke", MethodGet)
	testStatus200(t, app, "/test/USE/oke", MethodGet)

	grp.Route("/v1", func(grp Router) {
		grp.Post("/", dummyHandler)
		grp.Get("/users", dummyHandler)
	})

	resp, err := app.Test(httptest.NewRequest(MethodPost, "/test/v1/", nil))
	require.NoError(t, err, "app.Test(req)")
	require.Equal(t, 200, resp.StatusCode, "Status code")

	resp, err = app.Test(httptest.NewRequest(MethodGet, "/test/v1/UsErS", nil))
	require.NoError(t, err, "app.Test(req)")
	require.Equal(t, 200, resp.StatusCode, "Status code")
}

func Test_App_Deep_Group(t *testing.T) {
	runThroughCount := 0
	dummyHandler := func(c Ctx) error {
		runThroughCount++
		return c.Next()
	}

	app := New()
	gAPI := app.Group("/api", dummyHandler)
	gV1 := gAPI.Group("/v1", dummyHandler)
	gUser := gV1.Group("/user", dummyHandler)
	gUser.Get("/authenticate", func(c Ctx) error {
		runThroughCount++
		return c.SendStatus(200)
	})
	testStatus200(t, app, "/api/v1/user/authenticate", MethodGet)
	require.Equal(t, 4, runThroughCount, "Loop count")
}

// go test -run Test_App_Next_Method
func Test_App_Next_Method(t *testing.T) {
	app := New()

	app.Use(func(c Ctx) error {
		require.Equal(t, MethodGet, c.Method())
		err := c.Next()
		require.Equal(t, MethodGet, c.Method())
		return err
	})

	resp, err := app.Test(httptest.NewRequest(MethodGet, "/", nil))
	require.NoError(t, err, "app.Test(req)")
	require.Equal(t, 404, resp.StatusCode, "Status code")
}

// go test -v -run=^$ -bench=Benchmark_AcquireCtx -benchmem -count=4
func Benchmark_AcquireCtx(b *testing.B) {
	app := New()
	for n := 0; n < b.N; n++ {
		c := app.AcquireCtx()
		c.Reset(&fasthttp.RequestCtx{})

		app.ReleaseCtx(c)
	}
}

// go test -v -run=^$ -bench=Benchmark_NewError -benchmem -count=4
func Benchmark_NewError(b *testing.B) {
	for n := 0; n < b.N; n++ {
		NewError(200, "test")
	}
}

// go test -run Test_NewError
func Test_NewError(t *testing.T) {
	e := NewError(StatusForbidden, "permission denied")
	require.Equal(t, StatusForbidden, e.Code)
	require.Equal(t, "permission denied", e.Message)
}

// go test -run Test_Test_Timeout
func Test_Test_Timeout(t *testing.T) {
	app := New()

	app.Get("/", testEmptyHandler)

	resp, err := app.Test(httptest.NewRequest(MethodGet, "/", nil), -1)
	require.NoError(t, err, "app.Test(req)")
	require.Equal(t, 200, resp.StatusCode, "Status code")

	app.Get("timeout", func(c Ctx) error {
		time.Sleep(200 * time.Millisecond)
		return nil
	})

	_, err = app.Test(httptest.NewRequest(MethodGet, "/timeout", nil), 20)
	require.True(t, err != nil, "app.Test(req)")
}

type errorReader int

func (errorReader) Read([]byte) (int, error) {
	return 0, errors.New("errorReader")
}

// go test -run Test_Test_DumpError
func Test_Test_DumpError(t *testing.T) {
	app := New()

	app.Get("/", testEmptyHandler)

	resp, err := app.Test(httptest.NewRequest(MethodGet, "/", errorReader(0)))
	require.True(t, resp == nil)
	require.Equal(t, "errorReader", err.Error())
}

// go test -run Test_App_Handler
func Test_App_Handler(t *testing.T) {
	h := New().Handler()
	require.Equal(t, "fasthttp.RequestHandler", reflect.TypeOf(h).String())
}

type invalidView struct{}

func (invalidView) Load() error { return errors.New("invalid view") }

func (i invalidView) Render(io.Writer, string, any, ...string) error { panic("implement me") }

// go test -run Test_App_Init_Error_View
func Test_App_Init_Error_View(t *testing.T) {
	app := New(Config{Views: invalidView{}})

	defer func() {
		if err := recover(); err != nil {
			require.Equal(t, "implement me", fmt.Sprintf("%v", err))
		}
	}()
	_ = app.config.Views.Render(nil, "", nil)
}

// go test -run Test_App_Stack
func Test_App_Stack(t *testing.T) {
	app := New()

	app.Use("/path0", testEmptyHandler)
	app.Get("/path1", testEmptyHandler)
	app.Get("/path2", testEmptyHandler)
	app.Post("/path3", testEmptyHandler)

	stack := app.Stack()
	require.Equal(t, 9, len(stack))
	require.Equal(t, 3, len(stack[methodInt(MethodGet)]))
	require.Equal(t, 3, len(stack[methodInt(MethodHead)]))
	require.Equal(t, 2, len(stack[methodInt(MethodPost)]))
	require.Equal(t, 1, len(stack[methodInt(MethodPut)]))
	require.Equal(t, 1, len(stack[methodInt(MethodPatch)]))
	require.Equal(t, 1, len(stack[methodInt(MethodDelete)]))
	require.Equal(t, 1, len(stack[methodInt(MethodConnect)]))
	require.Equal(t, 1, len(stack[methodInt(MethodOptions)]))
	require.Equal(t, 1, len(stack[methodInt(MethodTrace)]))
}

// go test -run Test_App_HandlersCount
func Test_App_HandlersCount(t *testing.T) {
	app := New()

	app.Use("/path0", testEmptyHandler)
	app.Get("/path2", testEmptyHandler)
	app.Post("/path3", testEmptyHandler)

	count := app.HandlersCount()
	require.Equal(t, uint32(4), count)
}

// go test -run Test_App_ReadTimeout
func Test_App_ReadTimeout(t *testing.T) {
	app := New(Config{
		ReadTimeout:      time.Nanosecond,
		IdleTimeout:      time.Minute,
		DisableKeepalive: true,
	})

	app.Get("/read-timeout", func(c Ctx) error {
		return c.SendString("I should not be sent")
	})

	go func() {
		time.Sleep(500 * time.Millisecond)

		conn, err := net.Dial(NetworkTCP4, "127.0.0.1:4004")
		require.NoError(t, err)
		defer conn.Close()

		_, err = conn.Write([]byte("HEAD /read-timeout HTTP/1.1\r\n"))
		require.NoError(t, err)

		buf := make([]byte, 1024)
		var n int
		n, err = conn.Read(buf)

		require.NoError(t, err)
		require.True(t, bytes.Contains(buf[:n], []byte("408 Request Timeout")))

		require.Nil(t, app.Shutdown())
	}()

<<<<<<< HEAD
	utils.AssertEqual(t, nil, app.Listen(":4004", ListenConfig{DisableStartupMessage: true}))
=======
	require.Nil(t, app.Listen(":4004"))
>>>>>>> f9e87097
}

// go test -run Test_App_BadRequest
func Test_App_BadRequest(t *testing.T) {
	app := New()

	app.Get("/bad-request", func(c Ctx) error {
		return c.SendString("I should not be sent")
	})

	go func() {
		time.Sleep(500 * time.Millisecond)
		conn, err := net.Dial(NetworkTCP4, "127.0.0.1:4005")
		require.NoError(t, err)
		defer conn.Close()

		_, err = conn.Write([]byte("BadRequest\r\n"))
		require.NoError(t, err)

		buf := make([]byte, 1024)
		var n int
		n, err = conn.Read(buf)
		require.NoError(t, err)

		require.True(t, bytes.Contains(buf[:n], []byte("400 Bad Request")))

		require.Nil(t, app.Shutdown())
	}()

<<<<<<< HEAD
	utils.AssertEqual(t, nil, app.Listen(":4005", ListenConfig{DisableStartupMessage: true}))
=======
	require.Nil(t, app.Listen(":4005"))
>>>>>>> f9e87097
}

// go test -run Test_App_SmallReadBuffer
func Test_App_SmallReadBuffer(t *testing.T) {
	app := New(Config{
		ReadBufferSize: 1,
	})

	app.Get("/small-read-buffer", func(c Ctx) error {
		return c.SendString("I should not be sent")
	})

	go func() {
		time.Sleep(500 * time.Millisecond)
		resp, err := http.Get("http://127.0.0.1:4006/small-read-buffer")
		if resp != nil {
			require.Equal(t, 431, resp.StatusCode)
		}
		require.NoError(t, err)
		require.Nil(t, app.Shutdown())
	}()

<<<<<<< HEAD
	utils.AssertEqual(t, nil, app.Listen(":4006", ListenConfig{DisableStartupMessage: true}))
=======
	require.Nil(t, app.Listen(":4006"))
>>>>>>> f9e87097
}

func Test_App_Server(t *testing.T) {
	app := New()

	require.False(t, app.Server() == nil)
}

func Test_App_Error_In_Fasthttp_Server(t *testing.T) {
	app := New()
	app.config.ErrorHandler = func(c Ctx, err error) error {
		return errors.New("fake error")
	}
	app.server.GetOnly = true

	resp, err := app.Test(httptest.NewRequest(MethodPost, "/", nil))
	require.NoError(t, err)
	require.Equal(t, 500, resp.StatusCode)
}

// go test -race -run Test_App_New_Test_Parallel
func Test_App_New_Test_Parallel(t *testing.T) {
	t.Run("Test_App_New_Test_Parallel_1", func(t *testing.T) {
		t.Parallel()
		app := New(Config{Immutable: true})
		app.Test(httptest.NewRequest("GET", "/", nil))
	})
	t.Run("Test_App_New_Test_Parallel_2", func(t *testing.T) {
		t.Parallel()
		app := New(Config{Immutable: true})
		app.Test(httptest.NewRequest("GET", "/", nil))
	})
}

func Test_App_ReadBodyStream(t *testing.T) {
	app := New(Config{StreamRequestBody: true})
	app.Post("/", func(c Ctx) error {
		// Calling c.Body() automatically reads the entire stream.
		return c.SendString(fmt.Sprintf("%v %s", c.Request().IsBodyStream(), c.Body()))
	})
	testString := "this is a test"
	resp, err := app.Test(httptest.NewRequest("POST", "/", bytes.NewBufferString(testString)))
	require.NoError(t, err, "app.Test(req)")
	body, err := io.ReadAll(resp.Body)
	require.NoError(t, err, "io.ReadAll(resp.Body)")
	require.Equal(t, fmt.Sprintf("true %s", testString), string(body))
}

func Test_App_DisablePreParseMultipartForm(t *testing.T) {
	// Must be used with both otherwise there is no point.
	testString := "this is a test"

	app := New(Config{DisablePreParseMultipartForm: true, StreamRequestBody: true})
	app.Post("/", func(c Ctx) error {
		req := c.Request()
		mpf, err := req.MultipartForm()
		if err != nil {
			return err
		}
		if !req.IsBodyStream() {
			return fmt.Errorf("not a body stream")
		}
		file, err := mpf.File["test"][0].Open()
		if err != nil {
			return err
		}
		buffer := make([]byte, len(testString))
		n, err := file.Read(buffer)
		if err != nil {
			return err
		}
		if n != len(testString) {
			return fmt.Errorf("bad read length")
		}
		return c.Send(buffer)
	})
	b := &bytes.Buffer{}
	w := multipart.NewWriter(b)
	writer, err := w.CreateFormFile("test", "test")
	require.NoError(t, err, "w.CreateFormFile")
	n, err := writer.Write([]byte(testString))
	require.NoError(t, err, "writer.Write")
	require.Equal(t, len(testString), n, "writer n")
	require.Nil(t, w.Close(), "w.Close()")

	req := httptest.NewRequest("POST", "/", b)
	req.Header.Set("Content-Type", w.FormDataContentType())
	resp, err := app.Test(req)
	require.NoError(t, err, "app.Test(req)")
	body, err := io.ReadAll(resp.Body)
	require.NoError(t, err, "io.ReadAll(resp.Body)")

	require.Equal(t, testString, string(body))
}

func Test_App_UseMountedErrorHandler(t *testing.T) {
	app := New()

	fiber := New(Config{
		ErrorHandler: func(c Ctx, err error) error {
			return c.Status(500).SendString("hi, i'm a custom error")
		},
	})
	fiber.Get("/", func(c Ctx) error {
		return errors.New("something happened")
	})

	app.Mount("/api", fiber)

	resp, err := app.Test(httptest.NewRequest(MethodGet, "/api", nil))
	testErrorResponse(t, err, resp, "hi, i'm a custom error")
}

func Test_App_UseMountedErrorHandlerRootLevel(t *testing.T) {
	app := New()

	fiber := New(Config{
		ErrorHandler: func(c Ctx, err error) error {
			return c.Status(500).SendString("hi, i'm a custom error")
		},
	})
	fiber.Get("/api", func(c Ctx) error {
		return errors.New("something happened")
	})

	app.Mount("/", fiber)

	resp, err := app.Test(httptest.NewRequest(MethodGet, "/api", nil))
	testErrorResponse(t, err, resp, "hi, i'm a custom error")
}

func Test_App_UseMountedErrorHandlerForBestPrefixMatch(t *testing.T) {
	app := New()

	tsf := func(c Ctx, err error) error {
		return c.Status(200).SendString("hi, i'm a custom sub sub fiber error")
	}
	tripleSubFiber := New(Config{
		ErrorHandler: tsf,
	})
	tripleSubFiber.Get("/", func(c Ctx) error {
		return errors.New("something happened")
	})

	sf := func(c Ctx, err error) error {
		return c.Status(200).SendString("hi, i'm a custom sub fiber error")
	}
	subfiber := New(Config{
		ErrorHandler: sf,
	})
	subfiber.Get("/", func(c Ctx) error {
		return errors.New("something happened")
	})
	subfiber.Mount("/third", tripleSubFiber)

	f := func(c Ctx, err error) error {
		return c.Status(200).SendString("hi, i'm a custom error")
	}
	fiber := New(Config{
		ErrorHandler: f,
	})
	fiber.Get("/", func(c Ctx) error {
		return errors.New("something happened")
	})
	fiber.Mount("/sub", subfiber)

	app.Mount("/api", fiber)

	resp, err := app.Test(httptest.NewRequest(MethodGet, "/api/sub", nil))
	require.NoError(t, err, "/api/sub req")
	require.Equal(t, 200, resp.StatusCode, "Status code")

	b, err := io.ReadAll(resp.Body)
	require.NoError(t, err, "iotuil.ReadAll()")
	require.Equal(t, "hi, i'm a custom sub fiber error", string(b), "Response body")

	resp2, err := app.Test(httptest.NewRequest(MethodGet, "/api/sub/third", nil))
	require.NoError(t, err, "/api/sub/third req")
	require.Equal(t, 200, resp.StatusCode, "Status code")

	b, err = io.ReadAll(resp2.Body)
	require.NoError(t, err, "iotuil.ReadAll()")
	require.Equal(t, "hi, i'm a custom sub sub fiber error", string(b), "Third fiber Response body")
}

func Test_App_Test_no_timeout_infinitely(t *testing.T) {
	var err error
	c := make(chan int)

	go func() {
		defer func() { c <- 0 }()
		app := New()
		app.Get("/", func(c Ctx) error {
			runtime.Goexit()
			return nil
		})

		req := httptest.NewRequest(http.MethodGet, "/", http.NoBody)
		_, err = app.Test(req, -1)
	}()

	tk := time.NewTimer(5 * time.Second)
	defer tk.Stop()

	select {
	case <-tk.C:
		t.Error("hanging test")
		t.FailNow()
	case <-c:
	}

	if err == nil {
		t.Error("unexpected success request")
		t.FailNow()
	}
}<|MERGE_RESOLUTION|>--- conflicted
+++ resolved
@@ -599,24 +599,13 @@
 	app := New(Config{
 		StrictRouting: true,
 	})
-<<<<<<< HEAD
-	utils.AssertEqual(t, true, app.Config().StrictRouting)
-=======
-	require.True(t, app.Config().DisableStartupMessage)
->>>>>>> f9e87097
+	require.True(t, app.Config().StrictRouting)
 }
 
 func Test_App_Shutdown(t *testing.T) {
 	t.Run("success", func(t *testing.T) {
-<<<<<<< HEAD
 		app := New()
-		utils.AssertEqual(t, true, app.Shutdown() == nil)
-=======
-		app := New(Config{
-			DisableStartupMessage: true,
-		})
 		require.True(t, app.Shutdown() == nil)
->>>>>>> f9e87097
 	})
 
 	t.Run("no server", func(t *testing.T) {
@@ -1269,11 +1258,7 @@
 		require.Nil(t, app.Shutdown())
 	}()
 
-<<<<<<< HEAD
-	utils.AssertEqual(t, nil, app.Listen(":4004", ListenConfig{DisableStartupMessage: true}))
-=======
-	require.Nil(t, app.Listen(":4004"))
->>>>>>> f9e87097
+	require.Nil(t, app.Listen(":4004", ListenConfig{DisableStartupMessage: true}))
 }
 
 // go test -run Test_App_BadRequest
@@ -1303,11 +1288,7 @@
 		require.Nil(t, app.Shutdown())
 	}()
 
-<<<<<<< HEAD
-	utils.AssertEqual(t, nil, app.Listen(":4005", ListenConfig{DisableStartupMessage: true}))
-=======
-	require.Nil(t, app.Listen(":4005"))
->>>>>>> f9e87097
+	require.Nil(t, app.Listen(":4005", ListenConfig{DisableStartupMessage: true}))
 }
 
 // go test -run Test_App_SmallReadBuffer
@@ -1330,11 +1311,7 @@
 		require.Nil(t, app.Shutdown())
 	}()
 
-<<<<<<< HEAD
-	utils.AssertEqual(t, nil, app.Listen(":4006", ListenConfig{DisableStartupMessage: true}))
-=======
-	require.Nil(t, app.Listen(":4006"))
->>>>>>> f9e87097
+	require.Nil(t, app.Listen(":4006", ListenConfig{DisableStartupMessage: true}))
 }
 
 func Test_App_Server(t *testing.T) {
