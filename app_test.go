--- conflicted
+++ resolved
@@ -1666,14 +1666,14 @@
 	utils.AssertEqual(t, "example.golang", c.ClientHelloInfo().ServerName)
 }
 
-<<<<<<< HEAD
 func Test_App_UpdateStack(t *testing.T) {
 	app := New()
 	utils.AssertEqual(t, len(app.stack), len(intMethod))
 
 	app.addCustomRequestMethod("test")
 	utils.AssertEqual(t, len(app.stack), len(intMethod))
-=======
+}
+
 func TestApp_GetRoutes(t *testing.T) {
 	app := New()
 	app.Use(func(c *Ctx) error {
@@ -1701,6 +1701,4 @@
 		utils.AssertEqual(t, true, ok)
 		utils.AssertEqual(t, name, route.Name)
 	}
-
->>>>>>> 00ebb216
 }