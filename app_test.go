// ⚡️ Fiber is an Express inspired web framework written in Go with ☕️
// 🤖 Github Repository: https://github.com/gofiber/fiber
// 📌 API Documentation: https://docs.gofiber.io

package fiber

import (
	"errors"
	"io/ioutil"
	"net"
	"net/http/httptest"
	"strings"
	"testing"
	"time"

	utils "github.com/gofiber/utils"
	fasthttp "github.com/valyala/fasthttp"
)

func testStatus200(t *testing.T, app *App, url string, method string) {
	req := httptest.NewRequest(method, url, nil)

	resp, err := app.Test(req)
	utils.AssertEqual(t, nil, err, "app.Test(req)")
	utils.AssertEqual(t, 200, resp.StatusCode, "Status code")
}

// func Test_App_Methods(t *testing.T) {

// }

<<<<<<< HEAD
func Test_App_ErrorHandler(t *testing.T) {
	app := New()

	app.Get("/", func(c *Ctx) {
		c.Next(errors.New("Hi, I'm an error!"))
	})

	resp, err := app.Test(httptest.NewRequest("GET", "/", nil))
	utils.AssertEqual(t, nil, err, "app.Test(req)")
	utils.AssertEqual(t, 500, resp.StatusCode, "Status code")

	body, err := ioutil.ReadAll(resp.Body)
	utils.AssertEqual(t, nil, err)
	utils.AssertEqual(t, "Hi, I'm an error!", string(body))

}

func Test_App_ErrorHandler_Custom(t *testing.T) {
	app := New(&Settings{
		ErrorHandler: func(ctx *Ctx, err error) {
			ctx.Status(200).SendString("Hi, I'm an custom error!")
		},
	})

	app.Get("/", func(c *Ctx) {
		c.Next(errors.New("Hi, I'm an error!"))
	})

	resp, err := app.Test(httptest.NewRequest("GET", "/", nil))
	utils.AssertEqual(t, nil, err, "app.Test(req)")
	utils.AssertEqual(t, 200, resp.StatusCode, "Status code")

	body, err := ioutil.ReadAll(resp.Body)
	utils.AssertEqual(t, nil, err)
	utils.AssertEqual(t, "Hi, I'm an custom error!", string(body))
}
=======
// func Test_App_ErrorHandler(t *testing.T) {
// 	app := New()

// 	app.Get("/", func(c *Ctx) {
// 		c.Next(errors.New("Hi, I'm an error!"))
// 	})

// 	resp, err := app.Test(httptest.NewRequest("GET", "/", nil))
// 	utils.AssertEqual(t, nil, err, "app.Test(req)")
// 	utils.AssertEqual(t, 500, resp.StatusCode, "Status code")

// 	body, err := ioutil.ReadAll(resp.Body)
// 	utils.AssertEqual(t, nil, err)
// 	utils.AssertEqual(t, "Hi, I'm an error!", string(body))

// }

// func Test_App_ErrorHandler_Custom(t *testing.T) {
// 	app := New(&Settings{
// 		ErrorHandler: func(ctx *Ctx, err error) {
// 			ctx.Status(200).SendString("Hi, I'm an custom error!")
// 		},
// 	})

// 	app.Get("/", func(c *Ctx) {
// 		c.Next(errors.New("Hi, I'm an error!"))
// 	})

// 	resp, err := app.Test(httptest.NewRequest("GET", "/", nil))
// 	utils.AssertEqual(t, nil, err, "app.Test(req)")
// 	utils.AssertEqual(t, 200, resp.StatusCode, "Status code")

// 	body, err := ioutil.ReadAll(resp.Body)
// 	utils.AssertEqual(t, nil, err)
// 	utils.AssertEqual(t, "Hi, I'm an custom error!", string(body))
// }
>>>>>>> f44b1fd8

func Test_App_Nested_Params(t *testing.T) {
	app := New()

	app.Get("/test", func(c *Ctx) {
		c.Status(400).Send("Should move on")
	})
	app.Get("/test/:param", func(c *Ctx) {
		c.Status(400).Send("Should move on")
	})
	app.Get("/test/:param/test", func(c *Ctx) {
		c.Status(400).Send("Should move on")
	})
	app.Get("/test/:param/test/:param2", func(c *Ctx) {
		c.Status(200).Send("Good job")
	})

	req := httptest.NewRequest("GET", "/test/john/test/doe", nil)
	resp, err := app.Test(req)

	utils.AssertEqual(t, nil, err, "app.Test(req)")
	utils.AssertEqual(t, 200, resp.StatusCode, "Status code")
}

func Test_App_Use_Params(t *testing.T) {
	app := New()

	app.Use("/prefix/:param", func(c *Ctx) {
		utils.AssertEqual(t, "john", c.Params("param"))
	})

	app.Use("/:param/*", func(c *Ctx) {
		utils.AssertEqual(t, "john", c.Params("param"))
		utils.AssertEqual(t, "doe", c.Params("*"))
	})

	resp, err := app.Test(httptest.NewRequest("GET", "/prefix/john", nil))
	utils.AssertEqual(t, nil, err, "app.Test(req)")
	utils.AssertEqual(t, 200, resp.StatusCode, "Status code")

	resp, err = app.Test(httptest.NewRequest("GET", "/john/doe", nil))
	utils.AssertEqual(t, nil, err, "app.Test(req)")
	utils.AssertEqual(t, 200, resp.StatusCode, "Status code")
}

func Test_App_Use_Params_Group(t *testing.T) {
	app := New()

	group := app.Group("/prefix/:param/*")
	group.Use("/", func(c *Ctx) {
		c.Next()
	})
	group.Get("/test", func(c *Ctx) {
		utils.AssertEqual(t, "john", c.Params("param"))
		utils.AssertEqual(t, "doe", c.Params("*"))
	})

	resp, err := app.Test(httptest.NewRequest("GET", "/prefix/john/doe/test", nil))
	utils.AssertEqual(t, nil, err, "app.Test(req)")
	utils.AssertEqual(t, 200, resp.StatusCode, "Status code")
}

func Test_App_Chaining(t *testing.T) {
	n := func(c *Ctx) {
		c.Next()
	}
	app := New()
	app.Use("/john", n, n, n, n, func(c *Ctx) {
		c.Status(202)
	})

	req := httptest.NewRequest("POST", "/john", nil)

	resp, err := app.Test(req)
	utils.AssertEqual(t, nil, err, "app.Test(req)")
	utils.AssertEqual(t, 202, resp.StatusCode, "Status code")

	app.Get("/test", n, n, n, n, func(c *Ctx) {
		c.Status(203)
	})

	req = httptest.NewRequest("GET", "/test", nil)

	resp, err = app.Test(req)
	utils.AssertEqual(t, nil, err, "app.Test(req)")
	utils.AssertEqual(t, 203, resp.StatusCode, "Status code")

}

func Test_App_Order(t *testing.T) {
	app := New()

	app.Get("/test", func(c *Ctx) {
		c.Write("1")
		c.Next()
	})

	app.All("/test", func(c *Ctx) {
		c.Write("2")
		c.Next()
	})

	app.Use(func(c *Ctx) {
		c.Write("3")
	})

	req := httptest.NewRequest("GET", "/test", nil)

	resp, err := app.Test(req)
	utils.AssertEqual(t, nil, err, "app.Test(req)")
	utils.AssertEqual(t, 200, resp.StatusCode, "Status code")

	body, err := ioutil.ReadAll(resp.Body)
	utils.AssertEqual(t, nil, err)
	utils.AssertEqual(t, "123", string(body))
}
func Test_App_Methods(t *testing.T) {
	var dummyHandler = func(c *Ctx) {}

	app := New()

	app.Connect("/:john?/:doe?", dummyHandler)
	testStatus200(t, app, "/john/doe", "CONNECT")

	app.Put("/:john?/:doe?", dummyHandler)
	testStatus200(t, app, "/john/doe", "PUT")

	app.Post("/:john?/:doe?", dummyHandler)
	testStatus200(t, app, "/john/doe", "POST")

	app.Delete("/:john?/:doe?", dummyHandler)
	testStatus200(t, app, "/john/doe", "DELETE")

	app.Head("/:john?/:doe?", dummyHandler)
	testStatus200(t, app, "/john/doe", "HEAD")

	app.Patch("/:john?/:doe?", dummyHandler)
	testStatus200(t, app, "/john/doe", "PATCH")

	app.Options("/:john?/:doe?", dummyHandler)
	testStatus200(t, app, "/john/doe", "OPTIONS")

	app.Trace("/:john?/:doe?", dummyHandler)
	testStatus200(t, app, "/john/doe", "TRACE")

	app.Get("/:john?/:doe?", dummyHandler)
	testStatus200(t, app, "/john/doe", "GET")

	app.All("/:john?/:doe?", dummyHandler)
	testStatus200(t, app, "/john/doe", "POST")

	app.Use("/:john?/:doe?", dummyHandler)
	testStatus200(t, app, "/john/doe", "GET")

}

func Test_App_New(t *testing.T) {
	app := New()
	app.Get("/", func(*Ctx) {

	})

	appConfig := New(&Settings{
		Immutable: true,
	})
	appConfig.Get("/", func(*Ctx) {

	})
}

func Test_App_Shutdown(t *testing.T) {
	app := New(&Settings{
		DisableStartupMessage: true,
	})
	_ = app.Shutdown()
}

// go test -run Test_App_Static_Index_Default
func Test_App_Static_Index_Default(t *testing.T) {
	app := New()

	app.Static("/prefix", "./.github/workflows")
	app.Static("/", "./.github")

	resp, err := app.Test(httptest.NewRequest("GET", "/", nil))
	utils.AssertEqual(t, nil, err, "app.Test(req)")
	utils.AssertEqual(t, 200, resp.StatusCode, "Status code")
	utils.AssertEqual(t, false, resp.Header.Get("Content-Length") == "")
	utils.AssertEqual(t, "text/html; charset=utf-8", resp.Header.Get("Content-Type"))

	body, err := ioutil.ReadAll(resp.Body)
	utils.AssertEqual(t, nil, err)
	utils.AssertEqual(t, true, strings.Contains(string(body), "Hello, World!"))

}

// go test -run Test_App_Static_Index
func Test_App_Static_Direct(t *testing.T) {
	app := New()

	app.Static("/", "./.github")

	resp, err := app.Test(httptest.NewRequest("GET", "/index.html", nil))
	utils.AssertEqual(t, nil, err, "app.Test(req)")
	utils.AssertEqual(t, 200, resp.StatusCode, "Status code")
	utils.AssertEqual(t, false, resp.Header.Get("Content-Length") == "")
	utils.AssertEqual(t, "text/html; charset=utf-8", resp.Header.Get("Content-Type"))

	body, err := ioutil.ReadAll(resp.Body)
	utils.AssertEqual(t, nil, err)
	utils.AssertEqual(t, true, strings.Contains(string(body), "Hello, World!"))

	resp, err = app.Test(httptest.NewRequest("GET", "/FUNDING.yml", nil))
	utils.AssertEqual(t, nil, err, "app.Test(req)")
	utils.AssertEqual(t, 200, resp.StatusCode, "Status code")
	utils.AssertEqual(t, false, resp.Header.Get("Content-Length") == "")
	utils.AssertEqual(t, "text/plain; charset=utf-8", resp.Header.Get("Content-Type"))

	body, err = ioutil.ReadAll(resp.Body)
	utils.AssertEqual(t, nil, err)
	utils.AssertEqual(t, true, strings.Contains(string(body), "buymeacoffee"))
}
func Test_App_Static_Group(t *testing.T) {
	app := New()

	grp := app.Group("/v1", func(c *Ctx) {
		c.Set("Test-Header", "123")
		c.Next()
	})

	grp.Static("/v2", "./.github/FUNDING.yml")

	req := httptest.NewRequest("GET", "/v1/v2", nil)
	resp, err := app.Test(req)
	utils.AssertEqual(t, nil, err, "app.Test(req)")
	utils.AssertEqual(t, 200, resp.StatusCode, "Status code")
	utils.AssertEqual(t, false, resp.Header.Get("Content-Length") == "")
	utils.AssertEqual(t, "text/plain; charset=utf-8", resp.Header.Get("Content-Type"))
	utils.AssertEqual(t, "123", resp.Header.Get("Test-Header"))

	grp = app.Group("/v2")
	grp.Static("/v3*", "./.github/FUNDING.yml")

	req = httptest.NewRequest("GET", "/v2/v3/john/doe", nil)
	resp, err = app.Test(req)
	utils.AssertEqual(t, nil, err, "app.Test(req)")
	utils.AssertEqual(t, 200, resp.StatusCode, "Status code")
	utils.AssertEqual(t, false, resp.Header.Get("Content-Length") == "")
	utils.AssertEqual(t, "text/plain; charset=utf-8", resp.Header.Get("Content-Type"))

}

func Test_App_Static_Wildcard(t *testing.T) {
	app := New()

	app.Static("*", "./.github/FUNDING.yml")

	req := httptest.NewRequest("GET", "/yesyes/john/doe", nil)
	resp, err := app.Test(req)
	utils.AssertEqual(t, nil, err, "app.Test(req)")
	utils.AssertEqual(t, 200, resp.StatusCode, "Status code")
	utils.AssertEqual(t, false, resp.Header.Get("Content-Length") == "")
	utils.AssertEqual(t, "text/plain; charset=utf-8", resp.Header.Get("Content-Type"))

	body, err := ioutil.ReadAll(resp.Body)
	utils.AssertEqual(t, nil, err)
	utils.AssertEqual(t, true, strings.Contains(string(body), "buymeacoffee"))

}

func Test_App_Static_Prefix_Wildcard(t *testing.T) {
	app := New()

	app.Static("/test/*", "./.github/FUNDING.yml")

	req := httptest.NewRequest("GET", "/test/john/doe", nil)
	resp, err := app.Test(req)
	utils.AssertEqual(t, nil, err, "app.Test(req)")
	utils.AssertEqual(t, 200, resp.StatusCode, "Status code")
	utils.AssertEqual(t, false, resp.Header.Get("Content-Length") == "")
	utils.AssertEqual(t, "text/plain; charset=utf-8", resp.Header.Get("Content-Type"))

	app.Static("/my/nameisjohn*", "./.github/FUNDING.yml")

	resp, err = app.Test(httptest.NewRequest("GET", "/my/nameisjohn/no/its/not", nil))
	utils.AssertEqual(t, nil, err, "app.Test(req)")
	utils.AssertEqual(t, 200, resp.StatusCode, "Status code")
	utils.AssertEqual(t, false, resp.Header.Get("Content-Length") == "")
	utils.AssertEqual(t, "text/plain; charset=utf-8", resp.Header.Get("Content-Type"))

	body, err := ioutil.ReadAll(resp.Body)
	utils.AssertEqual(t, nil, err)
	utils.AssertEqual(t, true, strings.Contains(string(body), "buymeacoffee"))
}

func Test_App_Static_Prefix(t *testing.T) {
	app := New()
	app.Static("/john", "./.github")

	req := httptest.NewRequest("GET", "/john/stale.yml", nil)
	resp, err := app.Test(req)
	utils.AssertEqual(t, nil, err, "app.Test(req)")
	utils.AssertEqual(t, 200, resp.StatusCode, "Status code")
	utils.AssertEqual(t, false, resp.Header.Get("Content-Length") == "")
	utils.AssertEqual(t, "text/plain; charset=utf-8", resp.Header.Get("Content-Type"))

	app.Static("/prefix", "./.github/workflows")

	req = httptest.NewRequest("GET", "/prefix/test.yml", nil)
	resp, err = app.Test(req)
	utils.AssertEqual(t, nil, err, "app.Test(req)")
	utils.AssertEqual(t, 200, resp.StatusCode, "Status code")
	utils.AssertEqual(t, false, resp.Header.Get("Content-Length") == "")
	utils.AssertEqual(t, "text/plain; charset=utf-8", resp.Header.Get("Content-Type"))

	app.Static("/single", "./.github/workflows/test.yml")

	req = httptest.NewRequest("GET", "/single", nil)
	resp, err = app.Test(req)
	utils.AssertEqual(t, nil, err, "app.Test(req)")
	utils.AssertEqual(t, 200, resp.StatusCode, "Status code")
	utils.AssertEqual(t, false, resp.Header.Get("Content-Length") == "")
	utils.AssertEqual(t, "text/plain; charset=utf-8", resp.Header.Get("Content-Type"))
}

// go test -run Test_App_Mixed_Routes_WithSameLen
func Test_App_Mixed_Routes_WithSameLen(t *testing.T) {
	app := New()

	// middleware
	app.Use(func(ctx *Ctx) {
		ctx.Set("TestHeader", "TestValue")
		ctx.Next()
	})
	// routes with the same length
	app.Static("/tesbar", "./.github")
	app.Get("/foobar", func(ctx *Ctx) {
		ctx.Send("FOO_BAR")
		ctx.Type("html")
	})

	// match get route
	req := httptest.NewRequest("GET", "/foobar", nil)
	resp, err := app.Test(req)
	utils.AssertEqual(t, nil, err, "app.Test(req)")
	utils.AssertEqual(t, 200, resp.StatusCode, "Status code")
	utils.AssertEqual(t, false, resp.Header.Get("Content-Length") == "")
	utils.AssertEqual(t, "TestValue", resp.Header.Get("TestHeader"))
	utils.AssertEqual(t, "text/html", resp.Header.Get("Content-Type"))

	body, err := ioutil.ReadAll(resp.Body)
	utils.AssertEqual(t, nil, err)
	utils.AssertEqual(t, "FOO_BAR", string(body))

	// match static route
	req = httptest.NewRequest("GET", "/tesbar", nil)
	resp, err = app.Test(req)
	utils.AssertEqual(t, nil, err, "app.Test(req)")
	utils.AssertEqual(t, 200, resp.StatusCode, "Status code")
	utils.AssertEqual(t, false, resp.Header.Get("Content-Length") == "")
	utils.AssertEqual(t, "TestValue", resp.Header.Get("TestHeader"))
	utils.AssertEqual(t, "text/html; charset=utf-8", resp.Header.Get("Content-Type"))

	body, err = ioutil.ReadAll(resp.Body)
	utils.AssertEqual(t, nil, err)
	utils.AssertEqual(t, true, strings.Contains(string(body), "Hello, World!"), "Response: "+string(body))
	utils.AssertEqual(t, true, strings.HasPrefix(string(body), "<!DOCTYPE html>"), "Response: "+string(body))
}

func Test_App_Group(t *testing.T) {
	var dummyHandler = func(c *Ctx) {}

	app := New()

	grp := app.Group("/test")
	grp.Get("/", dummyHandler)
	testStatus200(t, app, "/test", "GET")

	grp.Get("/:demo?", dummyHandler)
	testStatus200(t, app, "/test/john", "GET")

	grp.Connect("/CONNECT", dummyHandler)
	testStatus200(t, app, "/test/CONNECT", "CONNECT")

	grp.Put("/PUT", dummyHandler)
	testStatus200(t, app, "/test/PUT", "PUT")

	grp.Post("/POST", dummyHandler)
	testStatus200(t, app, "/test/POST", "POST")

	grp.Delete("/DELETE", dummyHandler)
	testStatus200(t, app, "/test/DELETE", "DELETE")

	grp.Head("/HEAD", dummyHandler)
	testStatus200(t, app, "/test/HEAD", "HEAD")

	grp.Patch("/PATCH", dummyHandler)
	testStatus200(t, app, "/test/PATCH", "PATCH")

	grp.Options("/OPTIONS", dummyHandler)
	testStatus200(t, app, "/test/OPTIONS", "OPTIONS")

	grp.Trace("/TRACE", dummyHandler)
	testStatus200(t, app, "/test/TRACE", "TRACE")

	grp.All("/ALL", dummyHandler)
	testStatus200(t, app, "/test/ALL", "POST")

	grp.Use("/USE", dummyHandler)
	testStatus200(t, app, "/test/USE/oke", "GET")

	api := grp.Group("/v1")
	api.Post("/", dummyHandler)

	resp, err := app.Test(httptest.NewRequest("POST", "/test/v1/", nil))
	utils.AssertEqual(t, nil, err, "app.Test(req)")
	utils.AssertEqual(t, 200, resp.StatusCode, "Status code")
	//utils.AssertEqual(t, "/test/v1", resp.Header.Get("Location"), "Location")

	api.Get("/users", dummyHandler)
	resp, err = app.Test(httptest.NewRequest("GET", "/test/v1/UsErS", nil))
	utils.AssertEqual(t, nil, err, "app.Test(req)")
	utils.AssertEqual(t, 200, resp.StatusCode, "Status code")
	//utils.AssertEqual(t, "/test/v1/users", resp.Header.Get("Location"), "Location")
}

func Test_App_Listen(t *testing.T) {
	app := New(&Settings{
		DisableStartupMessage: true,
	})
	go func() {
		time.Sleep(1000 * time.Millisecond)
		utils.AssertEqual(t, nil, app.Shutdown())
	}()

	utils.AssertEqual(t, nil, app.Listen(4003))

	go func() {
		time.Sleep(1000 * time.Millisecond)
		utils.AssertEqual(t, nil, app.Shutdown())
	}()

	utils.AssertEqual(t, nil, app.Listen("4010"))
}

func Test_App_Serve(t *testing.T) {
	app := New(&Settings{
		DisableStartupMessage: true,
		Prefork:               true,
	})
	ln, err := net.Listen("tcp4", ":4020")
	utils.AssertEqual(t, nil, err)

	go func() {
		time.Sleep(1000 * time.Millisecond)
		utils.AssertEqual(t, nil, app.Shutdown())
	}()

	utils.AssertEqual(t, nil, app.Serve(ln))
}

// go test -v -run=^$ -bench=Benchmark_App_ETag -benchmem -count=4
func Benchmark_App_ETag(b *testing.B) {
	app := New()
	c := app.AcquireCtx(&fasthttp.RequestCtx{})
	defer app.ReleaseCtx(c)
	c.Send("Hello, World!")
	for n := 0; n < b.N; n++ {
		setETag(c, false)
	}
	utils.AssertEqual(b, `"13-1831710635"`, string(c.Fasthttp.Response.Header.Peek(HeaderETag)))
}

// go test -v -run=^$ -bench=Benchmark_App_ETag_Weak -benchmem -count=4
func Benchmark_App_ETag_Weak(b *testing.B) {
	app := New()
	c := app.AcquireCtx(&fasthttp.RequestCtx{})
	defer app.ReleaseCtx(c)
	c.Send("Hello, World!")
	for n := 0; n < b.N; n++ {
		setETag(c, true)
	}
	utils.AssertEqual(b, `W/"13-1831710635"`, string(c.Fasthttp.Response.Header.Peek(HeaderETag)))
}<|MERGE_RESOLUTION|>--- conflicted
+++ resolved
@@ -5,7 +5,6 @@
 package fiber
 
 import (
-	"errors"
 	"io/ioutil"
 	"net"
 	"net/http/httptest"
@@ -29,44 +28,6 @@
 
 // }
 
-<<<<<<< HEAD
-func Test_App_ErrorHandler(t *testing.T) {
-	app := New()
-
-	app.Get("/", func(c *Ctx) {
-		c.Next(errors.New("Hi, I'm an error!"))
-	})
-
-	resp, err := app.Test(httptest.NewRequest("GET", "/", nil))
-	utils.AssertEqual(t, nil, err, "app.Test(req)")
-	utils.AssertEqual(t, 500, resp.StatusCode, "Status code")
-
-	body, err := ioutil.ReadAll(resp.Body)
-	utils.AssertEqual(t, nil, err)
-	utils.AssertEqual(t, "Hi, I'm an error!", string(body))
-
-}
-
-func Test_App_ErrorHandler_Custom(t *testing.T) {
-	app := New(&Settings{
-		ErrorHandler: func(ctx *Ctx, err error) {
-			ctx.Status(200).SendString("Hi, I'm an custom error!")
-		},
-	})
-
-	app.Get("/", func(c *Ctx) {
-		c.Next(errors.New("Hi, I'm an error!"))
-	})
-
-	resp, err := app.Test(httptest.NewRequest("GET", "/", nil))
-	utils.AssertEqual(t, nil, err, "app.Test(req)")
-	utils.AssertEqual(t, 200, resp.StatusCode, "Status code")
-
-	body, err := ioutil.ReadAll(resp.Body)
-	utils.AssertEqual(t, nil, err)
-	utils.AssertEqual(t, "Hi, I'm an custom error!", string(body))
-}
-=======
 // func Test_App_ErrorHandler(t *testing.T) {
 // 	app := New()
 
@@ -103,7 +64,6 @@
 // 	utils.AssertEqual(t, nil, err)
 // 	utils.AssertEqual(t, "Hi, I'm an custom error!", string(body))
 // }
->>>>>>> f44b1fd8
 
 func Test_App_Nested_Params(t *testing.T) {
 	app := New()
