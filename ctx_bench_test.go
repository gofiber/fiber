// ⚡️ Fiber is an Express inspired web framework written in Go with ☕️
// 🤖 Github Repository: https://github.com/gofiber/fiber
// 📌 API Documentation: https://docs.gofiber.io

package fiber

import (
	"bytes"
	"mime/multipart"
	"strconv"
	"testing"

	"github.com/valyala/fasthttp"
)

// go test -v ./... -run=^$ -bench=Benchmark_Ctx_Params -benchmem -count=3

func Benchmark_Ctx_Accepts(b *testing.B) {
	c := AcquireCtx(&fasthttp.RequestCtx{})
	defer ReleaseCtx(c)

	c.Fasthttp.Request.Header.Set("Accept", "text/html,application/xhtml+xml,application/xml;q=0.9")

	var res string
	for n := 0; n < b.N; n++ {
		res = c.Accepts(".xml")
	}

	assertEqual(b, ".xml", res)
}

func Benchmark_Ctx_AcceptsCharsets(b *testing.B) {
	c := AcquireCtx(&fasthttp.RequestCtx{})
	defer ReleaseCtx(c)

	c.Fasthttp.Request.Header.Set("Accept-Charset", "utf-8, iso-8859-1;q=0.5")

	var res string
	for n := 0; n < b.N; n++ {
		res = c.AcceptsCharsets("utf-8")
	}

	assertEqual(b, "utf-8", res)
}

func Benchmark_Ctx_AcceptsEncodings(b *testing.B) {
	c := AcquireCtx(&fasthttp.RequestCtx{})
	defer ReleaseCtx(c)

	c.Fasthttp.Request.Header.Set("Accept-Encoding", "deflate, gzip;q=1.0, *;q=0.5")

	var res string
	for n := 0; n < b.N; n++ {
		res = c.AcceptsEncodings("gzip")
	}

	assertEqual(b, "gzip", res)
}

func Benchmark_Ctx_AcceptsLanguages(b *testing.B) {
	c := AcquireCtx(&fasthttp.RequestCtx{})
	defer ReleaseCtx(c)

	c.Fasthttp.Request.Header.Set("Accept-Language", "fr-CH, fr;q=0.9, en;q=0.8, de;q=0.7, *;q=0.5")

	var res string
	for n := 0; n < b.N; n++ {
		res = c.AcceptsLanguages("fr")
	}

	assertEqual(b, "fr", res)
}

func Benchmark_Ctx_BaseURL(b *testing.B) {
	c := AcquireCtx(&fasthttp.RequestCtx{})
	defer ReleaseCtx(c)

	c.Fasthttp.Request.SetHost("google.com:1337")

	var res string
	for n := 0; n < b.N; n++ {
		res = c.BaseURL()
	}

	assertEqual(b, "http://google.com:1337", res)
}

func Benchmark_Ctx_Body(b *testing.B) {
	c := AcquireCtx(&fasthttp.RequestCtx{})
	defer ReleaseCtx(c)

	c.Fasthttp.Request.SetBody([]byte("The best thing about a boolean is even if you are wrong, you are only off by a bit."))

	var res string
	for n := 0; n < b.N; n++ {
		res = c.Body()
	}

	assertEqual(b, "The best thing about a boolean is even if you are wrong, you are only off by a bit.", res)
}

// TODO
// func Benchmark_Ctx_BodyParser(b *testing.B) {

// }

func Benchmark_Ctx_Cookies(b *testing.B) {
	c := AcquireCtx(&fasthttp.RequestCtx{})
	defer ReleaseCtx(c)

	c.Fasthttp.Request.Header.Set("Cookie", "john=doe")

	var res string
	for n := 0; n < b.N; n++ {
		res = c.Cookies("john")
	}

	assertEqual(b, "doe", res)
}

func Benchmark_Ctx_FormFile(b *testing.B) {
	c := AcquireCtx(&fasthttp.RequestCtx{})
	defer ReleaseCtx(c)

	body := &bytes.Buffer{}
	writer := multipart.NewWriter(body)
	ioWriter, _ := writer.CreateFormFile("file", "test")
	_, _ = ioWriter.Write([]byte("hello world"))
	writer.Close()

	c.Fasthttp.Request.Header.SetMethod("POST")
	c.Fasthttp.Request.Header.Set("Content-Type", writer.FormDataContentType())
	c.Fasthttp.Request.Header.Set("Content-Length", strconv.Itoa(len(body.Bytes())))
	c.Fasthttp.Request.SetBody(body.Bytes())

	var res *multipart.FileHeader
	for n := 0; n < b.N; n++ {
		res, _ = c.FormFile("file")
	}

	assertEqual(b, "test", res.Filename)
	assertEqual(b, "application/octet-stream", res.Header["Content-Type"][0])
	assertEqual(b, int64(11), res.Size)
}

// func Benchmark_Ctx_FormValue(b *testing.B) {
// 	TODO
// }

// func Benchmark_Ctx_Fresh(b *testing.B) {
// 	TODO
// }

// func Benchmark_Ctx_Get(b *testing.B) {
// 	TODO
// }

// func Benchmark_Ctx_Hostname(b *testing.B) {
// 	TODO
// }

// func Benchmark_Ctx_IP(b *testing.B) {
// 	TODO
// }

// func Benchmark_Ctx_IPs(b *testing.B) {
// 	TODO
// }

// func Benchmark_Ctx_Is(b *testing.B) {
// 	TODO
// }

// func Benchmark_Ctx_Locals(b *testing.B) {
// 	TODO
// }

// func Benchmark_Ctx_Method(b *testing.B) {
// 	TODO
// }

// func Benchmark_Ctx_MultipartForm(b *testing.B) {
// 	TODO
// }

// func Benchmark_Ctx_OriginalURL(b *testing.B) {
// 	TODO
// }

func Benchmark_Ctx_Params(b *testing.B) {
	c := AcquireCtx(&fasthttp.RequestCtx{})
	defer ReleaseCtx(c)

	c.route = &Route{
		Params: []string{
			"param1", "param2", "param3", "param4",
		},
	}
	c.values = []string{
		"john", "doe", "is", "awesome",
	}

	var res string
	for n := 0; n < b.N; n++ {
<<<<<<< HEAD
		res = c.Params("param1")
		res = c.Params("param2")
		res = c.Params("param3")
=======
		_ = c.Params("param1")
		_ = c.Params("param2")
		_ = c.Params("param3")
>>>>>>> 8f82bee5
		res = c.Params("param4")
	}

	assertEqual(b, "awesome", res)
}

// func Benchmark_Ctx_Path(b *testing.B) {
// 	TODO
// }

// func Benchmark_Ctx_Query(b *testing.B) {
// 	TODO
// }

// func Benchmark_Ctx_Range(b *testing.B) {
// 	TODO
// }

// func Benchmark_Ctx_Route(b *testing.B) {
// 	TODO
// }

// func Benchmark_Ctx_SaveFile(b *testing.B) {
// 	TODO
// }

// func Benchmark_Ctx_Secure(b *testing.B) {
// 	TODO
// }

// func Benchmark_Ctx_Stale(b *testing.B) {
// 	TODO
// }

func Benchmark_Ctx_Subdomains(b *testing.B) {
	c := AcquireCtx(&fasthttp.RequestCtx{})
	defer ReleaseCtx(c)

	c.Fasthttp.Request.SetRequestURI("http://john.doe.google.com")

	var res []string
	for n := 0; n < b.N; n++ {
		res = c.Subdomains()
	}

	assertEqual(b, []string{"john", "doe"}, res)
}

func Benchmark_Ctx_Append(b *testing.B) {
	c := AcquireCtx(&fasthttp.RequestCtx{})
	defer ReleaseCtx(c)

	for n := 0; n < b.N; n++ {
		c.Append("X-Custom-Header", "Hello")
		c.Append("X-Custom-Header", "World")
		c.Append("X-Custom-Header", "Hello")
	}

	assertEqual(b, "Hello, World", getString(c.Fasthttp.Response.Header.Peek("X-Custom-Header")))
}

// func Benchmark_Ctx_Attachment(b *testing.B) {
// 	TODO
// }

// func Benchmark_Ctx_ClearCookie(b *testing.B) {
// 	TODO
// }

func Benchmark_Ctx_Cookie(b *testing.B) {
	c := AcquireCtx(&fasthttp.RequestCtx{})
	defer ReleaseCtx(c)

	for n := 0; n < b.N; n++ {
		c.Cookie(&Cookie{
			Name:  "John",
			Value: "Doe",
		})
	}

	assertEqual(b, "John=Doe; path=/", getString(c.Fasthttp.Response.Header.Peek("Set-Cookie")))
}

// func Benchmark_Ctx_Download(b *testing.B) {
// 	TODO
// }

func Benchmark_Ctx_Format(b *testing.B) {
	c := AcquireCtx(&fasthttp.RequestCtx{})
	defer ReleaseCtx(c)

	c.Fasthttp.Request.Header.Set("Accept", "text/plain")
	for n := 0; n < b.N; n++ {
		c.Format("Hello, World!")
	}
	assertEqual(b, `Hello, World!`, string(c.Fasthttp.Response.Body()))
}

func Benchmark_Ctx_Format_HTML(b *testing.B) {
	c := AcquireCtx(&fasthttp.RequestCtx{})
	defer ReleaseCtx(c)

	c.Fasthttp.Request.Header.Set("Accept", "text/html")
	for n := 0; n < b.N; n++ {
		c.Format("Hello, World!")
	}
	assertEqual(b, "<p>Hello, World!</p>", string(c.Fasthttp.Response.Body()))
<<<<<<< HEAD
=======
}

func Benchmark_Ctx_Format_JSON(b *testing.B) {
	c := AcquireCtx(&fasthttp.RequestCtx{})
	defer ReleaseCtx(c)
>>>>>>> 8f82bee5

	c.Fasthttp.Request.Header.Set("Accept", "application/json")
	for n := 0; n < b.N; n++ {
		c.Format("Hello, World!")
	}
	assertEqual(b, `"Hello, World!"`, string(c.Fasthttp.Response.Body()))
<<<<<<< HEAD

	c.Fasthttp.Request.Header.Set("Accept", "text/plain")
	for n := 0; n < b.N; n++ {
		c.Format("Hello, World!")
	}
	assertEqual(b, `Hello, World!`, string(c.Fasthttp.Response.Body()))

	c.Fasthttp.Request.Header.Set("Accept", "application/xml")
	for n := 0; n < b.N; n++ {
		c.Format("Hello, World!")
	}
	assertEqual(b, `<string>Hello, World!</string>`, string(c.Fasthttp.Response.Body()))
=======
}
func Benchmark_Ctx_Format_XML(b *testing.B) {
	c := AcquireCtx(&fasthttp.RequestCtx{})
	defer ReleaseCtx(c)

	c.Fasthttp.Request.Header.Set("Accept", "application/xml")
	for n := 0; n < b.N; n++ {
		c.Format("Hello, World!")
	}
	assertEqual(b, `<string>Hello, World!</string>`, string(c.Fasthttp.Response.Body()))

>>>>>>> 8f82bee5
}

func Benchmark_Ctx_JSON(b *testing.B) {
	c := AcquireCtx(&fasthttp.RequestCtx{})
	defer ReleaseCtx(c)

	type SomeStruct struct {
		Name string
		Age  uint8
	}

	data := SomeStruct{
		Name: "Grame",
		Age:  20,
	}
	var err error
	for n := 0; n < b.N; n++ {
		err = c.JSON(data)
	}
	assertEqual(b, nil, err)
	assertEqual(b, `{"Name":"Grame","Age":20}`, string(c.Fasthttp.Response.Body()))
}

func Benchmark_Ctx_JSONP(b *testing.B) {
	c := AcquireCtx(&fasthttp.RequestCtx{})
	defer ReleaseCtx(c)

	type SomeStruct struct {
		Name string
		Age  uint8
	}

	data := SomeStruct{
		Name: "Grame",
		Age:  20,
	}
	var err error
	for n := 0; n < b.N; n++ {
		err = c.JSONP(data, "john")
	}

	assertEqual(b, nil, err)
	assertEqual(b, `john({"Name":"Grame","Age":20});`, string(c.Fasthttp.Response.Body()))
}

func Benchmark_Ctx_Links(b *testing.B) {
	c := AcquireCtx(&fasthttp.RequestCtx{})
	defer ReleaseCtx(c)

	for n := 0; n < b.N; n++ {
		c.Links(
			"http://api.example.com/users?page=2", "next",
			"http://api.example.com/users?page=5", "last",
		)
	}
	assertEqual(b, `<http://api.example.com/users?page=2>; rel="next",<http://api.example.com/users?page=5>; rel="last"`, string(c.Fasthttp.Response.Header.Peek("Link")))
}

// TODO
// func Benchmark_Ctx_Next(b *testing.B) {

// }

func Benchmark_Ctx_Redirect(b *testing.B) {
	c := AcquireCtx(&fasthttp.RequestCtx{})
	defer ReleaseCtx(c)

	for n := 0; n < b.N; n++ {
		c.Redirect("http://example.com")
		c.Redirect("http://example.com", 301)
	}
	assertEqual(b, 301, c.Fasthttp.Response.StatusCode())
	assertEqual(b, "http://example.com", string(c.Fasthttp.Response.Header.Peek("Location")))
}

// TODO
// func Benchmark_Ctx_Render(b *testing.B) {

// }

func Benchmark_Ctx_Send(b *testing.B) {
	c := AcquireCtx(&fasthttp.RequestCtx{})
	defer ReleaseCtx(c)

	var str = "Hello, World!"
	var byt = []byte("Hello, World!")
	var nmb = 123

	for n := 0; n < b.N; n++ {
<<<<<<< HEAD
		c.Send([]byte("Hello, World"), "Hello, World!", "Hello, World!")
		c.Send("Hello, World", 50, 30, 20)
		c.Send(1337)
=======
		c.Send(byt, str, str)
		c.Send(str, nmb, nmb, nmb)
		c.Send(nmb)
>>>>>>> 8f82bee5
	}

	assertEqual(b, "123", string(c.Fasthttp.Response.Body()))
}

func Benchmark_Ctx_SendBytes(b *testing.B) {
	c := AcquireCtx(&fasthttp.RequestCtx{})
	defer ReleaseCtx(c)

	var send = []byte("Hello, World")

	for n := 0; n < b.N; n++ {
		c.SendBytes(send)
	}
	assertEqual(b, "Hello, World", string(c.Fasthttp.Response.Body()))
}

func Benchmark_Ctx_SendStatus(b *testing.B) {
	c := AcquireCtx(&fasthttp.RequestCtx{})
	defer ReleaseCtx(c)

	for n := 0; n < b.N; n++ {
		c.SendStatus(415)
	}
	assertEqual(b, 415, c.Fasthttp.Response.StatusCode())
	assertEqual(b, "Unsupported Media Type", string(c.Fasthttp.Response.Body()))
}

func Benchmark_Ctx_SendString(b *testing.B) {
	c := AcquireCtx(&fasthttp.RequestCtx{})
	defer ReleaseCtx(c)

	for n := 0; n < b.N; n++ {
		c.Send("Hello, World")
	}
	assertEqual(b, "Hello, World", string(c.Fasthttp.Response.Body()))
}

func Benchmark_Ctx_Set(b *testing.B) {
	c := AcquireCtx(&fasthttp.RequestCtx{})
	defer ReleaseCtx(c)

	for n := 0; n < b.N; n++ {
		c.Set("X-I'm-a-Dummy-HeAdEr", "1337")
	}

	assertEqual(b, "1337", string(c.Fasthttp.Response.Header.Peek("X-I'm-a-Dummy-HeAdEr")))
}

func Benchmark_Ctx_Type(b *testing.B) {
	c := AcquireCtx(&fasthttp.RequestCtx{})
	defer ReleaseCtx(c)

	for n := 0; n < b.N; n++ {
		c.Type(".json")
		c.Type("json")
	}

	assertEqual(b, "application/json", string(c.Fasthttp.Response.Header.Peek("Content-Type")))
}

func Benchmark_Ctx_Vary(b *testing.B) {
	c := AcquireCtx(&fasthttp.RequestCtx{})
	defer ReleaseCtx(c)

	for n := 0; n < b.N; n++ {
		c.Vary("Origin")
	}

	//assertEqual(b, "origin", string(c.Fasthttp.Response.Header.Peek("Vary")))
}

func Benchmark_Ctx_Write(b *testing.B) {
	c := AcquireCtx(&fasthttp.RequestCtx{})
	defer ReleaseCtx(c)

	var str = "Hello, World!"
	var byt = []byte("Hello, World!")
	var nmb = 123

	for n := 0; n < b.N; n++ {
		c.Write(str)
		c.Write(byt)
		c.Write(nmb)
	}

	c.Send("") // empty body
	c.Write(str)

	assertEqual(b, "Hello, World!", string(c.Fasthttp.Response.Body()))
}

func Benchmark_Ctx_XHR(b *testing.B) {
	c := AcquireCtx(&fasthttp.RequestCtx{})
	defer ReleaseCtx(c)

	c.Fasthttp.Request.Header.Set("X-Requested-With", "xMlHtTpReQuEst")

	var res bool
	for n := 0; n < b.N; n++ {
		res = c.XHR()
	}

	assertEqual(b, true, res)
}<|MERGE_RESOLUTION|>--- conflicted
+++ resolved
@@ -202,15 +202,9 @@
 
 	var res string
 	for n := 0; n < b.N; n++ {
-<<<<<<< HEAD
-		res = c.Params("param1")
-		res = c.Params("param2")
-		res = c.Params("param3")
-=======
 		_ = c.Params("param1")
 		_ = c.Params("param2")
 		_ = c.Params("param3")
->>>>>>> 8f82bee5
 		res = c.Params("param4")
 	}
 
@@ -318,46 +312,28 @@
 		c.Format("Hello, World!")
 	}
 	assertEqual(b, "<p>Hello, World!</p>", string(c.Fasthttp.Response.Body()))
-<<<<<<< HEAD
-=======
 }
 
 func Benchmark_Ctx_Format_JSON(b *testing.B) {
 	c := AcquireCtx(&fasthttp.RequestCtx{})
 	defer ReleaseCtx(c)
->>>>>>> 8f82bee5
 
 	c.Fasthttp.Request.Header.Set("Accept", "application/json")
 	for n := 0; n < b.N; n++ {
 		c.Format("Hello, World!")
 	}
 	assertEqual(b, `"Hello, World!"`, string(c.Fasthttp.Response.Body()))
-<<<<<<< HEAD
-
-	c.Fasthttp.Request.Header.Set("Accept", "text/plain")
+}
+func Benchmark_Ctx_Format_XML(b *testing.B) {
+	c := AcquireCtx(&fasthttp.RequestCtx{})
+	defer ReleaseCtx(c)
+
+	c.Fasthttp.Request.Header.Set("Accept", "application/xml")
 	for n := 0; n < b.N; n++ {
 		c.Format("Hello, World!")
 	}
-	assertEqual(b, `Hello, World!`, string(c.Fasthttp.Response.Body()))
-
-	c.Fasthttp.Request.Header.Set("Accept", "application/xml")
-	for n := 0; n < b.N; n++ {
-		c.Format("Hello, World!")
-	}
 	assertEqual(b, `<string>Hello, World!</string>`, string(c.Fasthttp.Response.Body()))
-=======
-}
-func Benchmark_Ctx_Format_XML(b *testing.B) {
-	c := AcquireCtx(&fasthttp.RequestCtx{})
-	defer ReleaseCtx(c)
-
-	c.Fasthttp.Request.Header.Set("Accept", "application/xml")
-	for n := 0; n < b.N; n++ {
-		c.Format("Hello, World!")
-	}
-	assertEqual(b, `<string>Hello, World!</string>`, string(c.Fasthttp.Response.Body()))
-
->>>>>>> 8f82bee5
+
 }
 
 func Benchmark_Ctx_JSON(b *testing.B) {
@@ -447,15 +423,9 @@
 	var nmb = 123
 
 	for n := 0; n < b.N; n++ {
-<<<<<<< HEAD
-		c.Send([]byte("Hello, World"), "Hello, World!", "Hello, World!")
-		c.Send("Hello, World", 50, 30, 20)
-		c.Send(1337)
-=======
 		c.Send(byt, str, str)
 		c.Send(str, nmb, nmb, nmb)
 		c.Send(nmb)
->>>>>>> 8f82bee5
 	}
 
 	assertEqual(b, "123", string(c.Fasthttp.Response.Body()))
