--- conflicted
+++ resolved
@@ -265,12 +265,11 @@
 	// Default: false
 	DisableStartupMessage bool `json:"disable_startup_message"`
 
-<<<<<<< HEAD
 	// This function allows to setup app name for the app
 	//
 	// Default: nil
 	AppName string `json:"app_name"`
-=======
+
 	// StreamRequestBody enables request body streaming,
 	// and calls the handler sooner when given body is
 	// larger then the current limit.
@@ -283,7 +282,6 @@
 	//
 	// Server pre parses multipart form data by default.
 	DisablePreParseMultipartForm bool
->>>>>>> c8d0a0c2
 
 	// Aggressively reduces memory usage at the cost of higher CPU usage
 	// if set to true.
