// ⚡️ Fiber is an Express inspired web framework written in Go with ☕️
// 🤖 Github Repository: https://github.com/gofiber/fiber
// 📌 API Documentation: https://docs.gofiber.io

// Package fiber is an Express inspired web framework built on top of Fasthttp,
// the fastest HTTP engine for Go. Designed to ease things up for fast
// development with zero memory allocation and performance in mind.
package fiber

import (
	"bufio"
	"crypto/tls"
	"crypto/x509"
	"errors"
	"fmt"
	"io/ioutil"
	"net"
	"net/http"
	"net/http/httputil"
	"os"
	"path/filepath"
	"reflect"
	"runtime"
	"sort"
	"strconv"
	"strings"
	"sync"
	"sync/atomic"
	"text/tabwriter"
	"time"

	"github.com/gofiber/fiber/v2/internal/colorable"
	"github.com/gofiber/fiber/v2/internal/go-json"
	"github.com/gofiber/fiber/v2/internal/isatty"
	"github.com/gofiber/fiber/v2/utils"
	"github.com/valyala/fasthttp"
)

// Version of current fiber package
const Version = "2.30.0"

// Handler defines a function to serve HTTP requests.
type Handler = func(*Ctx) error

// Map is a shortcut for map[string]interface{}, useful for JSON returns
type Map map[string]interface{}

// Storage interface for communicating with different database/key-value
// providers
type Storage interface {
	// Get gets the value for the given key.
	// `nil, nil` is returned when the key does not exist
	Get(key string) ([]byte, error)

	// Set stores the given value for the given key along
	// with an expiration value, 0 means no expiration.
	// Empty key or value will be ignored without an error.
	Set(key string, val []byte, exp time.Duration) error

	// Delete deletes the value for the given key.
	// It returns no error if the storage does not contain the key,
	Delete(key string) error

	// Reset resets the storage and delete all keys.
	Reset() error

	// Close closes the storage and will stop any running garbage
	// collectors and open connections.
	Close() error
}

// ErrorHandler defines a function that will process all errors
// returned from any handlers in the stack
//  cfg := fiber.Config{}
//  cfg.ErrorHandler = func(c *Ctx, err error) error {
//   code := StatusInternalServerError
//   if e, ok := err.(*Error); ok {
//     code = e.Code
//   }
//   c.Set(HeaderContentType, MIMETextPlainCharsetUTF8)
//   return c.Status(code).SendString(err.Error())
//  }
//  app := fiber.New(cfg)
type ErrorHandler = func(*Ctx, error) error

// Error represents an error that occurred while handling a request.
type Error struct {
	Code    int    `json:"code"`
	Message string `json:"message"`
}

// App denotes the Fiber application.
type App struct {
	mutex sync.Mutex
	// Route stack divided by HTTP methods
	stack [][]*Route
	// Route stack divided by HTTP methods and route prefixes
	treeStack []map[string][]*Route
	// contains the information if the route stack has been changed to build the optimized tree
	routesRefreshed bool
	// Amount of registered routes
	routesCount uint32
	// Amount of registered handlers
	handlersCount uint32
	// Ctx pool
	pool sync.Pool
	// Fasthttp server
	server *fasthttp.Server
	// App config
	config Config
	// Converts string to a byte slice
	getBytes func(s string) (b []byte)
	// Converts byte slice to a string
	getString func(b []byte) string
	// Mounted and main apps
	appList map[string]*App
	// Hooks
	hooks *hooks
	// Latest route & group
	latestRoute *Route
	latestGroup *Group
}

// Config is a struct holding the server settings.
type Config struct {
	// When set to true, this will spawn multiple Go processes listening on the same port.
	//
	// Default: false
	Prefork bool `json:"prefork"`

	// Enables the "Server: value" HTTP header.
	//
	// Default: ""
	ServerHeader string `json:"server_header"`

	// When set to true, the router treats "/foo" and "/foo/" as different.
	// By default this is disabled and both "/foo" and "/foo/" will execute the same handler.
	//
	// Default: false
	StrictRouting bool `json:"strict_routing"`

	// When set to true, enables case sensitive routing.
	// E.g. "/FoO" and "/foo" are treated as different routes.
	// By default this is disabled and both "/FoO" and "/foo" will execute the same handler.
	//
	// Default: false
	CaseSensitive bool `json:"case_sensitive"`

	// When set to true, this relinquishes the 0-allocation promise in certain
	// cases in order to access the handler values (e.g. request bodies) in an
	// immutable fashion so that these values are available even if you return
	// from handler.
	//
	// Default: false
	Immutable bool `json:"immutable"`

	// When set to true, converts all encoded characters in the route back
	// before setting the path for the context, so that the routing,
	// the returning of the current url from the context `ctx.Path()`
	// and the parameters `ctx.Params(%key%)` with decoded characters will work
	//
	// Default: false
	UnescapePath bool `json:"unescape_path"`

	// Enable or disable ETag header generation, since both weak and strong etags are generated
	// using the same hashing method (CRC-32). Weak ETags are the default when enabled.
	//
	// Default: false
	ETag bool `json:"etag"`

	// Max body size that the server accepts.
	// -1 will decline any body size
	//
	// Default: 4 * 1024 * 1024
	BodyLimit int `json:"body_limit"`

	// Maximum number of concurrent connections.
	//
	// Default: 256 * 1024
	Concurrency int `json:"concurrency"`

	// Views is the interface that wraps the Render function.
	//
	// Default: nil
	Views Views `json:"-"`

	// Views Layout is the global layout for all template render until override on Render function.
	//
	// Default: ""
	ViewsLayout string `json:"views_layout"`

	// PassLocalsToViews Enables passing of the locals set on a fiber.Ctx to the template engine
	//
	// Default: false
	PassLocalsToViews bool `json:"pass_locals_to_views"`

	// The amount of time allowed to read the full request including body.
	// It is reset after the request handler has returned.
	// The connection's read deadline is reset when the connection opens.
	//
	// Default: unlimited
	ReadTimeout time.Duration `json:"read_timeout"`

	// The maximum duration before timing out writes of the response.
	// It is reset after the request handler has returned.
	//
	// Default: unlimited
	WriteTimeout time.Duration `json:"write_timeout"`

	// The maximum amount of time to wait for the next request when keep-alive is enabled.
	// If IdleTimeout is zero, the value of ReadTimeout is used.
	//
	// Default: unlimited
	IdleTimeout time.Duration `json:"idle_timeout"`

	// Per-connection buffer size for requests' reading.
	// This also limits the maximum header size.
	// Increase this buffer if your clients send multi-KB RequestURIs
	// and/or multi-KB headers (for example, BIG cookies).
	//
	// Default: 4096
	ReadBufferSize int `json:"read_buffer_size"`

	// Per-connection buffer size for responses' writing.
	//
	// Default: 4096
	WriteBufferSize int `json:"write_buffer_size"`

	// CompressedFileSuffix adds suffix to the original file name and
	// tries saving the resulting compressed file under the new file name.
	//
	// Default: ".fiber.gz"
	CompressedFileSuffix string `json:"compressed_file_suffix"`

	// ProxyHeader will enable c.IP() to return the value of the given header key
	// By default c.IP() will return the Remote IP from the TCP connection
	// This property can be useful if you are behind a load balancer: X-Forwarded-*
	// NOTE: headers are easily spoofed and the detected IP addresses are unreliable.
	//
	// Default: ""
	ProxyHeader string `json:"proxy_header"`

	// GETOnly rejects all non-GET requests if set to true.
	// This option is useful as anti-DoS protection for servers
	// accepting only GET requests. The request size is limited
	// by ReadBufferSize if GETOnly is set.
	//
	// Default: false
	GETOnly bool `json:"get_only"`

	// ErrorHandler is executed when an error is returned from fiber.Handler.
	//
	// Default: DefaultErrorHandler
	ErrorHandler ErrorHandler `json:"-"`

	// When set to true, disables keep-alive connections.
	// The server will close incoming connections after sending the first response to client.
	//
	// Default: false
	DisableKeepalive bool `json:"disable_keepalive"`

	// When set to true, causes the default date header to be excluded from the response.
	//
	// Default: false
	DisableDefaultDate bool `json:"disable_default_date"`

	// When set to true, causes the default Content-Type header to be excluded from the response.
	//
	// Default: false
	DisableDefaultContentType bool `json:"disable_default_content_type"`

	// When set to true, disables header normalization.
	// By default all header names are normalized: conteNT-tYPE -> Content-Type.
	//
	// Default: false
	DisableHeaderNormalizing bool `json:"disable_header_normalizing"`

	// When set to true, it will not print out the «Fiber» ASCII art and listening address.
	//
	// Default: false
	DisableStartupMessage bool `json:"disable_startup_message"`

	// This function allows to setup app name for the app
	//
	// Default: nil
	AppName string `json:"app_name"`

	// StreamRequestBody enables request body streaming,
	// and calls the handler sooner when given body is
	// larger then the current limit.
	StreamRequestBody bool

	// Will not pre parse Multipart Form data if set to true.
	//
	// This option is useful for servers that desire to treat
	// multipart form data as a binary blob, or choose when to parse the data.
	//
	// Server pre parses multipart form data by default.
	DisablePreParseMultipartForm bool

	// Aggressively reduces memory usage at the cost of higher CPU usage
	// if set to true.
	//
	// Try enabling this option only if the server consumes too much memory
	// serving mostly idle keep-alive connections. This may reduce memory
	// usage by more than 50%.
	//
	// Default: false
	ReduceMemoryUsage bool `json:"reduce_memory_usage"`

	// FEATURE: v2.3.x
	// The router executes the same handler by default if StrictRouting or CaseSensitive is disabled.
	// Enabling RedirectFixedPath will change this behaviour into a client redirect to the original route path.
	// Using the status code 301 for GET requests and 308 for all other request methods.
	//
	// Default: false
	// RedirectFixedPath bool

	// When set by an external client of Fiber it will use the provided implementation of a
	// JSONMarshal
	//
	// Allowing for flexibility in using another json library for encoding
	// Default: json.Marshal
	JSONEncoder utils.JSONMarshal `json:"-"`

	// When set by an external client of Fiber it will use the provided implementation of a
	// JSONUnmarshal
	//
	// Allowing for flexibility in using another json library for decoding
	// Default: json.Unmarshal
	JSONDecoder utils.JSONUnmarshal `json:"-"`

	// Known networks are "tcp", "tcp4" (IPv4-only), "tcp6" (IPv6-only)
	// WARNING: When prefork is set to true, only "tcp4" and "tcp6" can be chose.
	//
	// Default: NetworkTCP4
	Network string

	// If you find yourself behind some sort of proxy, like a load balancer,
	// then certain header information may be sent to you using special X-Forwarded-* headers or the Forwarded header.
	// For example, the Host HTTP header is usually used to return the requested host.
	// But when you’re behind a proxy, the actual host may be stored in an X-Forwarded-Host header.
	//
	// If you are behind a proxy, you should enable TrustedProxyCheck to prevent header spoofing.
	// If you enable EnableTrustedProxyCheck and leave TrustedProxies empty Fiber will skip
	// all headers that could be spoofed.
	// If request ip in TrustedProxies whitelist then:
	//   1. c.Protocol() get value from X-Forwarded-Proto, X-Forwarded-Protocol, X-Forwarded-Ssl or X-Url-Scheme header
	//   2. c.IP() get value from ProxyHeader header.
	//   3. c.Hostname() get value from X-Forwarded-Host header
	// But if request ip NOT in Trusted Proxies whitelist then:
	//   1. c.Protocol() WON't get value from X-Forwarded-Proto, X-Forwarded-Protocol, X-Forwarded-Ssl or X-Url-Scheme header,
	//    will return https in case when tls connection is handled by the app, of http otherwise
	//   2. c.IP() WON'T get value from ProxyHeader header, will return RemoteIP() from fasthttp context
	//   3. c.Hostname() WON'T get value from X-Forwarded-Host header, fasthttp.Request.URI().Host()
	//    will be used to get the hostname.
	//
	// Default: false
	EnableTrustedProxyCheck bool `json:"enable_trusted_proxy_check"`

	// Read EnableTrustedProxyCheck doc.
	//
	// Default: []string
	TrustedProxies     []string `json:"trusted_proxies"`
	trustedProxiesMap  map[string]struct{}
	trustedProxyRanges []*net.IPNet

	// If set to true, will print all routes with their method, path and handler.
	// Default: false
	EnablePrintRoutes bool `json:"enable_print_routes"`
}

// Static defines configuration options when defining static assets.
type Static struct {
	// When set to true, the server tries minimizing CPU usage by caching compressed files.
	// This works differently than the github.com/gofiber/compression middleware.
	// Optional. Default value false
	Compress bool `json:"compress"`

	// When set to true, enables byte range requests.
	// Optional. Default value false
	ByteRange bool `json:"byte_range"`

	// When set to true, enables directory browsing.
	// Optional. Default value false.
	Browse bool `json:"browse"`

	// When set to true, enables direct download.
	// Optional. Default value false.
	Download bool `json:"download"`

	// The name of the index file for serving a directory.
	// Optional. Default value "index.html".
	Index string `json:"index"`

	// Expiration duration for inactive file handlers.
	// Use a negative time.Duration to disable it.
	//
	// Optional. Default value 10 * time.Second.
	CacheDuration time.Duration `json:"cache_duration"`

	// The value for the Cache-Control HTTP-header
	// that is set on the file response. MaxAge is defined in seconds.
	//
	// Optional. Default value 0.
	MaxAge int `json:"max_age"`

	// Next defines a function to skip this middleware when returned true.
	//
	// Optional. Default: nil
	Next func(c *Ctx) bool
}

// RouteMessage is some message need to be print when server starts
type RouteMessage struct {
	name     string
	method   string
	path     string
	handlers string
}

// Default Config values
const (
	DefaultBodyLimit            = 4 * 1024 * 1024
	DefaultConcurrency          = 256 * 1024
	DefaultReadBufferSize       = 4096
	DefaultWriteBufferSize      = 4096
	DefaultCompressedFileSuffix = ".fiber.gz"
)

// DefaultErrorHandler that process return errors from handlers
var DefaultErrorHandler = func(c *Ctx, err error) error {
	code := StatusInternalServerError
	if e, ok := err.(*Error); ok {
		code = e.Code
	}
	c.Set(HeaderContentType, MIMETextPlainCharsetUTF8)
	return c.Status(code).SendString(err.Error())
}

// New creates a new Fiber named instance.
//  app := fiber.New()
// You can pass optional configuration options by passing a Config struct:
//  app := fiber.New(fiber.Config{
//      Prefork: true,
//      ServerHeader: "Fiber",
//  })
func New(config ...Config) *App {
	// Create a new app
	app := &App{
		// Create router stack
		stack:     make([][]*Route, len(intMethod)),
		treeStack: make([]map[string][]*Route, len(intMethod)),
		// Create Ctx pool
		pool: sync.Pool{
			New: func() interface{} {
				return new(Ctx)
			},
		},
		// Create config
		config:      Config{},
		getBytes:    utils.UnsafeBytes,
		getString:   utils.UnsafeString,
		appList:     make(map[string]*App),
		latestRoute: &Route{},
		latestGroup: &Group{},
	}

	// Define hooks
	app.hooks = newHooks(app)

	// Override config if provided
	if len(config) > 0 {
		app.config = config[0]
	}

	if app.config.ETag {
		if !IsChild() {
			fmt.Println("[Warning] Config.ETag is deprecated since v2.0.6, please use 'middleware/etag'.")
		}
	}

	// Override default values
	if app.config.BodyLimit == 0 {
		app.config.BodyLimit = DefaultBodyLimit
	}
	if app.config.Concurrency <= 0 {
		app.config.Concurrency = DefaultConcurrency
	}
	if app.config.ReadBufferSize <= 0 {
		app.config.ReadBufferSize = DefaultReadBufferSize
	}
	if app.config.WriteBufferSize <= 0 {
		app.config.WriteBufferSize = DefaultWriteBufferSize
	}
	if app.config.CompressedFileSuffix == "" {
		app.config.CompressedFileSuffix = DefaultCompressedFileSuffix
	}
	if app.config.Immutable {
		app.getBytes, app.getString = getBytesImmutable, getStringImmutable
	}

	if app.config.ErrorHandler == nil {
		app.config.ErrorHandler = DefaultErrorHandler
	}

	if app.config.JSONEncoder == nil {
		app.config.JSONEncoder = json.Marshal
	}
	if app.config.JSONDecoder == nil {
		app.config.JSONDecoder = json.Unmarshal
	}
	if app.config.Network == "" {
		app.config.Network = NetworkTCP4
	}

	app.config.trustedProxiesMap = make(map[string]struct{}, len(app.config.TrustedProxies))
	for _, ipAddress := range app.config.TrustedProxies {
		app.handleTrustedProxy(ipAddress)
	}

	// Init appList
	app.appList[""] = app

	// Init app
	app.init()

	// Return app
	return app
}

// Adds an ip address to trustedProxyRanges or trustedProxiesMap based on whether it is an IP range or not
func (app *App) handleTrustedProxy(ipAddress string) {
	if strings.Contains(ipAddress, "/") {
		_, ipNet, err := net.ParseCIDR(ipAddress)

		if err != nil {
			fmt.Printf("[Warning] IP range `%s` could not be parsed. \n", ipAddress)
		}

		app.config.trustedProxyRanges = append(app.config.trustedProxyRanges, ipNet)
	} else {
		app.config.trustedProxiesMap[ipAddress] = struct{}{}
	}
}

// Mount attaches another app instance as a sub-router along a routing path.
// It's very useful to split up a large API as many independent routers and
// compose them as a single service using Mount. The fiber's error handler and
// any of the fiber's sub apps are added to the application's error handlers
// to be invoked on errors that happen within the prefix route.
func (app *App) Mount(prefix string, fiber *App) Router {
	stack := fiber.Stack()
	prefix = strings.TrimRight(prefix, "/")
	for m := range stack {
		for r := range stack[m] {
			route := app.copyRoute(stack[m][r])
			app.addRoute(route.Method, app.addPrefixToRoute(prefix, route))
		}
	}

	// Support for configs of mounted-apps and sub-mounted-apps
	for mountedPrefixes, subApp := range fiber.appList {
		app.appList[prefix+mountedPrefixes] = subApp
		subApp.init()
	}

	atomic.AddUint32(&app.handlersCount, fiber.handlersCount)

	return app
}

// Assign name to specific route.
func (app *App) Name(name string) Router {
<<<<<<< HEAD
	latestRoute.mu.Lock()
	if strings.HasPrefix(latestRoute.route.path, latestGroup.prefix) {
		latestRoute.route.Name = latestGroup.name + name
=======
	app.mutex.Lock()
	if strings.HasPrefix(app.latestRoute.path, app.latestGroup.Prefix) {
		app.latestRoute.Name = app.latestGroup.name + name
>>>>>>> 528b8b46
	} else {
		app.latestRoute.Name = name
	}
<<<<<<< HEAD
	latestRoute.mu.Unlock()
=======

	if err := app.hooks.executeOnNameHooks(*app.latestRoute); err != nil {
		panic(err)
	}
	app.mutex.Unlock()

>>>>>>> 528b8b46
	return app
}

// Get route by name
func (app *App) GetRoute(name string) Route {
	for _, routes := range app.stack {
		for _, route := range routes {
			if route.Name == name {
				return *route
			}
		}
	}

	return Route{}
}

// Use registers a middleware route that will match requests
// with the provided prefix (which is optional and defaults to "/").
//
//  app.Use(func(c *fiber.Ctx) error {
//       return c.Next()
//  })
//  app.Use("/api", func(c *fiber.Ctx) error {
//       return c.Next()
//  })
//  app.Use("/api", handler, func(c *fiber.Ctx) error {
//       return c.Next()
//  })
//
// This method will match all HTTP verbs: GET, POST, PUT, HEAD etc...
func (app *App) Use(args ...interface{}) Router {
	var prefix string
	var handlers []Handler

	for i := 0; i < len(args); i++ {
		switch arg := args[i].(type) {
		case string:
			prefix = arg
		case Handler:
			handlers = append(handlers, arg)
		default:
			panic(fmt.Sprintf("use: invalid handler %v\n", reflect.TypeOf(arg)))
		}
	}
	app.register(methodUse, prefix, handlers...)
	return app
}

// Get registers a route for GET methods that requests a representation
// of the specified resource. Requests using GET should only retrieve data.
func (app *App) Get(path string, handlers ...Handler) Router {
	return app.Add(MethodHead, path, handlers...).Add(MethodGet, path, handlers...)
}

// Head registers a route for HEAD methods that asks for a response identical
// to that of a GET request, but without the response body.
func (app *App) Head(path string, handlers ...Handler) Router {
	return app.Add(MethodHead, path, handlers...)
}

// Post registers a route for POST methods that is used to submit an entity to the
// specified resource, often causing a change in state or side effects on the server.
func (app *App) Post(path string, handlers ...Handler) Router {
	return app.Add(MethodPost, path, handlers...)
}

// Put registers a route for PUT methods that replaces all current representations
// of the target resource with the request payload.
func (app *App) Put(path string, handlers ...Handler) Router {
	return app.Add(MethodPut, path, handlers...)
}

// Delete registers a route for DELETE methods that deletes the specified resource.
func (app *App) Delete(path string, handlers ...Handler) Router {
	return app.Add(MethodDelete, path, handlers...)
}

// Connect registers a route for CONNECT methods that establishes a tunnel to the
// server identified by the target resource.
func (app *App) Connect(path string, handlers ...Handler) Router {
	return app.Add(MethodConnect, path, handlers...)
}

// Options registers a route for OPTIONS methods that is used to describe the
// communication options for the target resource.
func (app *App) Options(path string, handlers ...Handler) Router {
	return app.Add(MethodOptions, path, handlers...)
}

// Trace registers a route for TRACE methods that performs a message loop-back
// test along the path to the target resource.
func (app *App) Trace(path string, handlers ...Handler) Router {
	return app.Add(MethodTrace, path, handlers...)
}

// Patch registers a route for PATCH methods that is used to apply partial
// modifications to a resource.
func (app *App) Patch(path string, handlers ...Handler) Router {
	return app.Add(MethodPatch, path, handlers...)
}

// Add allows you to specify a HTTP method to register a route
func (app *App) Add(method, path string, handlers ...Handler) Router {
	return app.register(method, path, handlers...)
}

// Static will create a file server serving static files
func (app *App) Static(prefix, root string, config ...Static) Router {
	return app.registerStatic(prefix, root, config...)
}

// All will register the handler on all HTTP methods
func (app *App) All(path string, handlers ...Handler) Router {
	for _, method := range intMethod {
		_ = app.Add(method, path, handlers...)
	}
	return app
}

// Group is used for Routes with common prefix to define a new sub-router with optional middleware.
//  api := app.Group("/api")
//  api.Get("/users", handler)
func (app *App) Group(prefix string, handlers ...Handler) Router {
	if len(handlers) > 0 {
		app.register(methodUse, prefix, handlers...)
	}
	grp := &Group{Prefix: prefix, app: app}
	if err := app.hooks.executeOnGroupHooks(*grp); err != nil {
		panic(err)
	}

	return grp
}

// Route is used to define routes with a common prefix inside the common function.
// Uses Group method to define new sub-router.
func (app *App) Route(prefix string, fn func(router Router), name ...string) Router {
	// Create new group
	group := app.Group(prefix)
	if len(name) > 0 {
		group.Name(name[0])
	}

	// Define routes
	fn(group)

	return group
}

// Error makes it compatible with the `error` interface.
func (e *Error) Error() string {
	return e.Message
}

// NewError creates a new Error instance with an optional message
func NewError(code int, message ...string) *Error {
	err := &Error{
		Code:    code,
		Message: utils.StatusMessage(code),
	}
	if len(message) > 0 {
		err.Message = message[0]
	}
	return err
}

// Listener can be used to pass a custom listener.
func (app *App) Listener(ln net.Listener) error {
	// Prefork is supported for custom listeners
	if app.config.Prefork {
		addr, tlsConfig := lnMetadata(app.config.Network, ln)
		return app.prefork(app.config.Network, addr, tlsConfig)
	}
	// prepare the server for the start
	app.startupProcess()
	// Print startup message
	if !app.config.DisableStartupMessage {
		app.startupMessage(ln.Addr().String(), getTlsConfig(ln) != nil, "")
	}
	// Print routes
	if app.config.EnablePrintRoutes {
		app.printRoutesMessage()
	}
	// Start listening
	return app.server.Serve(ln)
}

// Listen serves HTTP requests from the given addr.
//
//  app.Listen(":8080")
//  app.Listen("127.0.0.1:8080")
func (app *App) Listen(addr string) error {
	// Start prefork
	if app.config.Prefork {
		return app.prefork(app.config.Network, addr, nil)
	}
	// Setup listener
	ln, err := net.Listen(app.config.Network, addr)
	if err != nil {
		return err
	}
	// prepare the server for the start
	app.startupProcess()
	// Print startup message
	if !app.config.DisableStartupMessage {
		app.startupMessage(ln.Addr().String(), false, "")
	}
	// Print routes
	if app.config.EnablePrintRoutes {
		app.printRoutesMessage()
	}
	// Start listening
	return app.server.Serve(ln)
}

// ListenTLS serves HTTPs requests from the given addr.
// certFile and keyFile are the paths to TLS certificate and key file.

//  app.ListenTLS(":8080", "./cert.pem", "./cert.key")
//  app.ListenTLS(":8080", "./cert.pem", "./cert.key")
func (app *App) ListenTLS(addr, certFile, keyFile string) error {
	// Check for valid cert/key path
	if len(certFile) == 0 || len(keyFile) == 0 {
		return errors.New("tls: provide a valid cert or key path")
	}
	// Prefork is supported
	if app.config.Prefork {
		cert, err := tls.LoadX509KeyPair(certFile, keyFile)
		if err != nil {
			return fmt.Errorf("tls: cannot load TLS key pair from certFile=%q and keyFile=%q: %s", certFile, keyFile, err)
		}
		config := &tls.Config{
			MinVersion: tls.VersionTLS12,
			Certificates: []tls.Certificate{
				cert,
			},
		}
		return app.prefork(app.config.Network, addr, config)
	}
	// Setup listener
	ln, err := net.Listen(app.config.Network, addr)
	if err != nil {
		return err
	}
	// prepare the server for the start
	app.startupProcess()
	// Print startup message
	if !app.config.DisableStartupMessage {
		app.startupMessage(ln.Addr().String(), true, "")
	}
	// Print routes
	if app.config.EnablePrintRoutes {
		app.printRoutesMessage()
	}
	// Start listening
	return app.server.ServeTLS(ln, certFile, keyFile)
}

// ListenMutualTLS serves HTTPs requests from the given addr.
// certFile, keyFile and clientCertFile are the paths to TLS certificate and key file.

//  app.ListenMutualTLS(":8080", "./cert.pem", "./cert.key", "./client.pem")
//  app.ListenMutualTLS(":8080", "./cert.pem", "./cert.key", "./client.pem")
func (app *App) ListenMutualTLS(addr, certFile, keyFile, clientCertFile string) error {
	// Check for valid cert/key path
	if len(certFile) == 0 || len(keyFile) == 0 {
		return errors.New("tls: provide a valid cert or key path")
	}

	cert, err := tls.LoadX509KeyPair(certFile, keyFile)
	if err != nil {
		return fmt.Errorf("tls: cannot load TLS key pair from certFile=%q and keyFile=%q: %s", certFile, keyFile, err)
	}

	clientCACert, err := ioutil.ReadFile(filepath.Clean(clientCertFile))
	if err != nil {
		return err
	}
	clientCertPool := x509.NewCertPool()
	clientCertPool.AppendCertsFromPEM(clientCACert)

	config := &tls.Config{
		MinVersion: tls.VersionTLS12,
		ClientAuth: tls.RequireAndVerifyClientCert,
		ClientCAs:  clientCertPool,
		Certificates: []tls.Certificate{
			cert,
		},
	}

	// Prefork is supported
	if app.config.Prefork {
		return app.prefork(app.config.Network, addr, config)
	}

	// Setup listener
	ln, err := tls.Listen(app.config.Network, addr, config)
	if err != nil {
		return err
	}

	// prepare the server for the start
	app.startupProcess()

	// Print startup message
	if !app.config.DisableStartupMessage {
		app.startupMessage(ln.Addr().String(), true, "")
	}

	// Print routes
	if app.config.EnablePrintRoutes {
		app.printRoutesMessage()
	}

	// Start listening
	return app.server.Serve(ln)
}

// Config returns the app config as value ( read-only ).
func (app *App) Config() Config {
	return app.config
}

// Handler returns the server handler.
func (app *App) Handler() fasthttp.RequestHandler {
	// prepare the server for the start
	app.startupProcess()
	return app.handler
}

// Stack returns the raw router stack.
func (app *App) Stack() [][]*Route {
	return app.stack
}

// HandlersCount returns the amount of registered handlers.
func (app *App) HandlersCount() uint32 {
	return app.handlersCount
}

// Shutdown gracefully shuts down the server without interrupting any active connections.
// Shutdown works by first closing all open listeners and then waiting indefinitely for all connections to return to idle and then shut down.
//
// Make sure the program doesn't exit and waits instead for Shutdown to return.
//
// Shutdown does not close keepalive connections so its recommended to set ReadTimeout to something else than 0.
func (app *App) Shutdown() error {
	if app.hooks != nil {
		defer app.hooks.executeOnShutdownHooks()
	}

	app.mutex.Lock()
	defer app.mutex.Unlock()
	if app.server == nil {
		return fmt.Errorf("shutdown: server is not running")
	}
	return app.server.Shutdown()
}

// Server returns the underlying fasthttp server
func (app *App) Server() *fasthttp.Server {
	return app.server
}

// Hooks returns the hook struct to register hooks.
func (app *App) Hooks() *hooks {
	return app.hooks
}

// Test is used for internal debugging by passing a *http.Request.
// Timeout is optional and defaults to 1s, -1 will disable it completely.
func (app *App) Test(req *http.Request, msTimeout ...int) (resp *http.Response, err error) {
	// Set timeout
	timeout := 1000
	if len(msTimeout) > 0 {
		timeout = msTimeout[0]
	}

	// Add Content-Length if not provided with body
	if req.Body != http.NoBody && req.Header.Get(HeaderContentLength) == "" {
		req.Header.Add(HeaderContentLength, strconv.FormatInt(req.ContentLength, 10))
	}

	// Dump raw http request
	dump, err := httputil.DumpRequest(req, true)
	if err != nil {
		return nil, err
	}

	// Create test connection
	conn := new(testConn)

	// Write raw http request
	if _, err = conn.r.Write(dump); err != nil {
		return nil, err
	}
	// prepare the server for the start
	app.startupProcess()

	// Serve conn to server
	channel := make(chan error)
	go func() {
		channel <- app.server.ServeConn(conn)
	}()

	// Wait for callback
	if timeout >= 0 {
		// With timeout
		select {
		case err = <-channel:
		case <-time.After(time.Duration(timeout) * time.Millisecond):
			return nil, fmt.Errorf("test: timeout error %vms", timeout)
		}
	} else {
		// Without timeout
		err = <-channel
	}

	// Check for errors
	if err != nil && err != fasthttp.ErrGetOnly {
		return nil, err
	}

	// Read response
	buffer := bufio.NewReader(&conn.w)

	// Convert raw http response to *http.Response
	return http.ReadResponse(buffer, req)
}

type disableLogger struct{}

func (dl *disableLogger) Printf(_ string, _ ...interface{}) {
	// fmt.Println(fmt.Sprintf(format, args...))
}

func (app *App) init() *App {
	// lock application
	app.mutex.Lock()

	// Only load templates if a view engine is specified
	if app.config.Views != nil {
		if err := app.config.Views.Load(); err != nil {
			fmt.Printf("views: %v\n", err)
		}
	}

	// create fasthttp server
	app.server = &fasthttp.Server{
		Logger:       &disableLogger{},
		LogAllErrors: false,
		ErrorHandler: app.serverErrorHandler,
	}

	// fasthttp server settings
	app.server.Handler = app.handler
	app.server.Name = app.config.ServerHeader
	app.server.Concurrency = app.config.Concurrency
	app.server.NoDefaultDate = app.config.DisableDefaultDate
	app.server.NoDefaultContentType = app.config.DisableDefaultContentType
	app.server.DisableHeaderNamesNormalizing = app.config.DisableHeaderNormalizing
	app.server.DisableKeepalive = app.config.DisableKeepalive
	app.server.MaxRequestBodySize = app.config.BodyLimit
	app.server.NoDefaultServerHeader = app.config.ServerHeader == ""
	app.server.ReadTimeout = app.config.ReadTimeout
	app.server.WriteTimeout = app.config.WriteTimeout
	app.server.IdleTimeout = app.config.IdleTimeout
	app.server.ReadBufferSize = app.config.ReadBufferSize
	app.server.WriteBufferSize = app.config.WriteBufferSize
	app.server.GetOnly = app.config.GETOnly
	app.server.ReduceMemoryUsage = app.config.ReduceMemoryUsage
	app.server.StreamRequestBody = app.config.StreamRequestBody
	app.server.DisablePreParseMultipartForm = app.config.DisablePreParseMultipartForm

	// unlock application
	app.mutex.Unlock()
	return app
}

// ErrorHandler is the application's method in charge of finding the
// appropriate handler for the given request. It searches any mounted
// sub fibers by their prefixes and if it finds a match, it uses that
// error handler. Otherwise it uses the configured error handler for
// the app, which if not set is the DefaultErrorHandler.
func (app *App) ErrorHandler(ctx *Ctx, err error) error {
	var (
		mountedErrHandler  ErrorHandler
		mountedPrefixParts int
	)

	for prefix, subApp := range app.appList {
		if strings.HasPrefix(ctx.path, prefix) && prefix != "" {
			parts := len(strings.Split(prefix, "/"))
			if mountedPrefixParts <= parts {
				mountedErrHandler = subApp.config.ErrorHandler
				mountedPrefixParts = parts
			}
		}
	}

	if mountedErrHandler != nil {
		return mountedErrHandler(ctx, err)
	}

	return app.config.ErrorHandler(ctx, err)
}

// serverErrorHandler is a wrapper around the application's error handler method
// user for the fasthttp server configuration. It maps a set of fasthttp errors to fiber
// errors before calling the application's error handler method.
func (app *App) serverErrorHandler(fctx *fasthttp.RequestCtx, err error) {
	c := app.AcquireCtx(fctx)
	if _, ok := err.(*fasthttp.ErrSmallBuffer); ok {
		err = ErrRequestHeaderFieldsTooLarge
	} else if netErr, ok := err.(*net.OpError); ok && netErr.Timeout() {
		err = ErrRequestTimeout
	} else if err == fasthttp.ErrBodyTooLarge {
		err = ErrRequestEntityTooLarge
	} else if err == fasthttp.ErrGetOnly {
		err = ErrMethodNotAllowed
	} else if strings.Contains(err.Error(), "timeout") {
		err = ErrRequestTimeout
	} else {
		err = ErrBadRequest
	}

	if catch := app.ErrorHandler(c, err); catch != nil {
		_ = c.SendStatus(StatusInternalServerError)
	}

	app.ReleaseCtx(c)
}

// startupProcess Is the method which executes all the necessary processes just before the start of the server.
func (app *App) startupProcess() *App {
	if err := app.hooks.executeOnListenHooks(); err != nil {
		panic(err)
	}

	app.mutex.Lock()
	app.buildTree()
	app.mutex.Unlock()
	return app
}

// startupMessage prepares the startup message with the handler number, port, address and other information
func (app *App) startupMessage(addr string, tls bool, pids string) {
	// ignore child processes
	if IsChild() {
		return
	}

	const (
		cBlack = "\u001b[90m"
		// cRed   = "\u001b[91m"
		cCyan = "\u001b[96m"
		// cGreen = "\u001b[92m"
		// cYellow  = "\u001b[93m"
		// cBlue    = "\u001b[94m"
		// cMagenta = "\u001b[95m"
		// cWhite   = "\u001b[97m"
		cReset = "\u001b[0m"
	)

	value := func(s string, width int) string {
		pad := width - len(s)
		str := ""
		for i := 0; i < pad; i++ {
			str += "."
		}
		if s == "Disabled" {
			str += " " + s
		} else {
			str += fmt.Sprintf(" %s%s%s", cCyan, s, cBlack)
		}
		return str
	}

	center := func(s string, width int) string {
		pad := strconv.Itoa((width - len(s)) / 2)
		str := fmt.Sprintf("%"+pad+"s", " ")
		str += s
		str += fmt.Sprintf("%"+pad+"s", " ")
		if len(str) < width {
			str += " "
		}
		return str
	}

	centerValue := func(s string, width int) string {
		pad := strconv.Itoa((width - len(s)) / 2)
		str := fmt.Sprintf("%"+pad+"s", " ")
		str += fmt.Sprintf("%s%s%s", cCyan, s, cBlack)
		str += fmt.Sprintf("%"+pad+"s", " ")
		if len(str)-10 < width {
			str += " "
		}
		return str
	}

	pad := func(s string, width int) (str string) {
		toAdd := width - len(s)
		str += s
		for i := 0; i < toAdd; i++ {
			str += " "
		}
		return
	}

	host, port := parseAddr(addr)
	if host == "" {
		if app.config.Network == NetworkTCP6 {
			host = "[::1]"
		} else {
			host = "0.0.0.0"
		}
	}

	scheme := "http"
	if tls {
		scheme = "https"
	}

	isPrefork := "Disabled"
	if app.config.Prefork {
		isPrefork = "Enabled"
	}

	procs := strconv.Itoa(runtime.GOMAXPROCS(0))
	if !app.config.Prefork {
		procs = "1"
	}

	mainLogo := cBlack + " ┌───────────────────────────────────────────────────┐\n"
	if app.config.AppName != "" {
		mainLogo += " │ " + centerValue(app.config.AppName, 49) + " │\n"
	}
	mainLogo += " │ " + centerValue(" Fiber v"+Version, 49) + " │\n"

	if host == "0.0.0.0" {
		mainLogo +=
			" │ " + center(fmt.Sprintf("%s://127.0.0.1:%s", scheme, port), 49) + " │\n" +
				" │ " + center(fmt.Sprintf("(bound on host 0.0.0.0 and port %s)", port), 49) + " │\n"
	} else {
		mainLogo +=
			" │ " + center(fmt.Sprintf("%s://%s:%s", scheme, host, port), 49) + " │\n"
	}

	mainLogo += fmt.Sprintf(
		" │                                                   │\n"+
			" │ Handlers %s  Processes %s │\n"+
			" │ Prefork .%s  PID ....%s │\n"+
			" └───────────────────────────────────────────────────┘"+
			cReset,
		value(strconv.Itoa(int(app.handlersCount)), 14), value(procs, 12),
		value(isPrefork, 14), value(strconv.Itoa(os.Getpid()), 14),
	)

	var childPidsLogo string
	if app.config.Prefork {
		var childPidsTemplate string
		childPidsTemplate += "%s"
		childPidsTemplate += " ┌───────────────────────────────────────────────────┐\n%s"
		childPidsTemplate += " └───────────────────────────────────────────────────┘"
		childPidsTemplate += "%s"

		newLine := " │ %s%s%s │"

		// Turn the `pids` variable (in the form ",a,b,c,d,e,f,etc") into a slice of PIDs
		var pidSlice []string
		for _, v := range strings.Split(pids, ",") {
			if v != "" {
				pidSlice = append(pidSlice, v)
			}
		}

		var lines []string
		thisLine := "Child PIDs ... "
		var itemsOnThisLine []string

		addLine := func() {
			lines = append(lines,
				fmt.Sprintf(
					newLine,
					cBlack,
					thisLine+cCyan+pad(strings.Join(itemsOnThisLine, ", "), 49-len(thisLine)),
					cBlack,
				),
			)
		}

		for _, pid := range pidSlice {
			if len(thisLine+strings.Join(append(itemsOnThisLine, pid), ", ")) > 49 {
				addLine()
				thisLine = ""
				itemsOnThisLine = []string{pid}
			} else {
				itemsOnThisLine = append(itemsOnThisLine, pid)
			}
		}

		// Add left over items to their own line
		if len(itemsOnThisLine) != 0 {
			addLine()
		}

		// Form logo
		childPidsLogo = fmt.Sprintf(childPidsTemplate,
			cBlack,
			strings.Join(lines, "\n")+"\n",
			cReset,
		)
	}

	// Combine both the child PID logo and the main Fiber logo

	// Pad the shorter logo to the length of the longer one
	splitMainLogo := strings.Split(mainLogo, "\n")
	splitChildPidsLogo := strings.Split(childPidsLogo, "\n")

	mainLen := len(splitMainLogo)
	childLen := len(splitChildPidsLogo)

	if mainLen > childLen {
		diff := mainLen - childLen
		for i := 0; i < diff; i++ {
			splitChildPidsLogo = append(splitChildPidsLogo, "")
		}
	} else {
		diff := childLen - mainLen
		for i := 0; i < diff; i++ {
			splitMainLogo = append(splitMainLogo, "")
		}
	}

	// Combine the two logos, line by line
	output := "\n"
	for i := range splitMainLogo {
		output += cBlack + splitMainLogo[i] + " " + splitChildPidsLogo[i] + "\n"
	}

	out := colorable.NewColorableStdout()
	if os.Getenv("TERM") == "dumb" || os.Getenv("NO_COLOR") == "1" || (!isatty.IsTerminal(os.Stdout.Fd()) && !isatty.IsCygwinTerminal(os.Stdout.Fd())) {
		out = colorable.NewNonColorable(os.Stdout)
	}

	_, _ = fmt.Fprintln(out, output)
}

// printRoutesMessage print all routes with method, path, name and handlers
// in a format of table, like this:
// method | path | name      | handlers
// GET    | /    | routeName | github.com/gofiber/fiber/v2.emptyHandler
// HEAD   | /    |           | github.com/gofiber/fiber/v2.emptyHandler
func (app *App) printRoutesMessage() {
	// ignore child processes
	if IsChild() {
		return
	}

	const (
		// cBlack = "\u001b[90m"
		// cRed   = "\u001b[91m"
		cCyan   = "\u001b[96m"
		cGreen  = "\u001b[92m"
		cYellow = "\u001b[93m"
		cBlue   = "\u001b[94m"
		// cMagenta = "\u001b[95m"
		cWhite = "\u001b[97m"
		// cReset = "\u001b[0m"
	)
	var routes []RouteMessage
	for _, routeStack := range app.stack {
		for _, route := range routeStack {
			var newRoute = RouteMessage{}
			newRoute.name = route.Name
			newRoute.method = route.Method
			newRoute.path = route.Path
			for _, handler := range route.Handlers {
				newRoute.handlers += runtime.FuncForPC(reflect.ValueOf(handler).Pointer()).Name() + " "
			}
			routes = append(routes, newRoute)
		}
	}

	out := colorable.NewColorableStdout()
	if os.Getenv("TERM") == "dumb" || os.Getenv("NO_COLOR") == "1" || (!isatty.IsTerminal(os.Stdout.Fd()) && !isatty.IsCygwinTerminal(os.Stdout.Fd())) {
		out = colorable.NewNonColorable(os.Stdout)
	}

	w := tabwriter.NewWriter(out, 1, 1, 1, ' ', 0)
	// Sort routes by path
	sort.Slice(routes, func(i, j int) bool {
		return routes[i].path < routes[j].path
	})
	_, _ = fmt.Fprintf(w, "%smethod\t%s| %spath\t%s| %sname\t%s| %shandlers\n", cBlue, cWhite, cGreen, cWhite, cCyan, cWhite, cYellow)
	_, _ = fmt.Fprintf(w, "%s------\t%s| %s----\t%s| %s----\t%s| %s--------\n", cBlue, cWhite, cGreen, cWhite, cCyan, cWhite, cYellow)
	for _, route := range routes {
		_, _ = fmt.Fprintf(w, "%s%s\t%s| %s%s\t%s| %s%s\t%s| %s%s\n", cBlue, route.method, cWhite, cGreen, route.path, cWhite, cCyan, route.name, cWhite, cYellow, route.handlers)
	}

	_ = w.Flush()
}<|MERGE_RESOLUTION|>--- conflicted
+++ resolved
@@ -572,28 +572,18 @@
 
 // Assign name to specific route.
 func (app *App) Name(name string) Router {
-<<<<<<< HEAD
-	latestRoute.mu.Lock()
-	if strings.HasPrefix(latestRoute.route.path, latestGroup.prefix) {
-		latestRoute.route.Name = latestGroup.name + name
-=======
 	app.mutex.Lock()
 	if strings.HasPrefix(app.latestRoute.path, app.latestGroup.Prefix) {
 		app.latestRoute.Name = app.latestGroup.name + name
->>>>>>> 528b8b46
 	} else {
 		app.latestRoute.Name = name
 	}
-<<<<<<< HEAD
-	latestRoute.mu.Unlock()
-=======
 
 	if err := app.hooks.executeOnNameHooks(*app.latestRoute); err != nil {
 		panic(err)
 	}
 	app.mutex.Unlock()
 
->>>>>>> 528b8b46
 	return app
 }
 
