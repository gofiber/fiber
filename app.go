// ⚡️ Fiber is an Express inspired web framework written in Go with ☕️
// 🤖 Github Repository: https://github.com/gofiber/fiber
// 📌 API Documentation: https://docs.gofiber.io

// Package fiber is an Express inspired web framework built on top of Fasthttp,
// the fastest HTTP engine for Go. Designed to ease things up for fast
// development with zero memory allocation and performance in mind.
package fiber

import (
	"bufio"
	"encoding/json"
	"encoding/xml"
	"errors"
	"fmt"
	"net"
	"net/http"
	"net/http/httputil"
	"reflect"
	"strconv"
	"strings"
	"sync"
	"time"

	"github.com/gofiber/fiber/v2/utils"
	"github.com/valyala/fasthttp"
)

// Version of current fiber package
const Version = "2.39.0"

// Handler defines a function to serve HTTP requests.
type Handler = func(*Ctx) error

// Map is a shortcut for map[string]interface{}, useful for JSON returns
type Map map[string]interface{}

// Storage interface for communicating with different database/key-value
// providers
type Storage interface {
	// Get gets the value for the given key.
	// `nil, nil` is returned when the key does not exist
	Get(key string) ([]byte, error)

	// Set stores the given value for the given key along
	// with an expiration value, 0 means no expiration.
	// Empty key or value will be ignored without an error.
	Set(key string, val []byte, exp time.Duration) error

	// Delete deletes the value for the given key.
	// It returns no error if the storage does not contain the key,
	Delete(key string) error

	// Reset resets the storage and delete all keys.
	Reset() error

	// Close closes the storage and will stop any running garbage
	// collectors and open connections.
	Close() error
}

// ErrorHandler defines a function that will process all errors
// returned from any handlers in the stack
//
//	cfg := fiber.Config{}
//	cfg.ErrorHandler = func(c *Ctx, err error) error {
//	 code := StatusInternalServerError
//	 var e *fiber.Error
//	 if errors.As(err, &e) {
//	   code = e.Code
//	 }
//	 c.Set(HeaderContentType, MIMETextPlainCharsetUTF8)
//	 return c.Status(code).SendString(err.Error())
//	}
//	app := fiber.New(cfg)
type ErrorHandler = func(*Ctx, error) error

// Error represents an error that occurred while handling a request.
type Error struct {
	Code    int    `json:"code"`
	Message string `json:"message"`
}

// App denotes the Fiber application.
type App struct {
	mutex sync.Mutex
	// Route stack divided by HTTP methods
	stack [][]*Route
	// Route stack divided by HTTP methods and route prefixes
	treeStack []map[string][]*Route
	// contains the information if the route stack has been changed to build the optimized tree
	routesRefreshed bool
	// Amount of registered routes
	routesCount uint32
	// Amount of registered handlers
	handlersCount uint32
	// Ctx pool
	pool sync.Pool
	// Fasthttp server
	server *fasthttp.Server
	// App config
	config Config
	// Converts string to a byte slice
	getBytes func(s string) (b []byte)
	// Converts byte slice to a string
	getString func(b []byte) string
	// Hooks
	hooks *Hooks
	// Latest route & group
	latestRoute *Route
	// TLS handler
	tlsHandler *TLSHandler
<<<<<<< HEAD
	// custom method check
	customMethod bool
=======
	// Mount fields
	mountFields *mountFields
>>>>>>> 581af005
}

// Config is a struct holding the server settings.
type Config struct {
	// When set to true, this will spawn multiple Go processes listening on the same port.
	//
	// Default: false
	Prefork bool `json:"prefork"`

	// Enables the "Server: value" HTTP header.
	//
	// Default: ""
	ServerHeader string `json:"server_header"`

	// When set to true, the router treats "/foo" and "/foo/" as different.
	// By default this is disabled and both "/foo" and "/foo/" will execute the same handler.
	//
	// Default: false
	StrictRouting bool `json:"strict_routing"`

	// When set to true, enables case sensitive routing.
	// E.g. "/FoO" and "/foo" are treated as different routes.
	// By default this is disabled and both "/FoO" and "/foo" will execute the same handler.
	//
	// Default: false
	CaseSensitive bool `json:"case_sensitive"`

	// When set to true, this relinquishes the 0-allocation promise in certain
	// cases in order to access the handler values (e.g. request bodies) in an
	// immutable fashion so that these values are available even if you return
	// from handler.
	//
	// Default: false
	Immutable bool `json:"immutable"`

	// When set to true, converts all encoded characters in the route back
	// before setting the path for the context, so that the routing,
	// the returning of the current url from the context `ctx.Path()`
	// and the parameters `ctx.Params(%key%)` with decoded characters will work
	//
	// Default: false
	UnescapePath bool `json:"unescape_path"`

	// Enable or disable ETag header generation, since both weak and strong etags are generated
	// using the same hashing method (CRC-32). Weak ETags are the default when enabled.
	//
	// Default: false
	ETag bool `json:"etag"`

	// Max body size that the server accepts.
	// -1 will decline any body size
	//
	// Default: 4 * 1024 * 1024
	BodyLimit int `json:"body_limit"`

	// Maximum number of concurrent connections.
	//
	// Default: 256 * 1024
	Concurrency int `json:"concurrency"`

	// Views is the interface that wraps the Render function.
	//
	// Default: nil
	Views Views `json:"-"`

	// Views Layout is the global layout for all template render until override on Render function.
	//
	// Default: ""
	ViewsLayout string `json:"views_layout"`

	// PassLocalsToViews Enables passing of the locals set on a fiber.Ctx to the template engine
	//
	// Default: false
	PassLocalsToViews bool `json:"pass_locals_to_views"`

	// The amount of time allowed to read the full request including body.
	// It is reset after the request handler has returned.
	// The connection's read deadline is reset when the connection opens.
	//
	// Default: unlimited
	ReadTimeout time.Duration `json:"read_timeout"`

	// The maximum duration before timing out writes of the response.
	// It is reset after the request handler has returned.
	//
	// Default: unlimited
	WriteTimeout time.Duration `json:"write_timeout"`

	// The maximum amount of time to wait for the next request when keep-alive is enabled.
	// If IdleTimeout is zero, the value of ReadTimeout is used.
	//
	// Default: unlimited
	IdleTimeout time.Duration `json:"idle_timeout"`

	// Per-connection buffer size for requests' reading.
	// This also limits the maximum header size.
	// Increase this buffer if your clients send multi-KB RequestURIs
	// and/or multi-KB headers (for example, BIG cookies).
	//
	// Default: 4096
	ReadBufferSize int `json:"read_buffer_size"`

	// Per-connection buffer size for responses' writing.
	//
	// Default: 4096
	WriteBufferSize int `json:"write_buffer_size"`

	// CompressedFileSuffix adds suffix to the original file name and
	// tries saving the resulting compressed file under the new file name.
	//
	// Default: ".fiber.gz"
	CompressedFileSuffix string `json:"compressed_file_suffix"`

	// ProxyHeader will enable c.IP() to return the value of the given header key
	// By default c.IP() will return the Remote IP from the TCP connection
	// This property can be useful if you are behind a load balancer: X-Forwarded-*
	// NOTE: headers are easily spoofed and the detected IP addresses are unreliable.
	//
	// Default: ""
	ProxyHeader string `json:"proxy_header"`

	// GETOnly rejects all non-GET requests if set to true.
	// This option is useful as anti-DoS protection for servers
	// accepting only GET requests. The request size is limited
	// by ReadBufferSize if GETOnly is set.
	//
	// Default: false
	GETOnly bool `json:"get_only"`

	// ErrorHandler is executed when an error is returned from fiber.Handler.
	//
	// Default: DefaultErrorHandler
	ErrorHandler ErrorHandler `json:"-"`

	// When set to true, disables keep-alive connections.
	// The server will close incoming connections after sending the first response to client.
	//
	// Default: false
	DisableKeepalive bool `json:"disable_keepalive"`

	// When set to true, causes the default date header to be excluded from the response.
	//
	// Default: false
	DisableDefaultDate bool `json:"disable_default_date"`

	// When set to true, causes the default Content-Type header to be excluded from the response.
	//
	// Default: false
	DisableDefaultContentType bool `json:"disable_default_content_type"`

	// When set to true, disables header normalization.
	// By default all header names are normalized: conteNT-tYPE -> Content-Type.
	//
	// Default: false
	DisableHeaderNormalizing bool `json:"disable_header_normalizing"`

	// When set to true, it will not print out the «Fiber» ASCII art and listening address.
	//
	// Default: false
	DisableStartupMessage bool `json:"disable_startup_message"`

	// This function allows to setup app name for the app
	//
	// Default: nil
	AppName string `json:"app_name"`

	// StreamRequestBody enables request body streaming,
	// and calls the handler sooner when given body is
	// larger then the current limit.
	StreamRequestBody bool

	// Will not pre parse Multipart Form data if set to true.
	//
	// This option is useful for servers that desire to treat
	// multipart form data as a binary blob, or choose when to parse the data.
	//
	// Server pre parses multipart form data by default.
	DisablePreParseMultipartForm bool

	// Aggressively reduces memory usage at the cost of higher CPU usage
	// if set to true.
	//
	// Try enabling this option only if the server consumes too much memory
	// serving mostly idle keep-alive connections. This may reduce memory
	// usage by more than 50%.
	//
	// Default: false
	ReduceMemoryUsage bool `json:"reduce_memory_usage"`

	// FEATURE: v2.3.x
	// The router executes the same handler by default if StrictRouting or CaseSensitive is disabled.
	// Enabling RedirectFixedPath will change this behaviour into a client redirect to the original route path.
	// Using the status code 301 for GET requests and 308 for all other request methods.
	//
	// Default: false
	// RedirectFixedPath bool

	// When set by an external client of Fiber it will use the provided implementation of a
	// JSONMarshal
	//
	// Allowing for flexibility in using another json library for encoding
	// Default: json.Marshal
	JSONEncoder utils.JSONMarshal `json:"-"`

	// When set by an external client of Fiber it will use the provided implementation of a
	// JSONUnmarshal
	//
	// Allowing for flexibility in using another json library for decoding
	// Default: json.Unmarshal
	JSONDecoder utils.JSONUnmarshal `json:"-"`

	// XMLEncoder set by an external client of Fiber it will use the provided implementation of a
	// XMLMarshal
	//
	// Allowing for flexibility in using another XML library for encoding
	// Default: xml.Marshal
	XMLEncoder utils.XMLMarshal `json:"-"`

	// Known networks are "tcp", "tcp4" (IPv4-only), "tcp6" (IPv6-only)
	// WARNING: When prefork is set to true, only "tcp4" and "tcp6" can be chose.
	//
	// Default: NetworkTCP4
	Network string

	// If you find yourself behind some sort of proxy, like a load balancer,
	// then certain header information may be sent to you using special X-Forwarded-* headers or the Forwarded header.
	// For example, the Host HTTP header is usually used to return the requested host.
	// But when you’re behind a proxy, the actual host may be stored in an X-Forwarded-Host header.
	//
	// If you are behind a proxy, you should enable TrustedProxyCheck to prevent header spoofing.
	// If you enable EnableTrustedProxyCheck and leave TrustedProxies empty Fiber will skip
	// all headers that could be spoofed.
	// If request ip in TrustedProxies whitelist then:
	//   1. c.Protocol() get value from X-Forwarded-Proto, X-Forwarded-Protocol, X-Forwarded-Ssl or X-Url-Scheme header
	//   2. c.IP() get value from ProxyHeader header.
	//   3. c.Hostname() get value from X-Forwarded-Host header
	// But if request ip NOT in Trusted Proxies whitelist then:
	//   1. c.Protocol() WON't get value from X-Forwarded-Proto, X-Forwarded-Protocol, X-Forwarded-Ssl or X-Url-Scheme header,
	//    will return https in case when tls connection is handled by the app, of http otherwise
	//   2. c.IP() WON'T get value from ProxyHeader header, will return RemoteIP() from fasthttp context
	//   3. c.Hostname() WON'T get value from X-Forwarded-Host header, fasthttp.Request.URI().Host()
	//    will be used to get the hostname.
	//
	// Default: false
	EnableTrustedProxyCheck bool `json:"enable_trusted_proxy_check"`

	// Read EnableTrustedProxyCheck doc.
	//
	// Default: []string
	TrustedProxies     []string `json:"trusted_proxies"`
	trustedProxiesMap  map[string]struct{}
	trustedProxyRanges []*net.IPNet

	// If set to true, c.IP() and c.IPs() will validate IP addresses before returning them.
	// Also, c.IP() will return only the first valid IP rather than just the raw header
	// WARNING: this has a performance cost associated with it.
	//
	// Default: false
	EnableIPValidation bool `json:"enable_ip_validation"`

	// If set to true, will print all routes with their method, path and handler.
	// Default: false
	EnablePrintRoutes bool `json:"enable_print_routes"`

	// You can define custom color scheme. They'll be used for startup message, route list and some middlewares.
	//
	// Optional. Default: DefaultColors
	ColorScheme Colors `json:"color_scheme"`

	// RequestMethods provides customizibility for HTTP methods. You can add/remove methods as you wish.
	//
	// Optional. Defaukt: DefaultMethods
	RequestMethods []string
}

// Static defines configuration options when defining static assets.
type Static struct {
	// When set to true, the server tries minimizing CPU usage by caching compressed files.
	// This works differently than the github.com/gofiber/compression middleware.
	// Optional. Default value false
	Compress bool `json:"compress"`

	// When set to true, enables byte range requests.
	// Optional. Default value false
	ByteRange bool `json:"byte_range"`

	// When set to true, enables directory browsing.
	// Optional. Default value false.
	Browse bool `json:"browse"`

	// When set to true, enables direct download.
	// Optional. Default value false.
	Download bool `json:"download"`

	// The name of the index file for serving a directory.
	// Optional. Default value "index.html".
	Index string `json:"index"`

	// Expiration duration for inactive file handlers.
	// Use a negative time.Duration to disable it.
	//
	// Optional. Default value 10 * time.Second.
	CacheDuration time.Duration `json:"cache_duration"`

	// The value for the Cache-Control HTTP-header
	// that is set on the file response. MaxAge is defined in seconds.
	//
	// Optional. Default value 0.
	MaxAge int `json:"max_age"`

	// ModifyResponse defines a function that allows you to alter the response.
	//
	// Optional. Default: nil
	ModifyResponse Handler

	// Next defines a function to skip this middleware when returned true.
	//
	// Optional. Default: nil
	Next func(c *Ctx) bool
}

// RouteMessage is some message need to be print when server starts
type RouteMessage struct {
	name     string
	method   string
	path     string
	handlers string
}

// Default Config values
const (
	DefaultBodyLimit            = 4 * 1024 * 1024
	DefaultConcurrency          = 256 * 1024
	DefaultReadBufferSize       = 4096
	DefaultWriteBufferSize      = 4096
	DefaultCompressedFileSuffix = ".fiber.gz"
)

// HTTP methods enabled by default
var DefaultMethods = []string{
	MethodGet,
	MethodHead,
	MethodPost,
	MethodPut,
	MethodDelete,
	MethodConnect,
	MethodOptions,
	MethodTrace,
	MethodPatch,
}

// DefaultErrorHandler that process return errors from handlers
var DefaultErrorHandler = func(c *Ctx, err error) error {
	code := StatusInternalServerError
	var e *Error
	if errors.As(err, &e) {
		code = e.Code
	}
	c.Set(HeaderContentType, MIMETextPlainCharsetUTF8)
	return c.Status(code).SendString(err.Error())
}

// New creates a new Fiber named instance.
//
//	app := fiber.New()
//
// You can pass optional configuration options by passing a Config struct:
//
//	app := fiber.New(fiber.Config{
//	    Prefork: true,
//	    ServerHeader: "Fiber",
//	})
func New(config ...Config) *App {
	// Create a new app
	app := &App{
		// Create Ctx pool
		pool: sync.Pool{
			New: func() interface{} {
				return new(Ctx)
			},
		},
		// Create config
		config:      Config{},
		getBytes:    utils.UnsafeBytes,
		getString:   utils.UnsafeString,
		latestRoute: &Route{},
	}

	// Define hooks
	app.hooks = newHooks(app)

	// Define mountFields
	app.mountFields = newMountFields(app)

	// Override config if provided
	if len(config) > 0 {
		app.config = config[0]
	}

	if app.config.ETag {
		if !IsChild() {
			fmt.Println("[Warning] Config.ETag is deprecated since v2.0.6, please use 'middleware/etag'.")
		}
	}

	// Override default values
	if app.config.BodyLimit == 0 {
		app.config.BodyLimit = DefaultBodyLimit
	}
	if app.config.Concurrency <= 0 {
		app.config.Concurrency = DefaultConcurrency
	}
	if app.config.ReadBufferSize <= 0 {
		app.config.ReadBufferSize = DefaultReadBufferSize
	}
	if app.config.WriteBufferSize <= 0 {
		app.config.WriteBufferSize = DefaultWriteBufferSize
	}
	if app.config.CompressedFileSuffix == "" {
		app.config.CompressedFileSuffix = DefaultCompressedFileSuffix
	}
	if app.config.Immutable {
		app.getBytes, app.getString = getBytesImmutable, getStringImmutable
	}

	if app.config.ErrorHandler == nil {
		app.config.ErrorHandler = DefaultErrorHandler
	}

	if app.config.JSONEncoder == nil {
		app.config.JSONEncoder = json.Marshal
	}
	if app.config.JSONDecoder == nil {
		app.config.JSONDecoder = json.Unmarshal
	}
	if app.config.XMLEncoder == nil {
		app.config.XMLEncoder = xml.Marshal
	}
	if app.config.Network == "" {
		app.config.Network = NetworkTCP4
	}
	if len(app.config.RequestMethods) == 0 {
		app.config.RequestMethods = DefaultMethods
	} else {
		app.customMethod = true
	}

	app.config.trustedProxiesMap = make(map[string]struct{}, len(app.config.TrustedProxies))
	for _, ipAddress := range app.config.TrustedProxies {
		app.handleTrustedProxy(ipAddress)
	}

	// Create router stack
	app.stack = make([][]*Route, len(app.config.RequestMethods))
	app.treeStack = make([]map[string][]*Route, len(app.config.RequestMethods))

	// Override colors
	app.config.ColorScheme = defaultColors(app.config.ColorScheme)

	// Init app
	app.init()

	// Return app
	return app
}

// Adds an ip address to trustedProxyRanges or trustedProxiesMap based on whether it is an IP range or not
func (app *App) handleTrustedProxy(ipAddress string) {
	if strings.Contains(ipAddress, "/") {
		_, ipNet, err := net.ParseCIDR(ipAddress)

		if err != nil {
			fmt.Printf("[Warning] IP range `%s` could not be parsed. \n", ipAddress)
		}

		app.config.trustedProxyRanges = append(app.config.trustedProxyRanges, ipNet)
	} else {
		app.config.trustedProxiesMap[ipAddress] = struct{}{}
	}
}

// SetTLSHandler You can use SetTLSHandler to use ClientHelloInfo when using TLS with Listener.
func (app *App) SetTLSHandler(tlsHandler *TLSHandler) {
	// Attach the tlsHandler to the config
	app.mutex.Lock()
	app.tlsHandler = tlsHandler
	app.mutex.Unlock()
}

// Name Assign name to specific route.
func (app *App) Name(name string) Router {
	app.mutex.Lock()

	latestGroup := app.latestRoute.group
	if latestGroup != nil {
		app.latestRoute.Name = latestGroup.name + name
	} else {
		app.latestRoute.Name = name
	}

	if err := app.hooks.executeOnNameHooks(*app.latestRoute); err != nil {
		panic(err)
	}
	app.mutex.Unlock()

	return app
}

// GetRoute Get route by name
func (app *App) GetRoute(name string) Route {
	for _, routes := range app.stack {
		for _, route := range routes {
			if route.Name == name {
				return *route
			}
		}
	}

	return Route{}
}

// GetRoutes Get all routes. When filterUseOption equal to true, it will filter the routes registered by the middleware.
func (app *App) GetRoutes(filterUseOption ...bool) []Route {
	var rs []Route
	var filterUse bool
	if len(filterUseOption) != 0 {
		filterUse = filterUseOption[0]
	}
	for _, routes := range app.stack {
		for _, route := range routes {
			if filterUse && route.use {
				continue
			}
			rs = append(rs, *route)
		}
	}
	return rs
}

// Use registers a middleware route that will match requests
// with the provided prefix (which is optional and defaults to "/").
//
//	app.Use(func(c *fiber.Ctx) error {
//	     return c.Next()
//	})
//	app.Use("/api", func(c *fiber.Ctx) error {
//	     return c.Next()
//	})
//	app.Use("/api", handler, func(c *fiber.Ctx) error {
//	     return c.Next()
//	})
//
// This method will match all HTTP verbs: GET, POST, PUT, HEAD etc...
func (app *App) Use(args ...interface{}) Router {
	var prefix string
	var handlers []Handler

	for i := 0; i < len(args); i++ {
		switch arg := args[i].(type) {
		case string:
			prefix = arg
		case Handler:
			handlers = append(handlers, arg)
		default:
			panic(fmt.Sprintf("use: invalid handler %v\n", reflect.TypeOf(arg)))
		}
	}
	app.register(methodUse, prefix, nil, handlers...)
	return app
}

// Get registers a route for GET methods that requests a representation
// of the specified resource. Requests using GET should only retrieve data.
func (app *App) Get(path string, handlers ...Handler) Router {
	return app.Head(path, handlers...).Add(MethodGet, path, handlers...)
}

// Head registers a route for HEAD methods that asks for a response identical
// to that of a GET request, but without the response body.
func (app *App) Head(path string, handlers ...Handler) Router {
	return app.Add(MethodHead, path, handlers...)
}

// Post registers a route for POST methods that is used to submit an entity to the
// specified resource, often causing a change in state or side effects on the server.
func (app *App) Post(path string, handlers ...Handler) Router {
	return app.Add(MethodPost, path, handlers...)
}

// Put registers a route for PUT methods that replaces all current representations
// of the target resource with the request payload.
func (app *App) Put(path string, handlers ...Handler) Router {
	return app.Add(MethodPut, path, handlers...)
}

// Delete registers a route for DELETE methods that deletes the specified resource.
func (app *App) Delete(path string, handlers ...Handler) Router {
	return app.Add(MethodDelete, path, handlers...)
}

// Connect registers a route for CONNECT methods that establishes a tunnel to the
// server identified by the target resource.
func (app *App) Connect(path string, handlers ...Handler) Router {
	return app.Add(MethodConnect, path, handlers...)
}

// Options registers a route for OPTIONS methods that is used to describe the
// communication options for the target resource.
func (app *App) Options(path string, handlers ...Handler) Router {
	return app.Add(MethodOptions, path, handlers...)
}

// Trace registers a route for TRACE methods that performs a message loop-back
// test along the path to the target resource.
func (app *App) Trace(path string, handlers ...Handler) Router {
	return app.Add(MethodTrace, path, handlers...)
}

// Patch registers a route for PATCH methods that is used to apply partial
// modifications to a resource.
func (app *App) Patch(path string, handlers ...Handler) Router {
	return app.Add(MethodPatch, path, handlers...)
}

// Add allows you to specify a HTTP method to register a route
func (app *App) Add(method, path string, handlers ...Handler) Router {
	return app.register(method, path, nil, handlers...)
}

// Static will create a file server serving static files
func (app *App) Static(prefix, root string, config ...Static) Router {
	return app.registerStatic(prefix, root, config...)
}

// All will register the handler on all HTTP methods
func (app *App) All(path string, handlers ...Handler) Router {
	for _, method := range app.config.RequestMethods {
		_ = app.Add(method, path, handlers...)
	}
	return app
}

// Group is used for Routes with common prefix to define a new sub-router with optional middleware.
//
//	api := app.Group("/api")
//	api.Get("/users", handler)
func (app *App) Group(prefix string, handlers ...Handler) Router {
	grp := &Group{Prefix: prefix, app: app}
	if len(handlers) > 0 {
		app.register(methodUse, prefix, grp, handlers...)
	}
	if err := app.hooks.executeOnGroupHooks(*grp); err != nil {
		panic(err)
	}

	return grp
}

// Route is used to define routes with a common prefix inside the common function.
// Uses Group method to define new sub-router.
func (app *App) Route(prefix string, fn func(router Router), name ...string) Router {
	// Create new group
	group := app.Group(prefix)
	if len(name) > 0 {
		group.Name(name[0])
	}

	// Define routes
	fn(group)

	return group
}

// Error makes it compatible with the `error` interface.
func (e *Error) Error() string {
	return e.Message
}

// NewError creates a new Error instance with an optional message
func NewError(code int, message ...string) *Error {
	err := &Error{
		Code:    code,
		Message: utils.StatusMessage(code),
	}
	if len(message) > 0 {
		err.Message = message[0]
	}
	return err
}

// Config returns the app config as value ( read-only ).
func (app *App) Config() Config {
	return app.config
}

// Handler returns the server handler.
func (app *App) Handler() fasthttp.RequestHandler {
	// prepare the server for the start
	app.startupProcess()
	return app.handler
}

// Stack returns the raw router stack.
func (app *App) Stack() [][]*Route {
	return app.stack
}

// HandlersCount returns the amount of registered handlers.
func (app *App) HandlersCount() uint32 {
	return app.handlersCount
}

// Shutdown gracefully shuts down the server without interrupting any active connections.
// Shutdown works by first closing all open listeners and then waiting indefinitely for all connections to return to idle and then shut down.
//
// Make sure the program doesn't exit and waits instead for Shutdown to return.
//
// Shutdown does not close keepalive connections so its recommended to set ReadTimeout to something else than 0.
func (app *App) Shutdown() error {
	if app.hooks != nil {
		defer app.hooks.executeOnShutdownHooks()
	}

	app.mutex.Lock()
	defer app.mutex.Unlock()
	if app.server == nil {
		return fmt.Errorf("shutdown: server is not running")
	}
	return app.server.Shutdown()
}

// Server returns the underlying fasthttp server
func (app *App) Server() *fasthttp.Server {
	return app.server
}

// Hooks returns the hook struct to register hooks.
func (app *App) Hooks() *Hooks {
	return app.hooks
}

// Test is used for internal debugging by passing a *http.Request.
// Timeout is optional and defaults to 1s, -1 will disable it completely.
func (app *App) Test(req *http.Request, msTimeout ...int) (resp *http.Response, err error) {
	// Set timeout
	timeout := 1000
	if len(msTimeout) > 0 {
		timeout = msTimeout[0]
	}

	// Add Content-Length if not provided with body
	if req.Body != http.NoBody && req.Header.Get(HeaderContentLength) == "" {
		req.Header.Add(HeaderContentLength, strconv.FormatInt(req.ContentLength, 10))
	}

	// Dump raw http request
	dump, err := httputil.DumpRequest(req, true)
	if err != nil {
		return nil, err
	}

	// Create test connection
	conn := new(testConn)

	// Write raw http request
	if _, err = conn.r.Write(dump); err != nil {
		return nil, err
	}
	// prepare the server for the start
	app.startupProcess()

	// Serve conn to server
	channel := make(chan error)
	go func() {
		var returned bool
		defer func() {
			if !returned {
				channel <- fmt.Errorf("runtime.Goexit() called in handler or server panic")
			}
		}()

		channel <- app.server.ServeConn(conn)
		returned = true
	}()

	// Wait for callback
	if timeout >= 0 {
		// With timeout
		select {
		case err = <-channel:
		case <-time.After(time.Duration(timeout) * time.Millisecond):
			return nil, fmt.Errorf("test: timeout error %vms", timeout)
		}
	} else {
		// Without timeout
		err = <-channel
	}

	// Check for errors
	if err != nil && err != fasthttp.ErrGetOnly {
		return nil, err
	}

	// Read response
	buffer := bufio.NewReader(&conn.w)

	// Convert raw http response to *http.Response
	return http.ReadResponse(buffer, req)
}

type disableLogger struct{}

func (dl *disableLogger) Printf(_ string, _ ...interface{}) {
	// fmt.Println(fmt.Sprintf(format, args...))
}

func (app *App) init() *App {
	// lock application
	app.mutex.Lock()

	// Only load templates if a view engine is specified
	if app.config.Views != nil {
		if err := app.config.Views.Load(); err != nil {
			fmt.Printf("views: %v\n", err)
		}
	}

	// create fasthttp server
	app.server = &fasthttp.Server{
		Logger:       &disableLogger{},
		LogAllErrors: false,
		ErrorHandler: app.serverErrorHandler,
	}

	// fasthttp server settings
	app.server.Handler = app.handler
	app.server.Name = app.config.ServerHeader
	app.server.Concurrency = app.config.Concurrency
	app.server.NoDefaultDate = app.config.DisableDefaultDate
	app.server.NoDefaultContentType = app.config.DisableDefaultContentType
	app.server.DisableHeaderNamesNormalizing = app.config.DisableHeaderNormalizing
	app.server.DisableKeepalive = app.config.DisableKeepalive
	app.server.MaxRequestBodySize = app.config.BodyLimit
	app.server.NoDefaultServerHeader = app.config.ServerHeader == ""
	app.server.ReadTimeout = app.config.ReadTimeout
	app.server.WriteTimeout = app.config.WriteTimeout
	app.server.IdleTimeout = app.config.IdleTimeout
	app.server.ReadBufferSize = app.config.ReadBufferSize
	app.server.WriteBufferSize = app.config.WriteBufferSize
	app.server.GetOnly = app.config.GETOnly
	app.server.ReduceMemoryUsage = app.config.ReduceMemoryUsage
	app.server.StreamRequestBody = app.config.StreamRequestBody
	app.server.DisablePreParseMultipartForm = app.config.DisablePreParseMultipartForm

	// unlock application
	app.mutex.Unlock()
	return app
}

// ErrorHandler is the application's method in charge of finding the
// appropriate handler for the given request. It searches any mounted
// sub fibers by their prefixes and if it finds a match, it uses that
// error handler. Otherwise it uses the configured error handler for
// the app, which if not set is the DefaultErrorHandler.
func (app *App) ErrorHandler(ctx *Ctx, err error) error {
	var (
		mountedErrHandler  ErrorHandler
		mountedPrefixParts int
	)

	for prefix, subApp := range app.mountFields.appList {
		if prefix != "" && strings.HasPrefix(ctx.path, prefix) {
			parts := len(strings.Split(prefix, "/"))
			if mountedPrefixParts <= parts {
				mountedErrHandler = subApp.config.ErrorHandler
				mountedPrefixParts = parts
			}
		}
	}

	if mountedErrHandler != nil {
		return mountedErrHandler(ctx, err)
	}

	return app.config.ErrorHandler(ctx, err)
}

// serverErrorHandler is a wrapper around the application's error handler method
// user for the fasthttp server configuration. It maps a set of fasthttp errors to fiber
// errors before calling the application's error handler method.
func (app *App) serverErrorHandler(fctx *fasthttp.RequestCtx, err error) {
	c := app.AcquireCtx(fctx)
	if _, ok := err.(*fasthttp.ErrSmallBuffer); ok {
		err = ErrRequestHeaderFieldsTooLarge
	} else if netErr, ok := err.(*net.OpError); ok && netErr.Timeout() {
		err = ErrRequestTimeout
	} else if err == fasthttp.ErrBodyTooLarge {
		err = ErrRequestEntityTooLarge
	} else if err == fasthttp.ErrGetOnly {
		err = ErrMethodNotAllowed
	} else if strings.Contains(err.Error(), "timeout") {
		err = ErrRequestTimeout
	} else {
		err = ErrBadRequest
	}

	if catch := app.ErrorHandler(c, err); catch != nil {
		_ = c.SendStatus(StatusInternalServerError)
	}

	app.ReleaseCtx(c)
}

// startupProcess Is the method which executes all the necessary processes just before the start of the server.
func (app *App) startupProcess() *App {
	if err := app.hooks.executeOnListenHooks(); err != nil {
		panic(err)
	}

	app.mutex.Lock()
	defer app.mutex.Unlock()

	// add routes of sub-apps
	app.mountFields.subAppsRoutesAdded.Do(func() {
		app.appendSubAppLists(app.mountFields.appList)
		app.addSubAppsRoutes(app.mountFields.appList)
		app.generateAppListKeys()
	})

	// build route tree stack
	app.buildTree()

	return app
}<|MERGE_RESOLUTION|>--- conflicted
+++ resolved
@@ -110,13 +110,10 @@
 	latestRoute *Route
 	// TLS handler
 	tlsHandler *TLSHandler
-<<<<<<< HEAD
 	// custom method check
 	customMethod bool
-=======
 	// Mount fields
 	mountFields *mountFields
->>>>>>> 581af005
 }
 
 // Config is a struct holding the server settings.
