// ⚡️ Fiber is an Express inspired web framework written in Go with ☕️
// 🤖 Github Repository: https://github.com/gofiber/fiber
// 📌 API Documentation: https://docs.gofiber.io

// Package fiber
// Fiber is an Express inspired web framework built on top of Fasthttp,
// the fastest HTTP engine for Go. Designed to ease things up for fast
// development with zero memory allocation and performance in mind.

package fiber

import (
	"bufio"
	"crypto/tls"
	"errors"
	"fmt"
	"net"
	"net/http"
	"net/http/httputil"
	"os"
	"reflect"
	"runtime"
	"sort"
	"strconv"
	"strings"
	"sync"
	"sync/atomic"
	"text/tabwriter"
	"time"

	"github.com/dgrr/http2"
	"github.com/gofiber/fiber/v2/internal/colorable"
	"github.com/gofiber/fiber/v2/internal/go-json"
	"github.com/gofiber/fiber/v2/internal/isatty"
	"github.com/gofiber/fiber/v2/utils"
	"github.com/valyala/fasthttp"
)

// Version of current fiber package
const Version = "2.24.0"

// Handler defines a function to serve HTTP requests.
type Handler = func(*Ctx) error

// Map is a shortcut for map[string]interface{}, useful for JSON returns
type Map map[string]interface{}

// Storage interface for communicating with different database/key-value
// providers
type Storage interface {
	// Get gets the value for the given key.
	// It returns ErrNotFound if the storage does not contain the key.
	Get(key string) ([]byte, error)

	// Set stores the given value for the given key along with a
	// time-to-live expiration value, 0 means live for ever
	// Empty key or value will be ignored without an error.
	Set(key string, val []byte, ttl time.Duration) error

	// Delete deletes the value for the given key.
	// It returns no error if the storage does not contain the key,
	Delete(key string) error

	// Reset resets the storage and delete all keys.
	Reset() error

	// Close closes the storage and will stop any running garbage
	// collectors and open connections.
	Close() error
}

// ErrorHandler defines a function that will process all errors
// returned from any handlers in the stack
//  cfg := fiber.Config{}
//  cfg.ErrorHandler = func(c *Ctx, err error) error {
//   code := StatusInternalServerError
//   if e, ok := err.(*Error); ok {
//     code = e.Code
//   }
//   c.Set(HeaderContentType, MIMETextPlainCharsetUTF8)
//   return c.Status(code).SendString(err.Error())
//  }
//  app := fiber.New(cfg)
type ErrorHandler = func(*Ctx, error) error

// Error represents an error that occurred while handling a request.
type Error struct {
	Code    int    `json:"code"`
	Message string `json:"message"`
}

// App denotes the Fiber application.
type App struct {
	mutex sync.Mutex
	// Route stack divided by HTTP methods
	stack [][]*Route
	// Route stack divided by HTTP methods and route prefixes
	treeStack []map[string][]*Route
	// contains the information if the route stack has been changed to build the optimized tree
	routesRefreshed bool
	// Amount of registered routes
	routesCount uint32
	// Amount of registered handlers
	handlersCount uint32
	// Ctx pool
	pool sync.Pool
	// Fasthttp server
	server *fasthttp.Server
	// App config
	config Config
	// Converts string to a byte slice
	getBytes func(s string) (b []byte)
	// Converts byte slice to a string
	getString func(b []byte) string
	// mount prefix -> error handler
	errorHandlers map[string]ErrorHandler
}

// Config is a struct holding the server settings.
type Config struct {
	// When set to true, this will spawn multiple Go processes listening on the same port.
	//
	// Default: false
	Prefork bool `json:"prefork"`

	// Enables the "Server: value" HTTP header.
	//
	// Default: ""
	ServerHeader string `json:"server_header"`

	// When set to true, the router treats "/foo" and "/foo/" as different.
	// By default this is disabled and both "/foo" and "/foo/" will execute the same handler.
	//
	// Default: false
	StrictRouting bool `json:"strict_routing"`

	// When set to true, enables case sensitive routing.
	// E.g. "/FoO" and "/foo" are treated as different routes.
	// By default this is disabled and both "/FoO" and "/foo" will execute the same handler.
	//
	// Default: false
	CaseSensitive bool `json:"case_sensitive"`

	// When set to true, this relinquishes the 0-allocation promise in certain
	// cases in order to access the handler values (e.g. request bodies) in an
	// immutable fashion so that these values are available even if you return
	// from handler.
	//
	// Default: false
	Immutable bool `json:"immutable"`

	// When set to true, converts all encoded characters in the route back
	// before setting the path for the context, so that the routing,
	// the returning of the current url from the context `ctx.Path()`
	// and the parameters `ctx.Params(%key%)` with decoded characters will work
	//
	// Default: false
	UnescapePath bool `json:"unescape_path"`

	// Enable or disable ETag header generation, since both weak and strong etags are generated
	// using the same hashing method (CRC-32). Weak ETags are the default when enabled.
	//
	// Default: false
	ETag bool `json:"etag"`

	// Max body size that the server accepts.
	// -1 will decline any body size
	//
	// Default: 4 * 1024 * 1024
	BodyLimit int `json:"body_limit"`

	// Maximum number of concurrent connections.
	//
	// Default: 256 * 1024
	Concurrency int `json:"concurrency"`

	// Views is the interface that wraps the Render function.
	//
	// Default: nil
	Views Views `json:"-"`

	// Views Layout is the global layout for all template render until override on Render function.
	//
	// Default: ""
	ViewsLayout string `json:"views_layout"`

	// The amount of time allowed to read the full request including body.
	// It is reset after the request handler has returned.
	// The connection's read deadline is reset when the connection opens.
	//
	// Default: unlimited
	ReadTimeout time.Duration `json:"read_timeout"`

	// The maximum duration before timing out writes of the response.
	// It is reset after the request handler has returned.
	//
	// Default: unlimited
	WriteTimeout time.Duration `json:"write_timeout"`

	// The maximum amount of time to wait for the next request when keep-alive is enabled.
	// If IdleTimeout is zero, the value of ReadTimeout is used.
	//
	// Default: unlimited
	IdleTimeout time.Duration `json:"idle_timeout"`

	// Per-connection buffer size for requests' reading.
	// This also limits the maximum header size.
	// Increase this buffer if your clients send multi-KB RequestURIs
	// and/or multi-KB headers (for example, BIG cookies).
	//
	// Default: 4096
	ReadBufferSize int `json:"read_buffer_size"`

	// Per-connection buffer size for responses' writing.
	//
	// Default: 4096
	WriteBufferSize int `json:"write_buffer_size"`

	// CompressedFileSuffix adds suffix to the original file name and
	// tries saving the resulting compressed file under the new file name.
	//
	// Default: ".fiber.gz"
	CompressedFileSuffix string `json:"compressed_file_suffix"`

	// ProxyHeader will enable c.IP() to return the value of the given header key
	// By default c.IP() will return the Remote IP from the TCP connection
	// This property can be useful if you are behind a load balancer: X-Forwarded-*
	// NOTE: headers are easily spoofed and the detected IP addresses are unreliable.
	//
	// Default: ""
	ProxyHeader string `json:"proxy_header"`

	// GETOnly rejects all non-GET requests if set to true.
	// This option is useful as anti-DoS protection for servers
	// accepting only GET requests. The request size is limited
	// by ReadBufferSize if GETOnly is set.
	//
	// Default: false
	GETOnly bool `json:"get_only"`

	// ErrorHandler is executed when an error is returned from fiber.Handler.
	//
	// Default: DefaultErrorHandler
	ErrorHandler ErrorHandler `json:"-"`

	// When set to true, disables keep-alive connections.
	// The server will close incoming connections after sending the first response to client.
	//
	// Default: false
	DisableKeepalive bool `json:"disable_keepalive"`

	// When set to true, causes the default date header to be excluded from the response.
	//
	// Default: false
	DisableDefaultDate bool `json:"disable_default_date"`

	// When set to true, causes the default Content-Type header to be excluded from the response.
	//
	// Default: false
	DisableDefaultContentType bool `json:"disable_default_content_type"`

	// When set to true, disables header normalization.
	// By default all header names are normalized: conteNT-tYPE -> Content-Type.
	//
	// Default: false
	DisableHeaderNormalizing bool `json:"disable_header_normalizing"`

	// When set to true, it will not print out the «Fiber» ASCII art and listening address.
	//
	// Default: false
	DisableStartupMessage bool `json:"disable_startup_message"`

	// This function allows to setup app name for the app
	//
	// Default: nil
	AppName string `json:"app_name"`

	// StreamRequestBody enables request body streaming,
	// and calls the handler sooner when given body is
	// larger then the current limit.
	StreamRequestBody bool

	// Will not pre parse Multipart Form data if set to true.
	//
	// This option is useful for servers that desire to treat
	// multipart form data as a binary blob, or choose when to parse the data.
	//
	// Server pre parses multipart form data by default.
	DisablePreParseMultipartForm bool

	// Aggressively reduces memory usage at the cost of higher CPU usage
	// if set to true.
	//
	// Try enabling this option only if the server consumes too much memory
	// serving mostly idle keep-alive connections. This may reduce memory
	// usage by more than 50%.
	//
	// Default: false
	ReduceMemoryUsage bool `json:"reduce_memory_usage"`

	// FEATURE: v2.3.x
	// The router executes the same handler by default if StrictRouting or CaseSensitive is disabled.
	// Enabling RedirectFixedPath will change this behaviour into a client redirect to the original route path.
	// Using the status code 301 for GET requests and 308 for all other request methods.
	//
	// Default: false
	// RedirectFixedPath bool

	// When set by an external client of Fiber it will use the provided implementation of a
	// JSONMarshal
	//
	// Allowing for flexibility in using another json library for encoding
	// Default: json.Marshal
	JSONEncoder utils.JSONMarshal `json:"-"`

	// When set by an external client of Fiber it will use the provided implementation of a
	// JSONUnmarshal
	//
	// Allowing for flexibility in using another json library for encoding
	// Default: json.Unmarshal
	JSONDecoder utils.JSONUnmarshal `json:"-"`

	// Known networks are "tcp", "tcp4" (IPv4-only), "tcp6" (IPv6-only)
	// WARNING: When prefork is set to true, only "tcp4" and "tcp6" can be chose.
	//
	// Default: NetworkTCP4
	Network string

	// If you find yourself behind some sort of proxy, like a load balancer,
	// then certain header information may be sent to you using special X-Forwarded-* headers or the Forwarded header.
	// For example, the Host HTTP header is usually used to return the requested host.
	// But when you’re behind a proxy, the actual host may be stored in an X-Forwarded-Host header.
	//
	// If you are behind a proxy, you should enable TrustedProxyCheck to prevent header spoofing.
	// If you enable EnableTrustedProxyCheck and leave TrustedProxies empty Fiber will skip
	// all headers that could be spoofed.
	// If request ip in TrustedProxies whitelist then:
	//   1. c.Protocol() get value from X-Forwarded-Proto, X-Forwarded-Protocol, X-Forwarded-Ssl or X-Url-Scheme header
	//   2. c.IP() get value from ProxyHeader header.
	//   3. c.Hostname() get value from X-Forwarded-Host header
	// But if request ip NOT in Trusted Proxies whitelist then:
	//   1. c.Protocol() WON't get value from X-Forwarded-Proto, X-Forwarded-Protocol, X-Forwarded-Ssl or X-Url-Scheme header,
	//    will return https in case when tls connection is handled by the app, of http otherwise
	//   2. c.IP() WON'T get value from ProxyHeader header, will return RemoteIP() from fasthttp context
	//   3. c.Hostname() WON'T get value from X-Forwarded-Host header, fasthttp.Request.URI().Host()
	//    will be used to get the hostname.
	//
	// Default: false
	EnableTrustedProxyCheck bool `json:"enable_trusted_proxy_check"`

	// Read EnableTrustedProxyCheck doc.
	//
	// Default: []string
	TrustedProxies     []string `json:"trusted_proxies"`
	trustedProxiesMap  map[string]struct{}
	trustedProxyRanges []*net.IPNet

	// If set to true, will print all routes with their method, path and handler.
	// Default: false
<<<<<<< HEAD
	EnablePrintRoutes bool `json:"print_routes"`

	// FEATURE: v2.25.x
	// If set to true, will use HTTP/2 for app.
	// WARNING: HTTP/2 support is still in early access. Some features may not be working.
	// NOTE: You can't use HTTP/2 with Listen() method. You should use Listener() or ListenTLS()
	//
	// Default: false
	HTTP2 bool `json:"http2"`

	// HTTP/2 Config
	HTTP2Config HTTP2Config `json:"http2_config"`
=======
	EnablePrintRoutes bool `json:"enable_print_routes"`
>>>>>>> 6f34de51
}

// Static defines configuration options when defining static assets.
type Static struct {
	// When set to true, the server tries minimizing CPU usage by caching compressed files.
	// This works differently than the github.com/gofiber/compression middleware.
	// Optional. Default value false
	Compress bool `json:"compress"`

	// When set to true, enables byte range requests.
	// Optional. Default value false
	ByteRange bool `json:"byte_range"`

	// When set to true, enables directory browsing.
	// Optional. Default value false.
	Browse bool `json:"browse"`

	// The name of the index file for serving a directory.
	// Optional. Default value "index.html".
	Index string `json:"index"`

	// Expiration duration for inactive file handlers.
	// Use a negative time.Duration to disable it.
	//
	// Optional. Default value 10 * time.Second.
	CacheDuration time.Duration `json:"cache_duration"`

	// The value for the Cache-Control HTTP-header
	// that is set on the file response. MaxAge is defined in seconds.
	//
	// Optional. Default value 0.
	MaxAge int `json:"max_age"`

	// Next defines a function to skip this middleware when returned true.
	//
	// Optional. Default: nil
	Next func(c *Ctx) bool
}

// RouteMessage is some message need to be print when server starts
type RouteMessage struct {
	name     string
	method   string
	path     string
	handlers string
}

// Default Config values
const (
	DefaultBodyLimit            = 4 * 1024 * 1024
	DefaultConcurrency          = 256 * 1024
	DefaultReadBufferSize       = 4096
	DefaultWriteBufferSize      = 4096
	DefaultCompressedFileSuffix = ".fiber.gz"
)

// Variables for Name & GetRoute
var latestRoute struct {
	route *Route
	mu    sync.Mutex
}

var latestGroup Group

// DefaultErrorHandler that process return errors from handlers
var DefaultErrorHandler = func(c *Ctx, err error) error {
	code := StatusInternalServerError
	if e, ok := err.(*Error); ok {
		code = e.Code
	}
	c.Set(HeaderContentType, MIMETextPlainCharsetUTF8)
	return c.Status(code).SendString(err.Error())
}

// New creates a new Fiber named instance.
//  app := fiber.New()
// You can pass optional configuration options by passing a Config struct:
//  app := fiber.New(fiber.Config{
//      Prefork: true,
//      ServerHeader: "Fiber",
//  })
func New(config ...Config) *App {
	// Create a new app
	app := &App{
		// Create router stack
		stack:     make([][]*Route, len(intMethod)),
		treeStack: make([]map[string][]*Route, len(intMethod)),
		// Create Ctx pool
		pool: sync.Pool{
			New: func() interface{} {
				return new(Ctx)
			},
		},
		// Create config
		config:        Config{},
		getBytes:      utils.UnsafeBytes,
		getString:     utils.UnsafeString,
		errorHandlers: make(map[string]ErrorHandler),
	}
	// Override config if provided
	if len(config) > 0 {
		app.config = config[0]
	}

	if app.config.ETag {
		if !IsChild() {
			fmt.Println("[Warning] Config.ETag is deprecated since v2.0.6, please use 'middleware/etag'.")
		}
	}

	// Override default values
	if app.config.BodyLimit == 0 {
		app.config.BodyLimit = DefaultBodyLimit
	}
	if app.config.Concurrency <= 0 {
		app.config.Concurrency = DefaultConcurrency
	}
	if app.config.ReadBufferSize <= 0 {
		app.config.ReadBufferSize = DefaultReadBufferSize
	}
	if app.config.WriteBufferSize <= 0 {
		app.config.WriteBufferSize = DefaultWriteBufferSize
	}
	if app.config.CompressedFileSuffix == "" {
		app.config.CompressedFileSuffix = DefaultCompressedFileSuffix
	}
	if app.config.Immutable {
		app.getBytes, app.getString = getBytesImmutable, getStringImmutable
	}

	if app.config.ErrorHandler == nil {
		app.config.ErrorHandler = DefaultErrorHandler
	}

	if app.config.JSONEncoder == nil {
		app.config.JSONEncoder = json.Marshal
	}
	if app.config.JSONDecoder == nil {
		app.config.JSONDecoder = json.Unmarshal
	}
	if app.config.Network == "" {
		app.config.Network = NetworkTCP4
	}

	app.config.trustedProxiesMap = make(map[string]struct{}, len(app.config.TrustedProxies))
	for _, ipAddress := range app.config.TrustedProxies {
		app.handleTrustedProxy(ipAddress)
	}

	// Init app
	app.init()

	// Return app
	return app
}

// Adds an ip address to trustedProxyRanges or trustedProxiesMap based on whether it is an IP range or not
func (app *App) handleTrustedProxy(ipAddress string) {
	if strings.Contains(ipAddress, "/") {
		_, ipNet, err := net.ParseCIDR(ipAddress)

		if err != nil {
			fmt.Printf("[Warning] IP range `%s` could not be parsed. \n", ipAddress)
		}

		app.config.trustedProxyRanges = append(app.config.trustedProxyRanges, ipNet)
	} else {
		app.config.trustedProxiesMap[ipAddress] = struct{}{}
	}
}

// Mount attaches another app instance as a sub-router along a routing path.
// It's very useful to split up a large API as many independent routers and
// compose them as a single service using Mount. The fiber's error handler and
// any of the fiber's sub apps are added to the application's error handlers
// to be invoked on errors that happen within the prefix route.
func (app *App) Mount(prefix string, fiber *App) Router {
	stack := fiber.Stack()
	for m := range stack {
		for r := range stack[m] {
			route := app.copyRoute(stack[m][r])
			app.addRoute(route.Method, app.addPrefixToRoute(prefix, route))
		}
	}

	// Save the fiber's error handler and its sub apps
	prefix = strings.TrimRight(prefix, "/")
	if fiber.config.ErrorHandler != nil {
		app.errorHandlers[prefix] = fiber.config.ErrorHandler
	}
	for mountedPrefixes, errHandler := range fiber.errorHandlers {
		app.errorHandlers[prefix+mountedPrefixes] = errHandler
	}

	atomic.AddUint32(&app.handlersCount, fiber.handlersCount)

	return app
}

// Assign name to specific route.
func (app *App) Name(name string) Router {
	if strings.HasPrefix(latestRoute.route.path, latestGroup.prefix) {
		latestRoute.route.Name = latestGroup.name + name
	} else {
		latestRoute.route.Name = name
	}

	return app
}

// Get route by name
func (app *App) GetRoute(name string) Route {
	for _, routes := range app.stack {
		for _, route := range routes {
			if route.Name == name {
				return *route
			}
		}
	}

	return Route{}
}

// Use registers a middleware route that will match requests
// with the provided prefix (which is optional and defaults to "/").
//
//  app.Use(func(c *fiber.Ctx) error {
//       return c.Next()
//  })
//  app.Use("/api", func(c *fiber.Ctx) error {
//       return c.Next()
//  })
//  app.Use("/api", handler, func(c *fiber.Ctx) error {
//       return c.Next()
//  })
//
// This method will match all HTTP verbs: GET, POST, PUT, HEAD etc...
func (app *App) Use(args ...interface{}) Router {
	var prefix string
	var handlers []Handler

	for i := 0; i < len(args); i++ {
		switch arg := args[i].(type) {
		case string:
			prefix = arg
		case Handler:
			handlers = append(handlers, arg)
		default:
			panic(fmt.Sprintf("use: invalid handler %v\n", reflect.TypeOf(arg)))
		}
	}
	app.register(methodUse, prefix, handlers...)
	return app
}

// Get registers a route for GET methods that requests a representation
// of the specified resource. Requests using GET should only retrieve data.
func (app *App) Get(path string, handlers ...Handler) Router {
	return app.Add(MethodHead, path, handlers...).Add(MethodGet, path, handlers...)
}

// Head registers a route for HEAD methods that asks for a response identical
// to that of a GET request, but without the response body.
func (app *App) Head(path string, handlers ...Handler) Router {
	return app.Add(MethodHead, path, handlers...)
}

// Post registers a route for POST methods that is used to submit an entity to the
// specified resource, often causing a change in state or side effects on the server.
func (app *App) Post(path string, handlers ...Handler) Router {
	return app.Add(MethodPost, path, handlers...)
}

// Put registers a route for PUT methods that replaces all current representations
// of the target resource with the request payload.
func (app *App) Put(path string, handlers ...Handler) Router {
	return app.Add(MethodPut, path, handlers...)
}

// Delete registers a route for DELETE methods that deletes the specified resource.
func (app *App) Delete(path string, handlers ...Handler) Router {
	return app.Add(MethodDelete, path, handlers...)
}

// Connect registers a route for CONNECT methods that establishes a tunnel to the
// server identified by the target resource.
func (app *App) Connect(path string, handlers ...Handler) Router {
	return app.Add(MethodConnect, path, handlers...)
}

// Options registers a route for OPTIONS methods that is used to describe the
// communication options for the target resource.
func (app *App) Options(path string, handlers ...Handler) Router {
	return app.Add(MethodOptions, path, handlers...)
}

// Trace registers a route for TRACE methods that performs a message loop-back
// test along the path to the target resource.
func (app *App) Trace(path string, handlers ...Handler) Router {
	return app.Add(MethodTrace, path, handlers...)
}

// Patch registers a route for PATCH methods that is used to apply partial
// modifications to a resource.
func (app *App) Patch(path string, handlers ...Handler) Router {
	return app.Add(MethodPatch, path, handlers...)
}

// Add allows you to specify a HTTP method to register a route
func (app *App) Add(method, path string, handlers ...Handler) Router {
	return app.register(method, path, handlers...)
}

// Static will create a file server serving static files
func (app *App) Static(prefix, root string, config ...Static) Router {
	return app.registerStatic(prefix, root, config...)
}

// All will register the handler on all HTTP methods
func (app *App) All(path string, handlers ...Handler) Router {
	for _, method := range intMethod {
		_ = app.Add(method, path, handlers...)
	}
	return app
}

// Group is used for Routes with common prefix to define a new sub-router with optional middleware.
//  api := app.Group("/api")
//  api.Get("/users", handler)
func (app *App) Group(prefix string, handlers ...Handler) Router {
	if len(handlers) > 0 {
		app.register(methodUse, prefix, handlers...)
	}
	return &Group{prefix: prefix, app: app}
}

// Error makes it compatible with the `error` interface.
func (e *Error) Error() string {
	return e.Message
}

// NewError creates a new Error instance with an optional message
func NewError(code int, message ...string) *Error {
	e := &Error{
		Code: code,
	}
	if len(message) > 0 {
		e.Message = message[0]
	} else {
		e.Message = utils.StatusMessage(code)
	}
	return e
}

// NewErrors creates multiple new Errors instance with some message
func NewErrors(code int, messages ...string) []*Error {
	var errors []*Error
	if len(messages) > 0 {
		for _, message := range messages {
			e := &Error{
				Code: code,
			}
			e.Message = message
			errors = append(errors, e)
		}
	} else {
		// Use default messages
		e := &Error{
			Code: code,
		}
		e.Message = utils.StatusMessage(code)
		errors = append(errors, e)
	}

	return errors
}

// Listener can be used to pass a custom listener.
func (app *App) Listener(ln net.Listener) error {
	// Configure server with HTTP2
	if app.config.HTTP2 {
		app.configureServerHTTP2(app.config.HTTP2Config)
	}

	// Prefork is supported for custom listeners
	if app.config.Prefork {
		addr, tlsConfig := lnMetadata(app.config.Network, ln)
		return app.prefork(app.config.Network, addr, tlsConfig)
	}

	// prepare the server for the start
	app.startupProcess()

	// Print startup message
	if !app.config.DisableStartupMessage {
		app.startupMessage(ln.Addr().String(), getTlsConfig(ln) != nil, "")
	}

	// Print routes
	if app.config.EnablePrintRoutes {
		app.printRoutesMessage()
	}

	// Start listening
	return app.server.Serve(ln)
}

// Listen serves HTTP requests from the given addr.
//
//  app.Listen(":8080")
//  app.Listen("127.0.0.1:8080")
func (app *App) Listen(addr string) error {
	// Start prefork
	if app.config.Prefork {
		return app.prefork(app.config.Network, addr, nil)
	}

	// Setup listener
	ln, err := net.Listen(app.config.Network, addr)
	if err != nil {
		return err
	}

	// prepare the server for the start
	app.startupProcess()

	// Print startup message
	if !app.config.DisableStartupMessage {
		app.startupMessage(ln.Addr().String(), false, "")
	}

	// Print routes
	if app.config.EnablePrintRoutes {
		app.printRoutesMessage()
	}

	// Start listening
	return app.server.Serve(ln)
}

// ListenTLS serves HTTPs requests from the given addr.
// certFile and keyFile are the paths to TLS certificate and key file.

//  app.ListenTLS(":8080", "./cert.pem", "./cert.key")
//  app.ListenTLS(":8080", "./cert.pem", "./cert.key")
func (app *App) ListenTLS(addr, certFile, keyFile string) error {
	// Check for valid cert/key path
	if len(certFile) == 0 || len(keyFile) == 0 {
		return errors.New("tls: provide a valid cert or key path")
	}

	// Configure server with HTTP2
	if app.config.HTTP2 {
		app.configureServerHTTP2(app.config.HTTP2Config)
	}

	// Prefork is supported
	if app.config.Prefork {
		cert, err := tls.LoadX509KeyPair(certFile, keyFile)
		if err != nil {
			return fmt.Errorf("tls: cannot load TLS key pair from certFile=%q and keyFile=%q: %s", certFile, keyFile, err)
		}
		config := &tls.Config{
			MinVersion:               tls.VersionTLS12,
			PreferServerCipherSuites: true,
			Certificates: []tls.Certificate{
				cert,
			},
		}

		return app.prefork(app.config.Network, addr, config)
	}

	// Setup listener
	ln, err := net.Listen(app.config.Network, addr)
	if err != nil {
		return err
	}

	// prepare the server for the start
	app.startupProcess()

	// Print startup message
	if !app.config.DisableStartupMessage {
		app.startupMessage(ln.Addr().String(), true, "")
	}

	// Print routes
	if app.config.EnablePrintRoutes {
		app.printRoutesMessage()
	}

	// Start listening
	return app.server.ServeTLS(ln, certFile, keyFile)
}

// Config returns the app config as value ( read-only ).
func (app *App) Config() Config {
	return app.config
}

// Handler returns the server handler.
func (app *App) Handler() fasthttp.RequestHandler {
	// prepare the server for the start
	app.startupProcess()
	return app.handler
}

// Stack returns the raw router stack.
func (app *App) Stack() [][]*Route {
	return app.stack
}

// HandlersCount returns the amount of registered handlers.
func (app *App) HandlersCount() uint32 {
	return app.handlersCount
}

// Shutdown gracefully shuts down the server without interrupting any active connections.
// Shutdown works by first closing all open listeners and then waiting indefinitely for all connections to return to idle and then shut down.
//
// Make sure the program doesn't exit and waits instead for Shutdown to return.
//
// Shutdown does not close keepalive connections so its recommended to set ReadTimeout to something else than 0.
func (app *App) Shutdown() error {
	app.mutex.Lock()
	defer app.mutex.Unlock()
	if app.server == nil {
		return fmt.Errorf("shutdown: server is not running")
	}
	return app.server.Shutdown()
}

// Server returns the underlying fasthttp server
func (app *App) Server() *fasthttp.Server {
	return app.server
}

// Test is used for internal debugging by passing a *http.Request.
// Timeout is optional and defaults to 1s, -1 will disable it completely.
func (app *App) Test(req *http.Request, msTimeout ...int) (resp *http.Response, err error) {
	// Set timeout
	timeout := 1000
	if len(msTimeout) > 0 {
		timeout = msTimeout[0]
	}

	// Add Content-Length if not provided with body
	if req.Body != http.NoBody && req.Header.Get(HeaderContentLength) == "" {
		req.Header.Add(HeaderContentLength, strconv.FormatInt(req.ContentLength, 10))
	}

	// Dump raw http request
	dump, err := httputil.DumpRequest(req, true)
	if err != nil {
		return nil, err
	}

	// Create test connection
	conn := new(testConn)

	// Write raw http request
	if _, err = conn.r.Write(dump); err != nil {
		return nil, err
	}
	// prepare the server for the start
	app.startupProcess()

	// Serve conn to server
	channel := make(chan error)
	go func() {
		channel <- app.server.ServeConn(conn)
	}()

	// Wait for callback
	if timeout >= 0 {
		// With timeout
		select {
		case err = <-channel:
		case <-time.After(time.Duration(timeout) * time.Millisecond):
			return nil, fmt.Errorf("test: timeout error %vms", timeout)
		}
	} else {
		// Without timeout
		err = <-channel
	}

	// Check for errors
	if err != nil && err != fasthttp.ErrGetOnly {
		return nil, err
	}

	// Read response
	buffer := bufio.NewReader(&conn.w)

	// Convert raw http response to *http.Response
	return http.ReadResponse(buffer, req)
}

type disableLogger struct{}

func (dl *disableLogger) Printf(_ string, _ ...interface{}) {
	// fmt.Println(fmt.Sprintf(format, args...))
}

func (app *App) init() *App {
	// lock application
	app.mutex.Lock()

	// Only load templates if a view engine is specified
	if app.config.Views != nil {
		if err := app.config.Views.Load(); err != nil {
			fmt.Printf("views: %v\n", err)
		}
	}

	// create fasthttp server
	app.server = &fasthttp.Server{
		Logger:       &disableLogger{},
		LogAllErrors: false,
		ErrorHandler: app.serverErrorHandler,
	}

	// fasthttp server settings
	app.server.Handler = app.handler
	app.server.Name = app.config.ServerHeader
	app.server.Concurrency = app.config.Concurrency
	app.server.NoDefaultDate = app.config.DisableDefaultDate
	app.server.NoDefaultContentType = app.config.DisableDefaultContentType
	app.server.DisableHeaderNamesNormalizing = app.config.DisableHeaderNormalizing
	app.server.DisableKeepalive = app.config.DisableKeepalive
	app.server.MaxRequestBodySize = app.config.BodyLimit
	app.server.NoDefaultServerHeader = app.config.ServerHeader == ""
	app.server.ReadTimeout = app.config.ReadTimeout
	app.server.WriteTimeout = app.config.WriteTimeout
	app.server.IdleTimeout = app.config.IdleTimeout
	app.server.ReadBufferSize = app.config.ReadBufferSize
	app.server.WriteBufferSize = app.config.WriteBufferSize
	app.server.GetOnly = app.config.GETOnly
	app.server.ReduceMemoryUsage = app.config.ReduceMemoryUsage
	app.server.StreamRequestBody = app.config.StreamRequestBody
	app.server.DisablePreParseMultipartForm = app.config.DisablePreParseMultipartForm

	// unlock application
	app.mutex.Unlock()
	return app
}

// ErrorHandler is the application's method in charge of finding the
// appropriate handler for the given request. It searches any mounted
// sub fibers by their prefixes and if it finds a match, it uses that
// error handler. Otherwise it uses the configured error handler for
// the app, which if not set is the DefaultErrorHandler.
func (app *App) ErrorHandler(ctx *Ctx, err error) error {
	var (
		mountedErrHandler  ErrorHandler
		mountedPrefixParts int
	)

	for prefix, errHandler := range app.errorHandlers {
		if strings.HasPrefix(ctx.path, prefix) {
			parts := len(strings.Split(prefix, "/"))
			if mountedPrefixParts <= parts {
				mountedErrHandler = errHandler
				mountedPrefixParts = parts
			}
		}
	}

	if mountedErrHandler != nil {
		return mountedErrHandler(ctx, err)
	}

	return app.config.ErrorHandler(ctx, err)
}

// serverErrorHandler is a wrapper around the application's error handler method
// user for the fasthttp server configuration. It maps a set of fasthttp errors to fiber
// errors before calling the application's error handler method.
func (app *App) serverErrorHandler(fctx *fasthttp.RequestCtx, err error) {
	c := app.AcquireCtx(fctx)
	if _, ok := err.(*fasthttp.ErrSmallBuffer); ok {
		err = ErrRequestHeaderFieldsTooLarge
	} else if netErr, ok := err.(*net.OpError); ok && netErr.Timeout() {
		err = ErrRequestTimeout
	} else if err == fasthttp.ErrBodyTooLarge {
		err = ErrRequestEntityTooLarge
	} else if err == fasthttp.ErrGetOnly {
		err = ErrMethodNotAllowed
	} else if strings.Contains(err.Error(), "timeout") {
		err = ErrRequestTimeout
	} else {
		err = ErrBadRequest
	}

	if catch := app.ErrorHandler(c, err); catch != nil {
		_ = c.SendStatus(StatusInternalServerError)
	}

	app.ReleaseCtx(c)
}

// startupProcess Is the method which executes all the necessary processes just before the start of the server.
func (app *App) startupProcess() *App {
	app.mutex.Lock()
	app.buildTree()
	app.mutex.Unlock()
	return app
}

// startupMessage prepares the startup message with the handler number, port, address and other information
func (app *App) startupMessage(addr string, tls bool, pids string) {
	// ignore child processes
	if IsChild() {
		return
	}

	const (
		cBlack = "\u001b[90m"
		// cRed   = "\u001b[91m"
		cCyan = "\u001b[96m"
		// cGreen = "\u001b[92m"
		// cYellow  = "\u001b[93m"
		// cBlue    = "\u001b[94m"
		// cMagenta = "\u001b[95m"
		// cWhite   = "\u001b[97m"
		cReset = "\u001b[0m"
	)

	value := func(s string, width int) string {
		pad := width - len(s)
		str := ""
		for i := 0; i < pad; i++ {
			str += "."
		}
		if s == "Disabled" {
			str += " " + s
		} else {
			str += fmt.Sprintf(" %s%s%s", cCyan, s, cBlack)
		}
		return str
	}

	center := func(s string, width int) string {
		pad := strconv.Itoa((width - len(s)) / 2)
		str := fmt.Sprintf("%"+pad+"s", " ")
		str += s
		str += fmt.Sprintf("%"+pad+"s", " ")
		if len(str) < width {
			str += " "
		}
		return str
	}

	centerValue := func(s string, width int) string {
		pad := strconv.Itoa((width - len(s)) / 2)
		str := fmt.Sprintf("%"+pad+"s", " ")
		str += fmt.Sprintf("%s%s%s", cCyan, s, cBlack)
		str += fmt.Sprintf("%"+pad+"s", " ")
		if len(str)-10 < width {
			str += " "
		}
		return str
	}

	pad := func(s string, width int) (str string) {
		toAdd := width - len(s)
		str += s
		for i := 0; i < toAdd; i++ {
			str += " "
		}
		return
	}

	host, port := parseAddr(addr)
	if host == "" {
		if app.config.Network == NetworkTCP6 {
			host = "[::1]"
		} else {
			host = "0.0.0.0"
		}
	}

	scheme := "http"
	if tls {
		scheme = "https"
	}

	isPrefork := "Disabled"
	if app.config.Prefork {
		isPrefork = "Enabled"
	}

	procs := strconv.Itoa(runtime.GOMAXPROCS(0))
	if !app.config.Prefork {
		procs = "1"
	}

	mainLogo := cBlack + " ┌───────────────────────────────────────────────────┐\n"
	if app.config.AppName != "" {
		mainLogo += " │ " + centerValue(app.config.AppName, 49) + " │\n"
	}
	mainLogo += " │ " + centerValue(" Fiber v"+Version, 49) + " │\n"

	if host == "0.0.0.0" {
		mainLogo +=
			" │ " + center(fmt.Sprintf("%s://127.0.0.1:%s", scheme, port), 49) + " │\n" +
				" │ " + center(fmt.Sprintf("(bound on host 0.0.0.0 and port %s)", port), 49) + " │\n"
	} else {
		mainLogo +=
			" │ " + center(fmt.Sprintf("%s://%s:%s", scheme, host, port), 49) + " │\n"
	}

	mainLogo += fmt.Sprintf(
		" │                                                   │\n"+
			" │ Handlers %s  Processes %s │\n"+
			" │ Prefork .%s  PID ....%s │\n"+
			" └───────────────────────────────────────────────────┘"+
			cReset,
		value(strconv.Itoa(int(app.handlersCount)), 14), value(procs, 12),
		value(isPrefork, 14), value(strconv.Itoa(os.Getpid()), 14),
	)

	var childPidsLogo string
	if app.config.Prefork {
		var childPidsTemplate string
		childPidsTemplate += "%s"
		childPidsTemplate += " ┌───────────────────────────────────────────────────┐\n%s"
		childPidsTemplate += " └───────────────────────────────────────────────────┘"
		childPidsTemplate += "%s"

		newLine := " │ %s%s%s │"

		// Turn the `pids` variable (in the form ",a,b,c,d,e,f,etc") into a slice of PIDs
		var pidSlice []string
		for _, v := range strings.Split(pids, ",") {
			if v != "" {
				pidSlice = append(pidSlice, v)
			}
		}

		var lines []string
		thisLine := "Child PIDs ... "
		var itemsOnThisLine []string

		addLine := func() {
			lines = append(lines,
				fmt.Sprintf(
					newLine,
					cBlack,
					thisLine+cCyan+pad(strings.Join(itemsOnThisLine, ", "), 49-len(thisLine)),
					cBlack,
				),
			)
		}

		for _, pid := range pidSlice {
			if len(thisLine+strings.Join(append(itemsOnThisLine, pid), ", ")) > 49 {
				addLine()
				thisLine = ""
				itemsOnThisLine = []string{pid}
			} else {
				itemsOnThisLine = append(itemsOnThisLine, pid)
			}
		}

		// Add left over items to their own line
		if len(itemsOnThisLine) != 0 {
			addLine()
		}

		// Form logo
		childPidsLogo = fmt.Sprintf(childPidsTemplate,
			cBlack,
			strings.Join(lines, "\n")+"\n",
			cReset,
		)
	}

	// Combine both the child PID logo and the main Fiber logo

	// Pad the shorter logo to the length of the longer one
	splitMainLogo := strings.Split(mainLogo, "\n")
	splitChildPidsLogo := strings.Split(childPidsLogo, "\n")

	mainLen := len(splitMainLogo)
	childLen := len(splitChildPidsLogo)

	if mainLen > childLen {
		diff := mainLen - childLen
		for i := 0; i < diff; i++ {
			splitChildPidsLogo = append(splitChildPidsLogo, "")
		}
	} else {
		diff := childLen - mainLen
		for i := 0; i < diff; i++ {
			splitMainLogo = append(splitMainLogo, "")
		}
	}

	// Combine the two logos, line by line
	output := "\n"
	for i := range splitMainLogo {
		output += cBlack + splitMainLogo[i] + " " + splitChildPidsLogo[i] + "\n"
	}

	out := colorable.NewColorableStdout()
	if os.Getenv("TERM") == "dumb" || os.Getenv("NO_COLOR") == "1" || (!isatty.IsTerminal(os.Stdout.Fd()) && !isatty.IsCygwinTerminal(os.Stdout.Fd())) {
		out = colorable.NewNonColorable(os.Stdout)
	}

	_, _ = fmt.Fprintln(out, output)
}

// printRoutesMessage print all routes with method, path, name and handlers
// in a format of table, like this:
// method | path | name      | handlers
// GET    | /    | routeName | github.com/gofiber/fiber/v2.emptyHandler
// HEAD   | /    |           | github.com/gofiber/fiber/v2.emptyHandler
func (app *App) printRoutesMessage() {
	// ignore child processes
	if IsChild() {
		return
	}

	const (
		// cBlack = "\u001b[90m"
		// cRed   = "\u001b[91m"
		cCyan   = "\u001b[96m"
		cGreen  = "\u001b[92m"
		cYellow = "\u001b[93m"
		cBlue   = "\u001b[94m"
		// cMagenta = "\u001b[95m"
		cWhite = "\u001b[97m"
		// cReset = "\u001b[0m"
	)
	var routes []RouteMessage
	for _, routeStack := range app.stack {
		for _, route := range routeStack {
			var newRoute = RouteMessage{}
			newRoute.name = route.Name
			newRoute.method = route.Method
			newRoute.path = route.Path
			for _, handler := range route.Handlers {
				newRoute.handlers += runtime.FuncForPC(reflect.ValueOf(handler).Pointer()).Name() + " "
			}
			routes = append(routes, newRoute)
		}
	}

	out := colorable.NewColorableStdout()
	if os.Getenv("TERM") == "dumb" || os.Getenv("NO_COLOR") == "1" || (!isatty.IsTerminal(os.Stdout.Fd()) && !isatty.IsCygwinTerminal(os.Stdout.Fd())) {
		out = colorable.NewNonColorable(os.Stdout)
	}

	w := tabwriter.NewWriter(out, 1, 1, 1, ' ', 0)
	// Sort routes by path
	sort.Slice(routes, func(i, j int) bool {
		return routes[i].path < routes[j].path
	})
	_, _ = fmt.Fprintf(w, "%smethod\t%s| %spath\t%s| %sname\t%s| %shandlers\n", cBlue, cWhite, cGreen, cWhite, cCyan, cWhite, cYellow)
	_, _ = fmt.Fprintf(w, "%s------\t%s| %s----\t%s| %s----\t%s| %s--------\n", cBlue, cWhite, cGreen, cWhite, cCyan, cWhite, cYellow)
	for _, route := range routes {
		_, _ = fmt.Fprintf(w, "%s%s\t%s| %s%s\t%s| %s%s\t%s| %s%s\n", cBlue, route.method, cWhite, cGreen, route.path, cWhite, cCyan, route.name, cWhite, cYellow, route.handlers)
	}

	_ = w.Flush()
}

type HTTP2Config struct {
	// PingInterval is the interval at which the server will send a
	// ping message to a client.
	//
	// To disable pings set the PingInterval to a negative value.
	PingInterval time.Duration

	// ...
	MaxConcurrentStreams int

	// Debug is a flag that will allow the library to print debugging information.
	Debug bool
}

// HTTP/2 Configuration
func (app *App) configureServerHTTP2(conf ...HTTP2Config) {
	if len(conf) > 0 {
		http2.ConfigureServer(app.server, http2.ServerConfig{
			PingInterval:         conf[0].PingInterval,
			MaxConcurrentStreams: conf[0].MaxConcurrentStreams,
			Debug:                conf[0].Debug,
		})
	}

	http2.ConfigureServer(app.server, http2.ServerConfig{})
}<|MERGE_RESOLUTION|>--- conflicted
+++ resolved
@@ -357,8 +357,7 @@
 
 	// If set to true, will print all routes with their method, path and handler.
 	// Default: false
-<<<<<<< HEAD
-	EnablePrintRoutes bool `json:"print_routes"`
+	EnablePrintRoutes bool `json:"enable_print_routes"`
 
 	// FEATURE: v2.25.x
 	// If set to true, will use HTTP/2 for app.
@@ -370,9 +369,6 @@
 
 	// HTTP/2 Config
 	HTTP2Config HTTP2Config `json:"http2_config"`
-=======
-	EnablePrintRoutes bool `json:"enable_print_routes"`
->>>>>>> 6f34de51
 }
 
 // Static defines configuration options when defining static assets.
