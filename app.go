--- conflicted
+++ resolved
@@ -610,20 +610,11 @@
 	app.newCtxFunc = function
 }
 
-<<<<<<< HEAD
-=======
 // RegisterCustomConstraint allows to register custom constraint.
 func (app *App) RegisterCustomConstraint(constraint CustomConstraint) {
 	app.customConstraints = append(app.customConstraints, constraint)
 }
 
-// You can register custom binders to use as Bind().Custom("name").
-// They should be compatible with CustomBinder interface.
-func (app *App) RegisterCustomBinder(binder CustomBinder) {
-	app.customBinders = append(app.customBinders, binder)
-}
-
->>>>>>> df1f877c
 // You can use SetTLSHandler to use ClientHelloInfo when using TLS with Listener.
 func (app *App) SetTLSHandler(tlsHandler *TLSHandler) {
 	// Attach the tlsHandler to the config
