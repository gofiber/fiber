--- conflicted
+++ resolved
@@ -52,13 +52,6 @@
 
 // Settings holds is a struct holding the server settings
 type Settings struct {
-<<<<<<< HEAD
-	// Possible feature for v1.11.x
-	// ErrorHandler is executed when you pass an error in the Next(err) method
-	// This function is also executed when a panic occurs somewhere in the stack
-	// Default: func(ctx *fiber.Ctx, err error) {
-	// 		ctx.Status(fiber.StatusBadRequest).SendString(err.Error())
-=======
 	// ErrorHandler is executed when you pass an error in the Next(err) method
 	// This function is also executed when middleware.Recover() catches a panic
 	// Default: func(ctx *Ctx, err error) {
@@ -67,7 +60,6 @@
 	// 		code = e.Code
 	// 	}
 	// 	ctx.Status(code).SendString(err.Error())
->>>>>>> 261fe40e
 	// }
 	ErrorHandler func(*Ctx, error)
 
@@ -228,18 +220,12 @@
 			Prefork:     utils.GetArgument("-prefork"),
 			BodyLimit:   4 * 1024 * 1024,
 			Concurrency: 256 * 1024,
-<<<<<<< HEAD
-			// Possible feature for v1.11.x
-			ErrorHandler: func(ctx *Ctx, err error) {
-				ctx.Status(StatusInternalServerError).SendString(err.Error())
-=======
 			ErrorHandler: func(ctx *Ctx, err error) {
 				code := StatusInternalServerError
 				if e, ok := err.(*Error); ok {
 					code = e.Code
 				}
 				ctx.Status(code).SendString(err.Error())
->>>>>>> 261fe40e
 			},
 		},
 	}
@@ -261,12 +247,6 @@
 			getBytes = getBytesImmutable
 			getString = getStringImmutable
 		}
-<<<<<<< HEAD
-		// Possible feature for v1.11.x
-		if app.Settings.ErrorHandler == nil {
-			app.Settings.ErrorHandler = func(ctx *Ctx, err error) {
-				ctx.Status(StatusInternalServerError).SendString(err.Error())
-=======
 		// Set default error
 		if app.Settings.ErrorHandler == nil {
 			app.Settings.ErrorHandler = func(ctx *Ctx, err error) {
@@ -275,7 +255,6 @@
 					code = e.Code
 				}
 				ctx.Status(code).SendString(err.Error())
->>>>>>> 261fe40e
 			}
 		}
 	}
