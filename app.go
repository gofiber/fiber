// ⚡️ Fiber is an Express inspired web framework written in Go with ☕️
// 🤖 Github Repository: https://github.com/gofiber/fiber
// 📌 API Documentation: https://docs.gofiber.io

package fiber

import (
	"bufio"
	"crypto/tls"
	"fmt"
	"log"
	"net"
	"net/http"
	"net/http/httputil"
	"os"
	"os/exec"
	"reflect"
	"runtime"
	"strconv"
	"strings"
	"sync"
	"time"

	utils "github.com/gofiber/utils"
	fasthttp "github.com/valyala/fasthttp"
)

// Version of current package
const Version = "1.10.5"

// Map is a shortcut for map[string]interface{}, useful for JSON returns
type Map map[string]interface{}

// Handler defines a function to serve HTTP requests.
type Handler = func(*Ctx)

// App denotes the Fiber application.
type App struct {
	mutex sync.Mutex
	// Route stack
	stack [][]*Route
	// Ctx pool
	pool sync.Pool
	// Fasthttp server
	server *fasthttp.Server
	// App settings
	Settings *Settings
}

// Settings holds is a struct holding the server settings
type Settings struct {
<<<<<<< HEAD
	// ErrorHandler is executed when you pass an error in the Next(err) method
	// This function is also executed when a panic occurs somewhere in the stack
	// Default: func(err error, ctx *fiber.Ctx) {
	// 		ctx.Status(500).Send(err.Error())
	// }
	ErrorHandler func(*Ctx, error)
=======
	// Possible feature for v1.11.x
	// // ErrorHandler is executed when you pass an error in the Next(err) method
	// // This function is also executed when a panic occurs somewhere in the stack
	// // Default: func(err error, ctx *fiber.Ctx) {
	// // 		ctx.Status(500).Send(err.Error())
	// // }
	// ErrorHandler func(*Ctx, error)
>>>>>>> f44b1fd8

	// Enables the "Server: value" HTTP header.
	// Default: ""
	ServerHeader string

	// Enable strict routing. When enabled, the router treats "/foo" and "/foo/" as different.
	// By default this is disabled and both "/foo" and "/foo/" will execute the same handler.
	StrictRouting bool

	// Enable case sensitive routing. When enabled, "/FoO" and "/foo" are different routes.
	// By default this is disabled and both "/FoO" and "/foo" will execute the same handler.
	CaseSensitive bool

	// Enables handler values to be immutable even if you return from handler
	// Default: false
	Immutable bool

	// Enable or disable ETag header generation, since both weak and strong etags are generated
	// using the same hashing method (CRC-32). Weak ETags are the default when enabled.
	// Default value false
	ETag bool

	// This will spawn multiple Go processes listening on the same port
	// Default: false
	Prefork bool

	// Max body size that the server accepts
	// Default: 4 * 1024 * 1024
	BodyLimit int

	// Maximum number of concurrent connections.
	// Default: 256 * 1024
	Concurrency int

	// Disable keep-alive connections, the server will close incoming connections after sending the first response to client
	// Default: false
	DisableKeepalive bool

	// When set to true causes the default date header to be excluded from the response.
	// Default: false
	DisableDefaultDate bool

	// When set to true, causes the default Content-Type header to be excluded from the Response.
	// Default: false
	DisableDefaultContentType bool

	// By default all header names are normalized: conteNT-tYPE -> Content-Type
	// Default: false
	DisableHeaderNormalizing bool

	// When set to true, it will not print out the «Fiber» ASCII art and listening address
	// Default: false
	DisableStartupMessage bool

	// Templates is the interface that wraps the Render function.
	// Default: nil
	Templates Templates

	// The amount of time allowed to read the full request including body.
	// Default: unlimited
	ReadTimeout time.Duration

	// The maximum duration before timing out writes of the response.
	// Default: unlimited
	WriteTimeout time.Duration

	// The maximum amount of time to wait for the next request when keep-alive is enabled.
	// Default: unlimited
	IdleTimeout time.Duration

	// TODO: v1.11
	// The router executes the same handler by default if StrictRouting or CaseSensitive is disabled.
	// Enabling RedirectFixedPath will change this behaviour into a client redirect to the original route path.
	// Using the status code 301 for GET requests and 308 for all other request methods.
	// RedirectFixedPath bool
}

// Static struct
type Static struct {
	// This works differently than the github.com/gofiber/compression middleware
	// The server tries minimizing CPU usage by caching compressed files.
	// It adds ".fiber.gz" suffix to the original file name.
	// Optional. Default value false
	Compress bool

	// Enables byte range requests if set to true.
	// Optional. Default value false
	ByteRange bool

	// Enable directory browsing.
	// Optional. Default value false.
	Browse bool

	// Index file for serving a directory.
	// Optional. Default value "index.html".
	Index string
}

// // TODO: v1.11 Potential feature to get all registered routes
// func (app *App) Routes(print ...bool) map[string][]string {
// 	routes := make(map[string][]string)
// 	for i := range app.stack {
// 		routes["ZZ"] = []string{}
// 		for k := range app.stack[i] {
// 			routes["ZZ"] = append(routes["ZZ"], app.stack[i][k].Path)
// 		}
// 	}
// 	if len(print) > 0 && print[0] {
// 		b, _ := json.MarshalIndent(routes, "", "  ")
// 		fmt.Print(string(b))
// 	}
// 	return routes
// }

// New creates a new Fiber named instance.
// You can pass optional settings when creating a new instance.
func New(settings ...*Settings) *App {
	// Create a new app
	app := &App{
		// Create router stack
		stack: make([][]*Route, len(methodINT)),
		// Create Ctx pool
		pool: sync.Pool{
			New: func() interface{} {
				return new(Ctx)
			},
		},
		// Set default settings
		Settings: &Settings{
			Prefork:     utils.GetArgument("-prefork"),
			BodyLimit:   4 * 1024 * 1024,
			Concurrency: 256 * 1024,
<<<<<<< HEAD
			ErrorHandler: func(ctx *Ctx, err error) {
				ctx.Status(500).SendString(err.Error())
			},
=======
			// Possible feature for v1.11.x
			// ErrorHandler: func(ctx *Ctx, err error) {
			// 	ctx.Status(500).SendString(err.Error())
			// },
>>>>>>> f44b1fd8
		},
	}
	// Overwrite settings if provided
	if len(settings) > 0 {
		app.Settings = settings[0]
		if !app.Settings.Prefork { // Default to -prefork flag if false
			app.Settings.Prefork = utils.GetArgument("-prefork")
		}
		if app.Settings.BodyLimit <= 0 {
			app.Settings.BodyLimit = 4 * 1024 * 1024
		}
		if app.Settings.Concurrency <= 0 {
			app.Settings.Concurrency = 256 * 1024
		}
		// Replace unsafe conversion functions
		if app.Settings.Immutable {
			getBytes = getBytesImmutable
			getString = getStringImmutable
		}
<<<<<<< HEAD
		if app.Settings.ErrorHandler == nil {
			app.Settings.ErrorHandler = func(ctx *Ctx, err error) {
				ctx.Status(500).SendString(err.Error())
			}
		}
=======
		// Possible feature for v1.11.x
		// if app.Settings.ErrorHandler == nil {
		// 	app.Settings.ErrorHandler = func(ctx *Ctx, err error) {
		// 		ctx.Status(500).SendString(err.Error())
		// 	}
		// }
>>>>>>> f44b1fd8
	}
	// Initialize app
	return app.init()
}

// Use registers a middleware route.
// Middleware matches requests beginning with the provided prefix.
// Providing a prefix is optional, it defaults to "/".
//
// - app.Use(handler)
// - app.Use("/api", handler)
// - app.Use("/api", handler, handler)
func (app *App) Use(args ...interface{}) *Route {
	var prefix string
	var handlers []Handler

	for i := 0; i < len(args); i++ {
		switch arg := args[i].(type) {
		case string:
			prefix = arg
		case Handler:
			handlers = append(handlers, arg)
		default:
			log.Fatalf("Use: Invalid Handler %v", reflect.TypeOf(arg))
		}
	}
	return app.register("USE", prefix, handlers...)
}

// Get ...
func (app *App) Get(path string, handlers ...Handler) *Route {
	return app.Add(MethodGet, path, handlers...)
}

// Head ...
func (app *App) Head(path string, handlers ...Handler) *Route {
	return app.Add(MethodHead, path, handlers...)
}

// Post ...
func (app *App) Post(path string, handlers ...Handler) *Route {
	return app.Add(MethodPost, path, handlers...)
}

// Put ...
func (app *App) Put(path string, handlers ...Handler) *Route {
	return app.Add(MethodPut, path, handlers...)
}

// Delete ...
func (app *App) Delete(path string, handlers ...Handler) *Route {
	return app.Add(MethodDelete, path, handlers...)
}

// Connect ...
func (app *App) Connect(path string, handlers ...Handler) *Route {
	return app.Add(MethodConnect, path, handlers...)
}

// Options ...
func (app *App) Options(path string, handlers ...Handler) *Route {
	return app.Add(MethodOptions, path, handlers...)
}

// Trace ...
func (app *App) Trace(path string, handlers ...Handler) *Route {
	return app.Add(MethodTrace, path, handlers...)
}

// Patch ...
func (app *App) Patch(path string, handlers ...Handler) *Route {
	return app.Add(MethodPatch, path, handlers...)
}

// Add ...
func (app *App) Add(method, path string, handlers ...Handler) *Route {
	return app.register(method, path, handlers...)
}

// Static ...
func (app *App) Static(prefix, root string, config ...Static) *Route {
	return app.registerStatic(prefix, root, config...)
}

// All ...
func (app *App) All(path string, handlers ...Handler) []*Route {
	routes := make([]*Route, len(methodINT))
	for method, i := range methodINT {
		routes[i] = app.Add(method, path, handlers...)
	}
	return routes
}

// Group is used for Routes with common prefix to define a new sub-router with optional middleware.
func (app *App) Group(prefix string, handlers ...Handler) *Group {
	if len(handlers) > 0 {
		app.register("USE", prefix, handlers...)
	}
	return &Group{prefix: prefix, app: app}
}

// Serve can be used to pass a custom listener
// This method does not support the Prefork feature
// Preforkin is not available using app.Serve(ln net.Listener)
// You can pass an optional *tls.Config to enable TLS.
func (app *App) Serve(ln net.Listener, tlsconfig ...*tls.Config) error {
	// Update fiber server settings
	app.init()
	// TLS config
	if len(tlsconfig) > 0 {
		ln = tls.NewListener(ln, tlsconfig[0])
	}
	// Print startup message
	if !app.Settings.DisableStartupMessage {
		fmt.Printf("        _______ __\n  ____ / ____(_) /_  ___  _____\n_____ / /_  / / __ \\/ _ \\/ ___/\n  __ / __/ / / /_/ /  __/ /\n    /_/   /_/_.___/\\___/_/ v%s\n", Version)
		fmt.Printf("Started listening on %s\n", ln.Addr().String())
	}

	return app.server.Serve(ln)
}

// Listen serves HTTP requests from the given addr or port.
// You can pass an optional *tls.Config to enable TLS.
func (app *App) Listen(address interface{}, tlsconfig ...*tls.Config) error {
	addr, ok := address.(string)
	if !ok {
		port, ok := address.(int)
		if !ok {
			return fmt.Errorf("Listen: Host must be an INT port or STRING address")
		}
		addr = strconv.Itoa(port)
	}
	if !strings.Contains(addr, ":") {
		addr = ":" + addr
	}
	// Update fiber server settings
	app.init()
	// Setup listener
	var ln net.Listener
	var err error
	// Prefork enabled, not available on windows
	if app.Settings.Prefork && runtime.NumCPU() > 1 && runtime.GOOS != "windows" {
		if ln, err = app.prefork(addr); err != nil {
			return err
		}
	} else {
		if ln, err = net.Listen("tcp4", addr); err != nil {
			return err
		}
	}
	// TLS config
	if len(tlsconfig) > 0 {
		ln = tls.NewListener(ln, tlsconfig[0])
	}
	// Print startup message
	if !app.Settings.DisableStartupMessage && !utils.GetArgument("-child") {
		fmt.Printf("        _______ __\n  ____ / ____(_) /_  ___  _____\n_____ / /_  / / __ \\/ _ \\/ ___/\n  __ / __/ / / /_/ /  __/ /\n    /_/   /_/_.___/\\___/_/ v%s\n", Version)
		fmt.Printf("Started listening on %s\n", ln.Addr().String())
	}

	return app.server.Serve(ln)
}

// Shutdown gracefully shuts down the server without interrupting any active connections.
// Shutdown works by first closing all open listeners and then waiting indefinitely for all connections to return to idle and then shut down.
//
// When Shutdown is called, Serve, ListenAndServe, and ListenAndServeTLS immediately return nil.
// Make sure the program doesn't exit and waits instead for Shutdown to return.
//
// Shutdown does not close keepalive connections so its recommended to set ReadTimeout to something else than 0.
func (app *App) Shutdown() error {
	app.mutex.Lock()
	defer app.mutex.Unlock()
	if app.server == nil {
		return fmt.Errorf("Server is not running")
	}
	return app.server.Shutdown()
}

// Test is used for internal debugging by passing a *http.Request
// Timeout is optional and defaults to 1s, -1 will disable it completely.
func (app *App) Test(request *http.Request, msTimeout ...int) (*http.Response, error) {
	timeout := 1000 // 1 second default
	if len(msTimeout) > 0 {
		timeout = msTimeout[0]
	}
	// Add Content-Length if not provided with body
	if request.Body != http.NoBody && request.Header.Get("Content-Length") == "" {
		request.Header.Add("Content-Length", strconv.FormatInt(request.ContentLength, 10))
	}
	// Dump raw http request
	dump, err := httputil.DumpRequest(request, true)
	if err != nil {
		return nil, err
	}
	// Update server settings
	app.init()
	// Create test connection
	conn := new(testConn)
	// Write raw http request
	if _, err = conn.r.Write(dump); err != nil {
		return nil, err
	}
	// Serve conn to server
	channel := make(chan error)
	go func() {
		channel <- app.server.ServeConn(conn)
	}()
	// Wait for callback
	if timeout >= 0 {
		// With timeout
		select {
		case err = <-channel:
		case <-time.After(time.Duration(timeout) * time.Millisecond):
			return nil, fmt.Errorf("Timeout error %vms", timeout)
		}
	} else {
		// Without timeout
		err = <-channel
	}
	// Check for errors
	if err != nil {
		return nil, err
	}
	// Read response
	buffer := bufio.NewReader(&conn.w)
	// Convert raw http response to *http.Response
	resp, err := http.ReadResponse(buffer, request)
	if err != nil {
		return nil, err
	}
	// Return *http.Response
	return resp, nil
}

// Sharding: https://www.nginx.com/blog/socket-sharding-nginx-release-1-9-1/
func (app *App) prefork(address string) (ln net.Listener, err error) {
	// Master proc
	if !utils.GetArgument("-child") {
		addr, err := net.ResolveTCPAddr("tcp", address)
		if err != nil {
			return ln, err
		}
		tcplistener, err := net.ListenTCP("tcp", addr)
		if err != nil {
			return ln, err
		}
		fl, err := tcplistener.File()
		if err != nil {
			return ln, err
		}
		files := []*os.File{fl}
		childs := make([]*exec.Cmd, runtime.NumCPU()/2)
		// #nosec G204
		for i := range childs {
			childs[i] = exec.Command(os.Args[0], append(os.Args[1:], "-prefork", "-child")...)
			childs[i].Stdout = os.Stdout
			childs[i].Stderr = os.Stderr
			childs[i].ExtraFiles = files
			if err := childs[i].Start(); err != nil {
				return ln, err
			}
		}

		for k := range childs {
			if err := childs[k].Wait(); err != nil {
				return ln, err
			}
		}
		os.Exit(0)
	} else {
		// 1 core per child
		runtime.GOMAXPROCS(1)
		ln, err = net.FileListener(os.NewFile(3, ""))
	}
	return ln, err
}

type disableLogger struct{}

func (dl *disableLogger) Printf(format string, args ...interface{}) {
	// fmt.Println(fmt.Sprintf(format, args...))
}

func (app *App) init() *App {
	app.mutex.Lock()
	if app.server == nil {
		app.server = &fasthttp.Server{
			Logger:       &disableLogger{},
			LogAllErrors: false,
			ErrorHandler: func(fctx *fasthttp.RequestCtx, err error) {
				// Possible feature for v1.11.x
				// ctx := app.AcquireCtx(fctx)
				// app.Settings.ErrorHandler(ctx, err)
				// app.ReleaseCtx(ctx)
				if _, ok := err.(*fasthttp.ErrSmallBuffer); ok {
					fctx.Response.SetStatusCode(StatusRequestHeaderFieldsTooLarge)
					fctx.Response.SetBodyString("Request Header Fields Too Large")
				} else if netErr, ok := err.(*net.OpError); ok && netErr.Timeout() {
					fctx.Response.SetStatusCode(StatusRequestTimeout)
					fctx.Response.SetBodyString("Request Timeout")
				} else if len(err.Error()) == 33 && err.Error() == "body size exceeds the given limit" {
					fctx.Response.SetStatusCode(StatusRequestEntityTooLarge)
					fctx.Response.SetBodyString("Request Entity Too Large")
				} else {
					fctx.Response.SetStatusCode(StatusBadRequest)
					fctx.Response.SetBodyString("Bad Request")
				}
			},
		}
	}
	if app.server.Handler == nil {
		app.server.Handler = app.handler
	}
	app.server.Name = app.Settings.ServerHeader
	app.server.Concurrency = app.Settings.Concurrency
	app.server.NoDefaultDate = app.Settings.DisableDefaultDate
	app.server.NoDefaultContentType = app.Settings.DisableDefaultContentType
	app.server.DisableHeaderNamesNormalizing = app.Settings.DisableHeaderNormalizing
	app.server.DisableKeepalive = app.Settings.DisableKeepalive
	app.server.MaxRequestBodySize = app.Settings.BodyLimit
	app.server.NoDefaultServerHeader = app.Settings.ServerHeader == ""
	app.server.ReadTimeout = app.Settings.ReadTimeout
	app.server.WriteTimeout = app.Settings.WriteTimeout
	app.server.IdleTimeout = app.Settings.IdleTimeout
	app.mutex.Unlock()
	return app
}<|MERGE_RESOLUTION|>--- conflicted
+++ resolved
@@ -49,14 +49,6 @@
 
 // Settings holds is a struct holding the server settings
 type Settings struct {
-<<<<<<< HEAD
-	// ErrorHandler is executed when you pass an error in the Next(err) method
-	// This function is also executed when a panic occurs somewhere in the stack
-	// Default: func(err error, ctx *fiber.Ctx) {
-	// 		ctx.Status(500).Send(err.Error())
-	// }
-	ErrorHandler func(*Ctx, error)
-=======
 	// Possible feature for v1.11.x
 	// // ErrorHandler is executed when you pass an error in the Next(err) method
 	// // This function is also executed when a panic occurs somewhere in the stack
@@ -64,7 +56,6 @@
 	// // 		ctx.Status(500).Send(err.Error())
 	// // }
 	// ErrorHandler func(*Ctx, error)
->>>>>>> f44b1fd8
 
 	// Enables the "Server: value" HTTP header.
 	// Default: ""
@@ -163,13 +154,14 @@
 	Index string
 }
 
-// // TODO: v1.11 Potential feature to get all registered routes
+// TODO: v1.11 Potential feature to get all registered routes
 // func (app *App) Routes(print ...bool) map[string][]string {
 // 	routes := make(map[string][]string)
 // 	for i := range app.stack {
-// 		routes["ZZ"] = []string{}
+// 		method := intMethod[i]
+// 		routes[method] = []string{}
 // 		for k := range app.stack[i] {
-// 			routes["ZZ"] = append(routes["ZZ"], app.stack[i][k].Path)
+// 			routes[method] = append(routes[method], app.stack[i][k].Path)
 // 		}
 // 	}
 // 	if len(print) > 0 && print[0] {
@@ -197,16 +189,10 @@
 			Prefork:     utils.GetArgument("-prefork"),
 			BodyLimit:   4 * 1024 * 1024,
 			Concurrency: 256 * 1024,
-<<<<<<< HEAD
-			ErrorHandler: func(ctx *Ctx, err error) {
-				ctx.Status(500).SendString(err.Error())
-			},
-=======
 			// Possible feature for v1.11.x
 			// ErrorHandler: func(ctx *Ctx, err error) {
 			// 	ctx.Status(500).SendString(err.Error())
 			// },
->>>>>>> f44b1fd8
 		},
 	}
 	// Overwrite settings if provided
@@ -226,20 +212,12 @@
 			getBytes = getBytesImmutable
 			getString = getStringImmutable
 		}
-<<<<<<< HEAD
-		if app.Settings.ErrorHandler == nil {
-			app.Settings.ErrorHandler = func(ctx *Ctx, err error) {
-				ctx.Status(500).SendString(err.Error())
-			}
-		}
-=======
 		// Possible feature for v1.11.x
 		// if app.Settings.ErrorHandler == nil {
 		// 	app.Settings.ErrorHandler = func(ctx *Ctx, err error) {
 		// 		ctx.Status(500).SendString(err.Error())
 		// 	}
 		// }
->>>>>>> f44b1fd8
 	}
 	// Initialize app
 	return app.init()
