// ⚡️ Fiber is an Express inspired web framework written in Go with ☕️
// 🤖 Github Repository: https://github.com/gofiber/fiber
// 📌 API Documentation: https://docs.gofiber.io

// Package fiber is an Express inspired web framework built on top of Fasthttp,
// the fastest HTTP engine for Go. Designed to ease things up for fast
// development with zero memory allocation and performance in mind.
package fiber

import (
	"bufio"
	"bytes"
	"encoding/json"
	"encoding/xml"
	"errors"
	"fmt"
	"net"
	"net/http"
	"net/http/httputil"
	"reflect"
	"strconv"
	"strings"
	"sync"
	"sync/atomic"
	"time"

	"github.com/gofiber/fiber/v3/utils"
	"github.com/valyala/fasthttp"
)

// Version of current fiber package
const Version = "3.0.0-beta.1"

// Handler defines a function to serve HTTP requests.
type Handler = func(Ctx) error

// Map is a shortcut for map[string]any, useful for JSON returns
type Map map[string]any

// Storage interface for communicating with different database/key-value
// providers
type Storage interface {
	// Get gets the value for the given key.
	// `nil, nil` is returned when the key does not exist
	Get(key string) ([]byte, error)

	// Set stores the given value for the given key along
	// with an expiration value, 0 means no expiration.
	// Empty key or value will be ignored without an error.
	Set(key string, val []byte, exp time.Duration) error

	// Delete deletes the value for the given key.
	// It returns no error if the storage does not contain the key,
	Delete(key string) error

	// Reset resets the storage and delete all keys.
	Reset() error

	// Close closes the storage and will stop any running garbage
	// collectors and open connections.
	Close() error
}

// ErrorHandler defines a function that will process all errors
// returned from any handlers in the stack
//
//	cfg := fiber.Config{}
//	cfg.ErrorHandler = func(c Ctx, err error) error {
//	 code := StatusInternalServerError
//	 var e *fiber.Error
//	 if errors.As(err, &e) {
//	   code = e.Code
//	 }
//	 c.Set(HeaderContentType, MIMETextPlainCharsetUTF8)
//	 return c.Status(code).SendString(err.Error())
//	}
//	app := fiber.New(cfg)
type ErrorHandler = func(Ctx, error) error

// Error represents an error that occurred while handling a request.
type Error struct {
	Code    int    `json:"code"`
	Message string `json:"message"`
}

// App denotes the Fiber application.
type App struct {
	mutex sync.Mutex
	// Route stack divided by HTTP methods
	stack [][]*Route
	// Route stack divided by HTTP methods and route prefixes
	treeStack []map[string][]*Route
	// contains the information if the route stack has been changed to build the optimized tree
	routesRefreshed bool
	// Amount of registered routes
	routesCount uint32
	// Amount of registered handlers
	handlersCount uint32
	// Ctx pool
	pool sync.Pool
	// Fasthttp server
	server *fasthttp.Server
	// App config
	config Config
	// Converts string to a byte slice
	getBytes func(s string) (b []byte)
	// Converts byte slice to a string
	getString func(b []byte) string
	// Mounted and main apps
	appList map[string]*App
	// Hooks
	hooks *Hooks
	// Latest route & group
	latestRoute *Route
	latestGroup *Group
	// newCtxFunc
	newCtxFunc func(app *App) CustomCtx
	// TLS handler
<<<<<<< HEAD
	tlsHandler *tlsHandler
	// bind decoder cache
	bindDecoderCache sync.Map
	// form decoder cache
	formDecoderCache sync.Map
	// multipart decoder cache
	multipartDecoderCache sync.Map
=======
	tlsHandler *TLSHandler
>>>>>>> 281e2f00
}

// Config is a struct holding the server settings.
type Config struct {
	// Enables the "Server: value" HTTP header.
	//
	// Default: ""
	ServerHeader string `json:"server_header"`

	// When set to true, the router treats "/foo" and "/foo/" as different.
	// By default this is disabled and both "/foo" and "/foo/" will execute the same handler.
	//
	// Default: false
	StrictRouting bool `json:"strict_routing"`

	// When set to true, enables case sensitive routing.
	// E.g. "/FoO" and "/foo" are treated as different routes.
	// By default this is disabled and both "/FoO" and "/foo" will execute the same handler.
	//
	// Default: false
	CaseSensitive bool `json:"case_sensitive"`

	// When set to true, this relinquishes the 0-allocation promise in certain
	// cases in order to access the handler values (e.g. request bodies) in an
	// immutable fashion so that these values are available even if you return
	// from handler.
	//
	// Default: false
	Immutable bool `json:"immutable"`

	// When set to true, converts all encoded characters in the route back
	// before setting the path for the context, so that the routing,
	// the returning of the current url from the context `ctx.Path()`
	// and the parameters `ctx.Params(%key%)` with decoded characters will work
	//
	// Default: false
	UnescapePath bool `json:"unescape_path"`

	// Max body size that the server accepts.
	// -1 will decline any body size
	//
	// Default: 4 * 1024 * 1024
	BodyLimit int `json:"body_limit"`

	// Maximum number of concurrent connections.
	//
	// Default: 256 * 1024
	Concurrency int `json:"concurrency"`

	// Views is the interface that wraps the Render function.
	//
	// Default: nil
	Views Views `json:"-"`

	// Views Layout is the global layout for all template render until override on Render function.
	//
	// Default: ""
	ViewsLayout string `json:"views_layout"`

	// PassLocalsToViews Enables passing of the locals set on a fiber.Ctx to the template engine
	//
	// Default: false
	PassLocalsToViews bool `json:"pass_locals_to_views"`

	// The amount of time allowed to read the full request including body.
	// It is reset after the request handler has returned.
	// The connection's read deadline is reset when the connection opens.
	//
	// Default: unlimited
	ReadTimeout time.Duration `json:"read_timeout"`

	// The maximum duration before timing out writes of the response.
	// It is reset after the request handler has returned.
	//
	// Default: unlimited
	WriteTimeout time.Duration `json:"write_timeout"`

	// The maximum amount of time to wait for the next request when keep-alive is enabled.
	// If IdleTimeout is zero, the value of ReadTimeout is used.
	//
	// Default: unlimited
	IdleTimeout time.Duration `json:"idle_timeout"`

	// Per-connection buffer size for requests' reading.
	// This also limits the maximum header size.
	// Increase this buffer if your clients send multi-KB RequestURIs
	// and/or multi-KB headers (for example, BIG cookies).
	//
	// Default: 4096
	ReadBufferSize int `json:"read_buffer_size"`

	// Per-connection buffer size for responses' writing.
	//
	// Default: 4096
	WriteBufferSize int `json:"write_buffer_size"`

	// CompressedFileSuffix adds suffix to the original file name and
	// tries saving the resulting compressed file under the new file name.
	//
	// Default: ".fiber.gz"
	CompressedFileSuffix string `json:"compressed_file_suffix"`

	// ProxyHeader will enable c.IP() to return the value of the given header key
	// By default c.IP() will return the Remote IP from the TCP connection
	// This property can be useful if you are behind a load balancer: X-Forwarded-*
	// NOTE: headers are easily spoofed and the detected IP addresses are unreliable.
	//
	// Default: ""
	ProxyHeader string `json:"proxy_header"`

	// GETOnly rejects all non-GET requests if set to true.
	// This option is useful as anti-DoS protection for servers
	// accepting only GET requests. The request size is limited
	// by ReadBufferSize if GETOnly is set.
	//
	// Default: false
	GETOnly bool `json:"get_only"`

	// ErrorHandler is executed when an error is returned from fiber.Handler.
	//
	// Default: DefaultErrorHandler
	ErrorHandler ErrorHandler `json:"-"`

	// When set to true, disables keep-alive connections.
	// The server will close incoming connections after sending the first response to client.
	//
	// Default: false
	DisableKeepalive bool `json:"disable_keepalive"`

	// When set to true, causes the default date header to be excluded from the response.
	//
	// Default: false
	DisableDefaultDate bool `json:"disable_default_date"`

	// When set to true, causes the default Content-Type header to be excluded from the response.
	//
	// Default: false
	DisableDefaultContentType bool `json:"disable_default_content_type"`

	// When set to true, disables header normalization.
	// By default all header names are normalized: conteNT-tYPE -> Content-Type.
	//
	// Default: false
	DisableHeaderNormalizing bool `json:"disable_header_normalizing"`

	// This function allows to setup app name for the app
	//
	// Default: nil
	AppName string `json:"app_name"`

	// StreamRequestBody enables request body streaming,
	// and calls the handler sooner when given body is
	// larger then the current limit.
	StreamRequestBody bool

	// Will not pre parse Multipart Form data if set to true.
	//
	// This option is useful for servers that desire to treat
	// multipart form data as a binary blob, or choose when to parse the data.
	//
	// Server pre parses multipart form data by default.
	DisablePreParseMultipartForm bool

	// Aggressively reduces memory usage at the cost of higher CPU usage
	// if set to true.
	//
	// Try enabling this option only if the server consumes too much memory
	// serving mostly idle keep-alive connections. This may reduce memory
	// usage by more than 50%.
	//
	// Default: false
	ReduceMemoryUsage bool `json:"reduce_memory_usage"`

	// FEATURE: v2.3.x
	// The router executes the same handler by default if StrictRouting or CaseSensitive is disabled.
	// Enabling RedirectFixedPath will change this behaviour into a client redirect to the original route path.
	// Using the status code 301 for GET requests and 308 for all other request methods.
	//
	// Default: false
	// RedirectFixedPath bool

	// When set by an external client of Fiber it will use the provided implementation of a
	// JSONMarshal
	//
	// Allowing for flexibility in using another json library for encoding
	// Default: json.Marshal
	JSONEncoder utils.JSONMarshal `json:"-"`

	// When set by an external client of Fiber it will use the provided implementation of a
	// JSONUnmarshal
	//
	// Allowing for flexibility in using another json library for decoding
	// Default: json.Unmarshal
	JSONDecoder utils.JSONUnmarshal `json:"-"`

	// XMLEncoder set by an external client of Fiber it will use the provided implementation of a
	// XMLMarshal
	//
	// Allowing for flexibility in using another XML library for encoding
	// Default: xml.Marshal
	XMLEncoder utils.XMLMarshal `json:"-"`

<<<<<<< HEAD
	// XMLDecoder set by an external client of Fiber it will use the provided implementation of a
	// XMLUnmarshal
	//
	// Allowing for flexibility in using another XML library for encoding
	// Default: utils.XMLUnmarshal
	XMLDecoder utils.XMLUnmarshal `json:"-"`

	// App validate. if nil, and context.EnableValidate will always return a error.
	// Default: nil
	Validator Validator

	// Known networks are "tcp", "tcp4" (IPv4-only), "tcp6" (IPv6-only)
	// WARNING: When prefork is set to true, only "tcp4" and "tcp6" can be chose.
	//
	// Default: NetworkTCP4
	Network string

=======
>>>>>>> 281e2f00
	// If you find yourself behind some sort of proxy, like a load balancer,
	// then certain header information may be sent to you using special X-Forwarded-* headers or the Forwarded header.
	// For example, the Host HTTP header is usually used to return the requested host.
	// But when you’re behind a proxy, the actual host may be stored in an X-Forwarded-Host header.
	//
	// If you are behind a proxy, you should enable TrustedProxyCheck to prevent header spoofing.
	// If you enable EnableTrustedProxyCheck and leave TrustedProxies empty Fiber will skip
	// all headers that could be spoofed.
	// If request ip in TrustedProxies whitelist then:
	//   1. c.Scheme() get value from X-Forwarded-Proto, X-Forwarded-Protocol, X-Forwarded-Ssl or X-Url-Scheme header
	//   2. c.IP() get value from ProxyHeader header.
	//   3. c.Host() and c.Hostname() get value from X-Forwarded-Host header
	// But if request ip NOT in Trusted Proxies whitelist then:
	//   1. c.Scheme() WON't get value from X-Forwarded-Proto, X-Forwarded-Protocol, X-Forwarded-Ssl or X-Url-Scheme header,
	//    will return https in case when tls connection is handled by the app, of http otherwise
	//   2. c.IP() WON'T get value from ProxyHeader header, will return RemoteIP() from fasthttp context
	//   3. c.Host() and c.Hostname() WON'T get value from X-Forwarded-Host header, fasthttp.Request.URI().Host()
	//    will be used to get the hostname.
	//
	// Default: false
	EnableTrustedProxyCheck bool `json:"enable_trusted_proxy_check"`

	// Read EnableTrustedProxyCheck doc.
	//
	// Default: []string
	TrustedProxies     []string `json:"trusted_proxies"`
	trustedProxiesMap  map[string]struct{}
	trustedProxyRanges []*net.IPNet

	// If set to true, c.IP() and c.IPs() will validate IP addresses before returning them.
	// Also, c.IP() will return only the first valid IP rather than just the raw header
	// WARNING: this has a performance cost associated with it.
	//
	// Default: false
	EnableIPValidation bool `json:"enable_ip_validation"`

	// You can define custom color scheme. They'll be used for startup message, route list and some middlewares.
	//
	// Optional. Default: DefaultColors
	ColorScheme Colors `json:"color_scheme"`
}

// Static defines configuration options when defining static assets.
type Static struct {
	// When set to true, the server tries minimizing CPU usage by caching compressed files.
	// This works differently than the github.com/gofiber/compression middleware.
	// Optional. Default value false
	Compress bool `json:"compress"`

	// When set to true, enables byte range requests.
	// Optional. Default value false
	ByteRange bool `json:"byte_range"`

	// When set to true, enables directory browsing.
	// Optional. Default value false.
	Browse bool `json:"browse"`

	// When set to true, enables direct download.
	// Optional. Default value false.
	Download bool `json:"download"`

	// The name of the index file for serving a directory.
	// Optional. Default value "index.html".
	Index string `json:"index"`

	// Expiration duration for inactive file handlers.
	// Use a negative time.Duration to disable it.
	//
	// Optional. Default value 10 * time.Second.
	CacheDuration time.Duration `json:"cache_duration"`

	// The value for the Cache-Control HTTP-header
	// that is set on the file response. MaxAge is defined in seconds.
	//
	// Optional. Default value 0.
	MaxAge int `json:"max_age"`

	// Next defines a function to skip this middleware when returned true.
	//
	// Optional. Default: nil
	Next func(c Ctx) bool
}

// RouteMessage is some message need to be print when server starts
type RouteMessage struct {
	name     string
	method   string
	path     string
	handlers string
}

// Default Config values
const (
	DefaultBodyLimit            = 4 * 1024 * 1024
	DefaultConcurrency          = 256 * 1024
	DefaultReadBufferSize       = 4096
	DefaultWriteBufferSize      = 4096
	DefaultCompressedFileSuffix = ".fiber.gz"
)

// DefaultErrorHandler that process return errors from handlers
var DefaultErrorHandler = func(c Ctx, err error) error {
	code := StatusInternalServerError
	var e *Error
	if errors.As(err, &e) {
		code = e.Code
	}
	c.Set(HeaderContentType, MIMETextPlainCharsetUTF8)
	return c.Status(code).SendString(err.Error())
}

// New creates a new Fiber named instance.
//
//	app := fiber.New()
//
// You can pass optional configuration options by passing a Config struct:
//
//	app := fiber.New(fiber.Config{
//	    Prefork: true,
//	    ServerHeader: "Fiber",
//	})
func New(config ...Config) *App {
	// Create a new app
	app := &App{
		// Create router stack
		stack:     make([][]*Route, len(intMethod)),
		treeStack: make([]map[string][]*Route, len(intMethod)),
		// Create config
		config:      Config{},
		getBytes:    utils.UnsafeBytes,
		getString:   utils.UnsafeString,
		appList:     make(map[string]*App),
		latestRoute: &Route{},
		latestGroup: &Group{},
	}

	// Create Ctx pool
	app.pool = sync.Pool{
		New: func() any {
			return app.NewCtx(&fasthttp.RequestCtx{})
		},
	}

	// Define hooks
	app.hooks = newHooks(app)

	// Override config if provided
	if len(config) > 0 {
		app.config = config[0]
	}

	// Override default values
	if app.config.BodyLimit == 0 {
		app.config.BodyLimit = DefaultBodyLimit
	}
	if app.config.Concurrency <= 0 {
		app.config.Concurrency = DefaultConcurrency
	}
	if app.config.ReadBufferSize <= 0 {
		app.config.ReadBufferSize = DefaultReadBufferSize
	}
	if app.config.WriteBufferSize <= 0 {
		app.config.WriteBufferSize = DefaultWriteBufferSize
	}
	if app.config.CompressedFileSuffix == "" {
		app.config.CompressedFileSuffix = DefaultCompressedFileSuffix
	}
	if app.config.Immutable {
		app.getBytes, app.getString = getBytesImmutable, getStringImmutable
	}

	if app.config.ErrorHandler == nil {
		app.config.ErrorHandler = DefaultErrorHandler
	}

	if app.config.JSONEncoder == nil {
		app.config.JSONEncoder = json.Marshal
	}
	if app.config.JSONDecoder == nil {
		app.config.JSONDecoder = json.Unmarshal
	}

	if app.config.XMLEncoder == nil {
		app.config.XMLEncoder = xml.Marshal
	}
<<<<<<< HEAD
	if app.config.XMLDecoder == nil {
		app.config.XMLDecoder = xml.Unmarshal
	}

	if app.config.Network == "" {
		app.config.Network = NetworkTCP4
	}
=======
>>>>>>> 281e2f00

	app.config.trustedProxiesMap = make(map[string]struct{}, len(app.config.TrustedProxies))
	for _, ipAddress := range app.config.TrustedProxies {
		app.handleTrustedProxy(ipAddress)
	}

	// Override colors
	app.config.ColorScheme = defaultColors(app.config.ColorScheme)

	// Init appList
	app.appList[""] = app

	// Init app
	app.init()

	// Return app
	return app
}

// Adds an ip address to trustedProxyRanges or trustedProxiesMap based on whether it is an IP range or not
func (app *App) handleTrustedProxy(ipAddress string) {
	if strings.Contains(ipAddress, "/") {
		_, ipNet, err := net.ParseCIDR(ipAddress)

		if err != nil {
			fmt.Printf("[Warning] IP range `%s` could not be parsed. \n", ipAddress)
		}

		app.config.trustedProxyRanges = append(app.config.trustedProxyRanges, ipNet)
	} else {
		app.config.trustedProxiesMap[ipAddress] = struct{}{}
	}
}

// NewCtxFunc allows to customize ctx methods as we want.
// Note: It doesn't allow adding new methods, only customizing exist methods.
func (app *App) NewCtxFunc(function func(app *App) CustomCtx) {
	app.newCtxFunc = function
}

<<<<<<< HEAD
=======
// You can register custom binders to use as Bind().Custom("name").
// They should be compatible with CustomBinder interface.
func (app *App) RegisterCustomBinder(binder CustomBinder) {
	app.customBinders = append(app.customBinders, binder)
}

// You can use SetTLSHandler to use ClientHelloInfo when using TLS with Listener.
func (app *App) SetTLSHandler(tlsHandler *TLSHandler) {
	// Attach the tlsHandler to the config
	app.mutex.Lock()
	app.tlsHandler = tlsHandler
	app.mutex.Unlock()
}

>>>>>>> 281e2f00
// Mount attaches another app instance as a sub-router along a routing path.
// It's very useful to split up a large API as many independent routers and
// compose them as a single service using Mount. The fiber's error handler and
// any of the fiber's sub apps are added to the application's error handlers
// to be invoked on errors that happen within the prefix route.
func (app *App) Mount(prefix string, fiber *App) Router {
	stack := fiber.Stack()
	prefix = strings.TrimRight(prefix, "/")
	if prefix == "" {
		prefix = "/"
	}

	for m := range stack {
		for r := range stack[m] {
			route := app.copyRoute(stack[m][r])
			app.addRoute(route.Method, app.addPrefixToRoute(prefix, route))
		}
	}

	// Support for configs of mounted-apps and sub-mounted-apps
	for mountedPrefixes, subApp := range fiber.appList {
		app.appList[prefix+mountedPrefixes] = subApp
		subApp.init()
	}

	atomic.AddUint32(&app.handlersCount, fiber.handlersCount)

	return app
}

// Assign name to specific route.
func (app *App) Name(name string) Router {
	app.mutex.Lock()
	if strings.HasPrefix(app.latestRoute.path, app.latestGroup.Prefix) {
		app.latestRoute.Name = app.latestGroup.name + name
	} else {
		app.latestRoute.Name = name
	}

	if err := app.hooks.executeOnNameHooks(*app.latestRoute); err != nil {
		panic(err)
	}
	app.mutex.Unlock()

	return app
}

// Get route by name
func (app *App) GetRoute(name string) Route {
	for _, routes := range app.stack {
		for _, route := range routes {
			if route.Name == name {
				return *route
			}
		}
	}

	return Route{}
}

// Use registers a middleware route that will match requests
// with the provided prefix (which is optional and defaults to "/").
//
//	app.Use(func(c fiber.Ctx) error {
//	     return c.Next()
//	})
//	app.Use("/api", func(c fiber.Ctx) error {
//	     return c.Next()
//	})
//	app.Use("/api", handler, func(c fiber.Ctx) error {
//	     return c.Next()
//	})
//
// This method will match all HTTP verbs: GET, POST, PUT, HEAD etc...
func (app *App) Use(args ...any) Router {
	var prefix string
	var handlers []Handler

	for i := 0; i < len(args); i++ {
		switch arg := args[i].(type) {
		case string:
			prefix = arg
		case Handler:
			handlers = append(handlers, arg)
		default:
			panic(fmt.Sprintf("use: invalid handler %v\n", reflect.TypeOf(arg)))
		}
	}
	app.register(methodUse, prefix, handlers...)
	return app
}

// Get registers a route for GET methods that requests a representation
// of the specified resource. Requests using GET should only retrieve data.
func (app *App) Get(path string, handlers ...Handler) Router {
	return app.Add(MethodGet, path, handlers...)
}

// Head registers a route for HEAD methods that asks for a response identical
// to that of a GET request, but without the response body.
func (app *App) Head(path string, handlers ...Handler) Router {
	return app.Add(MethodHead, path, handlers...)
}

// Post registers a route for POST methods that is used to submit an entity to the
// specified resource, often causing a change in state or side effects on the server.
func (app *App) Post(path string, handlers ...Handler) Router {
	return app.Add(MethodPost, path, handlers...)
}

// Put registers a route for PUT methods that replaces all current representations
// of the target resource with the request payload.
func (app *App) Put(path string, handlers ...Handler) Router {
	return app.Add(MethodPut, path, handlers...)
}

// Delete registers a route for DELETE methods that deletes the specified resource.
func (app *App) Delete(path string, handlers ...Handler) Router {
	return app.Add(MethodDelete, path, handlers...)
}

// Connect registers a route for CONNECT methods that establishes a tunnel to the
// server identified by the target resource.
func (app *App) Connect(path string, handlers ...Handler) Router {
	return app.Add(MethodConnect, path, handlers...)
}

// Options registers a route for OPTIONS methods that is used to describe the
// communication options for the target resource.
func (app *App) Options(path string, handlers ...Handler) Router {
	return app.Add(MethodOptions, path, handlers...)
}

// Trace registers a route for TRACE methods that performs a message loop-back
// test along the path to the target resource.
func (app *App) Trace(path string, handlers ...Handler) Router {
	return app.Add(MethodTrace, path, handlers...)
}

// Patch registers a route for PATCH methods that is used to apply partial
// modifications to a resource.
func (app *App) Patch(path string, handlers ...Handler) Router {
	return app.Add(MethodPatch, path, handlers...)
}

// Add allows you to specify a HTTP method to register a route
func (app *App) Add(method, path string, handlers ...Handler) Router {
	return app.register(method, path, handlers...)
}

// Static will create a file server serving static files
func (app *App) Static(prefix, root string, config ...Static) Router {
	return app.registerStatic(prefix, root, config...)
}

// All will register the handler on all HTTP methods
func (app *App) All(path string, handlers ...Handler) Router {
	for _, method := range intMethod {
		_ = app.Add(method, path, handlers...)
	}
	return app
}

// Group is used for Routes with common prefix to define a new sub-router with optional middleware.
//
//	api := app.Group("/api")
//	api.Get("/users", handler)
func (app *App) Group(prefix string, handlers ...Handler) Router {
	if len(handlers) > 0 {
		app.register(methodUse, prefix, handlers...)
	}
	grp := &Group{Prefix: prefix, app: app}
	if err := app.hooks.executeOnGroupHooks(*grp); err != nil {
		panic(err)
	}

	return grp
}

// Route is used to define routes with a common prefix inside the common function.
// Uses Group method to define new sub-router.
func (app *App) Route(prefix string, fn func(router Router), name ...string) Router {
	// Create new group
	group := app.Group(prefix)
	if len(name) > 0 {
		group.Name(name[0])
	}

	// Define routes
	fn(group)

	return group
}

// Error makes it compatible with the `error` interface.
func (e *Error) Error() string {
	return e.Message
}

// NewError creates a new Error instance with an optional message
func NewError(code int, message ...string) *Error {
	err := &Error{
		Code:    code,
		Message: utils.StatusMessage(code),
	}
	if len(message) > 0 {
		err.Message = message[0]
	}
	return err
}

// Config returns the app config as value ( read-only ).
func (app *App) Config() Config {
	return app.config
}

// Handler returns the server handler.
func (app *App) Handler() fasthttp.RequestHandler {
	// prepare the server for the start
	app.startupProcess()
	return app.handler
}

// Stack returns the raw router stack.
func (app *App) Stack() [][]*Route {
	return app.stack
}

// HandlersCount returns the amount of registered handlers.
func (app *App) HandlersCount() uint32 {
	return app.handlersCount
}

// Shutdown gracefully shuts down the server without interrupting any active connections.
// Shutdown works by first closing all open listeners and then waiting indefinitely for all connections to return to idle and then shut down.
//
// Make sure the program doesn't exit and waits instead for Shutdown to return.
//
// Shutdown does not close keepalive connections so its recommended to set ReadTimeout to something else than 0.
func (app *App) Shutdown() error {
	if app.hooks != nil {
		// TODO: check should be defered?
		app.hooks.executeOnShutdownHooks()
	}

	app.mutex.Lock()
	defer app.mutex.Unlock()
	if app.server == nil {
		return fmt.Errorf("shutdown: server is not running")
	}
	return app.server.Shutdown()
}

// Server returns the underlying fasthttp server
func (app *App) Server() *fasthttp.Server {
	return app.server
}

// Hooks returns the hook struct to register hooks.
func (app *App) Hooks() *Hooks {
	return app.hooks
}

// Test is used for internal debugging by passing a *http.Request.
// Timeout is optional and defaults to 1s, -1 will disable it completely.
func (app *App) Test(req *http.Request, msTimeout ...int) (resp *http.Response, err error) {
	// Set timeout
	timeout := 1000
	if len(msTimeout) > 0 {
		timeout = msTimeout[0]
	}

	// Add Content-Length if not provided with body
	if req.Body != http.NoBody && req.Header.Get(HeaderContentLength) == "" {
		req.Header.Add(HeaderContentLength, strconv.FormatInt(req.ContentLength, 10))
	}

	// Dump raw http request
	dump, err := httputil.DumpRequest(req, true)
	if err != nil {
		return nil, err
	}

	// adding back the query from URL, since dump cleans it
	dumps := bytes.Split(dump, []byte(" "))
	dumps[1] = []byte(req.URL.String())
	dump = bytes.Join(dumps, []byte(" "))

	// Create test connection
	conn := new(testConn)

	// Write raw http request
	if _, err = conn.r.Write(dump); err != nil {
		return nil, err
	}
	// prepare the server for the start
	app.startupProcess()

	// Serve conn to server
	channel := make(chan error)
	go func() {
		var returned bool
		defer func() {
			if !returned {
				channel <- fmt.Errorf("runtime.Goexit() called in handler or server panic")
			}
		}()

		channel <- app.server.ServeConn(conn)
		returned = true
	}()

	// Wait for callback
	if timeout >= 0 {
		// With timeout
		select {
		case err = <-channel:
		case <-time.After(time.Duration(timeout) * time.Millisecond):
			return nil, fmt.Errorf("test: timeout error %vms", timeout)
		}
	} else {
		// Without timeout
		err = <-channel
	}

	// Check for errors
	if err != nil && err != fasthttp.ErrGetOnly {
		return nil, err
	}

	// Read response
	buffer := bufio.NewReader(&conn.w)

	// Convert raw http response to *http.Response
	return http.ReadResponse(buffer, req)
}

type disableLogger struct{}

func (dl *disableLogger) Printf(_ string, _ ...any) {
	// fmt.Println(fmt.Sprintf(format, args...))
}

func (app *App) init() *App {
	// lock application
	app.mutex.Lock()

	// Only load templates if a view engine is specified
	if app.config.Views != nil {
		if err := app.config.Views.Load(); err != nil {
			fmt.Printf("views: %v\n", err)
		}
	}

	// create fasthttp server
	app.server = &fasthttp.Server{
		Logger:       &disableLogger{},
		LogAllErrors: false,
		ErrorHandler: app.serverErrorHandler,
	}

	// fasthttp server settings
	app.server.Handler = app.handler
	app.server.Name = app.config.ServerHeader
	app.server.Concurrency = app.config.Concurrency
	app.server.NoDefaultDate = app.config.DisableDefaultDate
	app.server.NoDefaultContentType = app.config.DisableDefaultContentType
	app.server.DisableHeaderNamesNormalizing = app.config.DisableHeaderNormalizing
	app.server.DisableKeepalive = app.config.DisableKeepalive
	app.server.MaxRequestBodySize = app.config.BodyLimit
	app.server.NoDefaultServerHeader = app.config.ServerHeader == ""
	app.server.ReadTimeout = app.config.ReadTimeout
	app.server.WriteTimeout = app.config.WriteTimeout
	app.server.IdleTimeout = app.config.IdleTimeout
	app.server.ReadBufferSize = app.config.ReadBufferSize
	app.server.WriteBufferSize = app.config.WriteBufferSize
	app.server.GetOnly = app.config.GETOnly
	app.server.ReduceMemoryUsage = app.config.ReduceMemoryUsage
	app.server.StreamRequestBody = app.config.StreamRequestBody
	app.server.DisablePreParseMultipartForm = app.config.DisablePreParseMultipartForm

	// unlock application
	app.mutex.Unlock()
	return app
}

// ErrorHandler is the application's method in charge of finding the
// appropriate handler for the given request. It searches any mounted
// sub fibers by their prefixes and if it finds a match, it uses that
// error handler. Otherwise it uses the configured error handler for
// the app, which if not set is the DefaultErrorHandler.
func (app *App) ErrorHandler(ctx Ctx, err error) error {
	var (
		mountedErrHandler  ErrorHandler
		mountedPrefixParts int
	)

	for prefix, subApp := range app.appList {
		if prefix != "" && strings.HasPrefix(ctx.Path(), prefix) {
			parts := len(strings.Split(prefix, "/"))
			if mountedPrefixParts <= parts {
				mountedErrHandler = subApp.config.ErrorHandler
				mountedPrefixParts = parts
			}
		}
	}

	if mountedErrHandler != nil {
		return mountedErrHandler(ctx, err)
	}

	return app.config.ErrorHandler(ctx, err)
}

// serverErrorHandler is a wrapper around the application's error handler method
// user for the fasthttp server configuration. It maps a set of fasthttp errors to fiber
// errors before calling the application's error handler method.
func (app *App) serverErrorHandler(fctx *fasthttp.RequestCtx, err error) {
	// Acquire Ctx with fasthttp request from pool
	c := app.AcquireCtx().(*DefaultCtx)
	c.Reset(fctx)

	if _, ok := err.(*fasthttp.ErrSmallBuffer); ok {
		err = ErrRequestHeaderFieldsTooLarge
	} else if netErr, ok := err.(*net.OpError); ok && netErr.Timeout() {
		err = ErrRequestTimeout
	} else if err == fasthttp.ErrBodyTooLarge {
		err = ErrRequestEntityTooLarge
	} else if err == fasthttp.ErrGetOnly {
		err = ErrMethodNotAllowed
	} else if strings.Contains(err.Error(), "timeout") {
		err = ErrRequestTimeout
	} else {
		err = ErrBadRequest
	}

	if catch := app.ErrorHandler(c, err); catch != nil {
		_ = c.SendStatus(StatusInternalServerError)
	}

	app.ReleaseCtx(c)
}

// startupProcess Is the method which executes all the necessary processes just before the start of the server.
func (app *App) startupProcess() *App {
	if err := app.hooks.executeOnListenHooks(); err != nil {
		panic(err)
	}

	app.mutex.Lock()
	app.buildTree()
	app.mutex.Unlock()
	return app
}<|MERGE_RESOLUTION|>--- conflicted
+++ resolved
@@ -116,17 +116,13 @@
 	// newCtxFunc
 	newCtxFunc func(app *App) CustomCtx
 	// TLS handler
-<<<<<<< HEAD
-	tlsHandler *tlsHandler
+	tlsHandler *TLSHandler
 	// bind decoder cache
 	bindDecoderCache sync.Map
 	// form decoder cache
 	formDecoderCache sync.Map
 	// multipart decoder cache
 	multipartDecoderCache sync.Map
-=======
-	tlsHandler *TLSHandler
->>>>>>> 281e2f00
 }
 
 // Config is a struct holding the server settings.
@@ -329,7 +325,6 @@
 	// Default: xml.Marshal
 	XMLEncoder utils.XMLMarshal `json:"-"`
 
-<<<<<<< HEAD
 	// XMLDecoder set by an external client of Fiber it will use the provided implementation of a
 	// XMLUnmarshal
 	//
@@ -347,8 +342,6 @@
 	// Default: NetworkTCP4
 	Network string
 
-=======
->>>>>>> 281e2f00
 	// If you find yourself behind some sort of proxy, like a load balancer,
 	// then certain header information may be sent to you using special X-Forwarded-* headers or the Forwarded header.
 	// For example, the Host HTTP header is usually used to return the requested host.
@@ -534,7 +527,6 @@
 	if app.config.XMLEncoder == nil {
 		app.config.XMLEncoder = xml.Marshal
 	}
-<<<<<<< HEAD
 	if app.config.XMLDecoder == nil {
 		app.config.XMLDecoder = xml.Unmarshal
 	}
@@ -542,8 +534,6 @@
 	if app.config.Network == "" {
 		app.config.Network = NetworkTCP4
 	}
-=======
->>>>>>> 281e2f00
 
 	app.config.trustedProxiesMap = make(map[string]struct{}, len(app.config.TrustedProxies))
 	for _, ipAddress := range app.config.TrustedProxies {
@@ -582,14 +572,6 @@
 // Note: It doesn't allow adding new methods, only customizing exist methods.
 func (app *App) NewCtxFunc(function func(app *App) CustomCtx) {
 	app.newCtxFunc = function
-}
-
-<<<<<<< HEAD
-=======
-// You can register custom binders to use as Bind().Custom("name").
-// They should be compatible with CustomBinder interface.
-func (app *App) RegisterCustomBinder(binder CustomBinder) {
-	app.customBinders = append(app.customBinders, binder)
 }
 
 // You can use SetTLSHandler to use ClientHelloInfo when using TLS with Listener.
@@ -600,7 +582,6 @@
 	app.mutex.Unlock()
 }
 
->>>>>>> 281e2f00
 // Mount attaches another app instance as a sub-router along a routing path.
 // It's very useful to split up a large API as many independent routers and
 // compose them as a single service using Mount. The fiber's error handler and
