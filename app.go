// ⚡️ Fiber is an Express inspired web framework written in Go with ☕️
// 🤖 Github Repository: https://github.com/gofiber/fiber
// 📌 API Documentation: https://docs.gofiber.io

// Package fiber is an Express inspired web framework built on top of Fasthttp,
// the fastest HTTP engine for Go. Designed to ease things up for fast
// development with zero memory allocation and performance in mind.
package fiber

import (
	"bufio"
	"encoding/json"
	"encoding/xml"
	"errors"
	"fmt"
	"net"
	"net/http"
	"net/http/httputil"
	"reflect"
	"strconv"
	"strings"
	"sync"
	"time"

	"github.com/gofiber/utils/v2"
	"github.com/valyala/fasthttp"
)

// Version of current fiber package
const Version = "3.0.0-beta.1"

// Handler defines a function to serve HTTP requests.
type Handler = func(Ctx) error

// Map is a shortcut for map[string]any, useful for JSON returns
type Map map[string]any

// Storage interface for communicating with different database/key-value
// providers
type Storage interface {
	// Get gets the value for the given key.
	// `nil, nil` is returned when the key does not exist
	Get(key string) ([]byte, error)

	// Set stores the given value for the given key along
	// with an expiration value, 0 means no expiration.
	// Empty key or value will be ignored without an error.
	Set(key string, val []byte, exp time.Duration) error

	// Delete deletes the value for the given key.
	// It returns no error if the storage does not contain the key,
	Delete(key string) error

	// Reset resets the storage and delete all keys.
	Reset() error

	// Close closes the storage and will stop any running garbage
	// collectors and open connections.
	Close() error
}

// ErrorHandler defines a function that will process all errors
// returned from any handlers in the stack
//
//	cfg := fiber.Config{}
//	cfg.ErrorHandler = func(c Ctx, err error) error {
//	 code := StatusInternalServerError
//	 var e *fiber.Error
//	 if errors.As(err, &e) {
//	   code = e.Code
//	 }
//	 c.Set(HeaderContentType, MIMETextPlainCharsetUTF8)
//	 return c.Status(code).SendString(err.Error())
//	}
//	app := fiber.New(cfg)
type ErrorHandler = func(Ctx, error) error

// Error represents an error that occurred while handling a request.
type Error struct {
	Code    int    `json:"code"`
	Message string `json:"message"`
}

// App denotes the Fiber application.
type App struct {
	mutex sync.Mutex
	// Route stack divided by HTTP methods
	stack [][]*Route
	// Route stack divided by HTTP methods and route prefixes
	treeStack []map[string][]*Route
	// contains the information if the route stack has been changed to build the optimized tree
	routesRefreshed bool
	// Amount of registered routes
	routesCount uint32
	// Amount of registered handlers
	handlersCount uint32
	// Ctx pool
	pool sync.Pool
	// Fasthttp server
	server *fasthttp.Server
	// App config
	config Config
	// Converts string to a byte slice
	getBytes func(s string) (b []byte)
	// Converts byte slice to a string
	getString func(b []byte) string
	// Hooks
	hooks *Hooks
	// Latest route & group
	latestRoute *Route
	latestGroup *Group
	// newCtxFunc
	newCtxFunc func(app *App) CustomCtx
	// TLS handler
	tlsHandler *TLSHandler
<<<<<<< HEAD
	// bind decoder cache
	bindDecoderCache sync.Map
	// form decoder cache
	formDecoderCache sync.Map
	// multipart decoder cache
	multipartDecoderCache sync.Map
=======
	// Mount fields
	mountFields *mountFields
>>>>>>> debdb8c4
}

// Config is a struct holding the server settings.
type Config struct {
	// Enables the "Server: value" HTTP header.
	//
	// Default: ""
	ServerHeader string `json:"server_header"`

	// When set to true, the router treats "/foo" and "/foo/" as different.
	// By default this is disabled and both "/foo" and "/foo/" will execute the same handler.
	//
	// Default: false
	StrictRouting bool `json:"strict_routing"`

	// When set to true, enables case sensitive routing.
	// E.g. "/FoO" and "/foo" are treated as different routes.
	// By default this is disabled and both "/FoO" and "/foo" will execute the same handler.
	//
	// Default: false
	CaseSensitive bool `json:"case_sensitive"`

	// When set to true, this relinquishes the 0-allocation promise in certain
	// cases in order to access the handler values (e.g. request bodies) in an
	// immutable fashion so that these values are available even if you return
	// from handler.
	//
	// Default: false
	Immutable bool `json:"immutable"`

	// When set to true, converts all encoded characters in the route back
	// before setting the path for the context, so that the routing,
	// the returning of the current url from the context `ctx.Path()`
	// and the parameters `ctx.Params(%key%)` with decoded characters will work
	//
	// Default: false
	UnescapePath bool `json:"unescape_path"`

	// Max body size that the server accepts.
	// -1 will decline any body size
	//
	// Default: 4 * 1024 * 1024
	BodyLimit int `json:"body_limit"`

	// Maximum number of concurrent connections.
	//
	// Default: 256 * 1024
	Concurrency int `json:"concurrency"`

	// Views is the interface that wraps the Render function.
	//
	// Default: nil
	Views Views `json:"-"`

	// Views Layout is the global layout for all template render until override on Render function.
	//
	// Default: ""
	ViewsLayout string `json:"views_layout"`

	// PassLocalsToViews Enables passing of the locals set on a fiber.Ctx to the template engine
	//
	// Default: false
	PassLocalsToViews bool `json:"pass_locals_to_views"`

	// The amount of time allowed to read the full request including body.
	// It is reset after the request handler has returned.
	// The connection's read deadline is reset when the connection opens.
	//
	// Default: unlimited
	ReadTimeout time.Duration `json:"read_timeout"`

	// The maximum duration before timing out writes of the response.
	// It is reset after the request handler has returned.
	//
	// Default: unlimited
	WriteTimeout time.Duration `json:"write_timeout"`

	// The maximum amount of time to wait for the next request when keep-alive is enabled.
	// If IdleTimeout is zero, the value of ReadTimeout is used.
	//
	// Default: unlimited
	IdleTimeout time.Duration `json:"idle_timeout"`

	// Per-connection buffer size for requests' reading.
	// This also limits the maximum header size.
	// Increase this buffer if your clients send multi-KB RequestURIs
	// and/or multi-KB headers (for example, BIG cookies).
	//
	// Default: 4096
	ReadBufferSize int `json:"read_buffer_size"`

	// Per-connection buffer size for responses' writing.
	//
	// Default: 4096
	WriteBufferSize int `json:"write_buffer_size"`

	// CompressedFileSuffix adds suffix to the original file name and
	// tries saving the resulting compressed file under the new file name.
	//
	// Default: ".fiber.gz"
	CompressedFileSuffix string `json:"compressed_file_suffix"`

	// ProxyHeader will enable c.IP() to return the value of the given header key
	// By default c.IP() will return the Remote IP from the TCP connection
	// This property can be useful if you are behind a load balancer: X-Forwarded-*
	// NOTE: headers are easily spoofed and the detected IP addresses are unreliable.
	//
	// Default: ""
	ProxyHeader string `json:"proxy_header"`

	// GETOnly rejects all non-GET requests if set to true.
	// This option is useful as anti-DoS protection for servers
	// accepting only GET requests. The request size is limited
	// by ReadBufferSize if GETOnly is set.
	//
	// Default: false
	GETOnly bool `json:"get_only"`

	// ErrorHandler is executed when an error is returned from fiber.Handler.
	//
	// Default: DefaultErrorHandler
	ErrorHandler ErrorHandler `json:"-"`

	// When set to true, disables keep-alive connections.
	// The server will close incoming connections after sending the first response to client.
	//
	// Default: false
	DisableKeepalive bool `json:"disable_keepalive"`

	// When set to true, causes the default date header to be excluded from the response.
	//
	// Default: false
	DisableDefaultDate bool `json:"disable_default_date"`

	// When set to true, causes the default Content-Type header to be excluded from the response.
	//
	// Default: false
	DisableDefaultContentType bool `json:"disable_default_content_type"`

	// When set to true, disables header normalization.
	// By default all header names are normalized: conteNT-tYPE -> Content-Type.
	//
	// Default: false
	DisableHeaderNormalizing bool `json:"disable_header_normalizing"`

	// This function allows to setup app name for the app
	//
	// Default: nil
	AppName string `json:"app_name"`

	// StreamRequestBody enables request body streaming,
	// and calls the handler sooner when given body is
	// larger then the current limit.
	StreamRequestBody bool

	// Will not pre parse Multipart Form data if set to true.
	//
	// This option is useful for servers that desire to treat
	// multipart form data as a binary blob, or choose when to parse the data.
	//
	// Server pre parses multipart form data by default.
	DisablePreParseMultipartForm bool

	// Aggressively reduces memory usage at the cost of higher CPU usage
	// if set to true.
	//
	// Try enabling this option only if the server consumes too much memory
	// serving mostly idle keep-alive connections. This may reduce memory
	// usage by more than 50%.
	//
	// Default: false
	ReduceMemoryUsage bool `json:"reduce_memory_usage"`

	// FEATURE: v2.3.x
	// The router executes the same handler by default if StrictRouting or CaseSensitive is disabled.
	// Enabling RedirectFixedPath will change this behaviour into a client redirect to the original route path.
	// Using the status code 301 for GET requests and 308 for all other request methods.
	//
	// Default: false
	// RedirectFixedPath bool

	// When set by an external client of Fiber it will use the provided implementation of a
	// JSONMarshal
	//
	// Allowing for flexibility in using another json library for encoding
	// Default: json.Marshal
	JSONEncoder utils.JSONMarshal `json:"-"`

	// When set by an external client of Fiber it will use the provided implementation of a
	// JSONUnmarshal
	//
	// Allowing for flexibility in using another json library for decoding
	// Default: json.Unmarshal
	JSONDecoder utils.JSONUnmarshal `json:"-"`

	// XMLEncoder set by an external client of Fiber it will use the provided implementation of a
	// XMLMarshal
	//
	// Allowing for flexibility in using another XML library for encoding
	// Default: xml.Marshal
	XMLEncoder utils.XMLMarshal `json:"-"`

	// XMLDecoder set by an external client of Fiber it will use the provided implementation of a
	// XMLUnmarshal
	//
	// Allowing for flexibility in using another XML library for encoding
	// Default: utils.XMLUnmarshal
	XMLDecoder utils.XMLUnmarshal `json:"-"`

	// App validate. if nil, and context.EnableValidate will always return a error.
	// Default: nil
	Validator Validator

	// Known networks are "tcp", "tcp4" (IPv4-only), "tcp6" (IPv6-only)
	// WARNING: When prefork is set to true, only "tcp4" and "tcp6" can be chose.
	//
	// Default: NetworkTCP4
	Network string

	// If you find yourself behind some sort of proxy, like a load balancer,
	// then certain header information may be sent to you using special X-Forwarded-* headers or the Forwarded header.
	// For example, the Host HTTP header is usually used to return the requested host.
	// But when you’re behind a proxy, the actual host may be stored in an X-Forwarded-Host header.
	//
	// If you are behind a proxy, you should enable TrustedProxyCheck to prevent header spoofing.
	// If you enable EnableTrustedProxyCheck and leave TrustedProxies empty Fiber will skip
	// all headers that could be spoofed.
	// If request ip in TrustedProxies whitelist then:
	//   1. c.Scheme() get value from X-Forwarded-Proto, X-Forwarded-Protocol, X-Forwarded-Ssl or X-Url-Scheme header
	//   2. c.IP() get value from ProxyHeader header.
	//   3. c.Host() and c.Hostname() get value from X-Forwarded-Host header
	// But if request ip NOT in Trusted Proxies whitelist then:
	//   1. c.Scheme() WON't get value from X-Forwarded-Proto, X-Forwarded-Protocol, X-Forwarded-Ssl or X-Url-Scheme header,
	//    will return https in case when tls connection is handled by the app, of http otherwise
	//   2. c.IP() WON'T get value from ProxyHeader header, will return RemoteIP() from fasthttp context
	//   3. c.Host() and c.Hostname() WON'T get value from X-Forwarded-Host header, fasthttp.Request.URI().Host()
	//    will be used to get the hostname.
	//
	// Default: false
	EnableTrustedProxyCheck bool `json:"enable_trusted_proxy_check"`

	// Read EnableTrustedProxyCheck doc.
	//
	// Default: []string
	TrustedProxies     []string `json:"trusted_proxies"`
	trustedProxiesMap  map[string]struct{}
	trustedProxyRanges []*net.IPNet

	// If set to true, c.IP() and c.IPs() will validate IP addresses before returning them.
	// Also, c.IP() will return only the first valid IP rather than just the raw header
	// WARNING: this has a performance cost associated with it.
	//
	// Default: false
	EnableIPValidation bool `json:"enable_ip_validation"`

	// You can define custom color scheme. They'll be used for startup message, route list and some middlewares.
	//
	// Optional. Default: DefaultColors
	ColorScheme Colors `json:"color_scheme"`
}

// Static defines configuration options when defining static assets.
type Static struct {
	// When set to true, the server tries minimizing CPU usage by caching compressed files.
	// This works differently than the github.com/gofiber/compression middleware.
	// Optional. Default value false
	Compress bool `json:"compress"`

	// When set to true, enables byte range requests.
	// Optional. Default value false
	ByteRange bool `json:"byte_range"`

	// When set to true, enables directory browsing.
	// Optional. Default value false.
	Browse bool `json:"browse"`

	// When set to true, enables direct download.
	// Optional. Default value false.
	Download bool `json:"download"`

	// The name of the index file for serving a directory.
	// Optional. Default value "index.html".
	Index string `json:"index"`

	// Expiration duration for inactive file handlers.
	// Use a negative time.Duration to disable it.
	//
	// Optional. Default value 10 * time.Second.
	CacheDuration time.Duration `json:"cache_duration"`

	// The value for the Cache-Control HTTP-header
	// that is set on the file response. MaxAge is defined in seconds.
	//
	// Optional. Default value 0.
	MaxAge int `json:"max_age"`

	// ModifyResponse defines a function that allows you to alter the response.
	//
	// Optional. Default: nil
	ModifyResponse Handler

	// Next defines a function to skip this middleware when returned true.
	//
	// Optional. Default: nil
	Next func(c Ctx) bool
}

// RouteMessage is some message need to be print when server starts
type RouteMessage struct {
	name     string
	method   string
	path     string
	handlers string
}

// Default Config values
const (
	DefaultBodyLimit            = 4 * 1024 * 1024
	DefaultConcurrency          = 256 * 1024
	DefaultReadBufferSize       = 4096
	DefaultWriteBufferSize      = 4096
	DefaultCompressedFileSuffix = ".fiber.gz"
)

// DefaultErrorHandler that process return errors from handlers
var DefaultErrorHandler = func(c Ctx, err error) error {
	code := StatusInternalServerError
	var e *Error
	if errors.As(err, &e) {
		code = e.Code
	}
	c.Set(HeaderContentType, MIMETextPlainCharsetUTF8)
	return c.Status(code).SendString(err.Error())
}

// New creates a new Fiber named instance.
//
//	app := fiber.New()
//
// You can pass optional configuration options by passing a Config struct:
//
//	app := fiber.New(fiber.Config{
//	    Prefork: true,
//	    ServerHeader: "Fiber",
//	})
func New(config ...Config) *App {
	// Create a new app
	app := &App{
		// Create router stack
		stack:     make([][]*Route, len(intMethod)),
		treeStack: make([]map[string][]*Route, len(intMethod)),
		// Create config
<<<<<<< HEAD
		config:      Config{},
		getBytes:    utils.UnsafeBytes,
		getString:   utils.UnsafeString,
		appList:     make(map[string]*App),
		latestRoute: &Route{},
		latestGroup: &Group{},
=======
		config:        Config{},
		getBytes:      utils.UnsafeBytes,
		getString:     utils.UnsafeString,
		latestRoute:   &Route{},
		latestGroup:   &Group{},
		customBinders: []CustomBinder{},
>>>>>>> debdb8c4
	}

	// Create Ctx pool
	app.pool = sync.Pool{
		New: func() any {
			return app.NewCtx(&fasthttp.RequestCtx{})
		},
	}

	// Define hooks
	app.hooks = newHooks(app)

	// Define mountFields
	app.mountFields = newMountFields(app)

	// Override config if provided
	if len(config) > 0 {
		app.config = config[0]
	}

	// Override default values
	if app.config.BodyLimit == 0 {
		app.config.BodyLimit = DefaultBodyLimit
	}
	if app.config.Concurrency <= 0 {
		app.config.Concurrency = DefaultConcurrency
	}
	if app.config.ReadBufferSize <= 0 {
		app.config.ReadBufferSize = DefaultReadBufferSize
	}
	if app.config.WriteBufferSize <= 0 {
		app.config.WriteBufferSize = DefaultWriteBufferSize
	}
	if app.config.CompressedFileSuffix == "" {
		app.config.CompressedFileSuffix = DefaultCompressedFileSuffix
	}
	if app.config.Immutable {
		app.getBytes, app.getString = getBytesImmutable, getStringImmutable
	}

	if app.config.ErrorHandler == nil {
		app.config.ErrorHandler = DefaultErrorHandler
	}

	if app.config.JSONEncoder == nil {
		app.config.JSONEncoder = json.Marshal
	}
	if app.config.JSONDecoder == nil {
		app.config.JSONDecoder = json.Unmarshal
	}

	if app.config.XMLEncoder == nil {
		app.config.XMLEncoder = xml.Marshal
	}
	if app.config.XMLDecoder == nil {
		app.config.XMLDecoder = xml.Unmarshal
	}

	if app.config.Network == "" {
		app.config.Network = NetworkTCP4
	}

	app.config.trustedProxiesMap = make(map[string]struct{}, len(app.config.TrustedProxies))
	for _, ipAddress := range app.config.TrustedProxies {
		app.handleTrustedProxy(ipAddress)
	}

	// Override colors
	app.config.ColorScheme = defaultColors(app.config.ColorScheme)

	// Init app
	app.init()

	// Return app
	return app
}

// Adds an ip address to trustedProxyRanges or trustedProxiesMap based on whether it is an IP range or not
func (app *App) handleTrustedProxy(ipAddress string) {
	if strings.Contains(ipAddress, "/") {
		_, ipNet, err := net.ParseCIDR(ipAddress)

		if err != nil {
			fmt.Printf("[Warning] IP range `%s` could not be parsed. \n", ipAddress)
		}

		app.config.trustedProxyRanges = append(app.config.trustedProxyRanges, ipNet)
	} else {
		app.config.trustedProxiesMap[ipAddress] = struct{}{}
	}
}

// NewCtxFunc allows to customize ctx methods as we want.
// Note: It doesn't allow adding new methods, only customizing exist methods.
func (app *App) NewCtxFunc(function func(app *App) CustomCtx) {
	app.newCtxFunc = function
}

// You can use SetTLSHandler to use ClientHelloInfo when using TLS with Listener.
func (app *App) SetTLSHandler(tlsHandler *TLSHandler) {
	// Attach the tlsHandler to the config
	app.mutex.Lock()
	app.tlsHandler = tlsHandler
	app.mutex.Unlock()
}

// Name Assign name to specific route.
func (app *App) Name(name string) Router {
	app.mutex.Lock()
	if strings.HasPrefix(app.latestRoute.path, app.latestGroup.Prefix) {
		app.latestRoute.Name = app.latestGroup.name + name
	} else {
		app.latestRoute.Name = name
	}

	if err := app.hooks.executeOnNameHooks(*app.latestRoute); err != nil {
		panic(err)
	}
	app.mutex.Unlock()

	return app
}

// GetRoute Get route by name
func (app *App) GetRoute(name string) Route {
	for _, routes := range app.stack {
		for _, route := range routes {
			if route.Name == name {
				return *route
			}
		}
	}

	return Route{}
}

// GetRoutes Get all routes. When filterUseOption equal to true, it will filter the routes registered by the middleware.
func (app *App) GetRoutes(filterUseOption ...bool) []Route {
	var rs []Route
	var filterUse bool
	if len(filterUseOption) != 0 {
		filterUse = filterUseOption[0]
	}
	for _, routes := range app.stack {
		for _, route := range routes {
			if filterUse && route.use {
				continue
			}
			rs = append(rs, *route)
		}
	}
	return rs
}

// Use registers a middleware route that will match requests
// with the provided prefix (which is optional and defaults to "/").
// Also, you can pass another app instance as a sub-router along a routing path.
// It's very useful to split up a large API as many independent routers and
// compose them as a single service using Use. The fiber's error handler and
// any of the fiber's sub apps are added to the application's error handlers
// to be invoked on errors that happen within the prefix route.
//
//		app.Use(func(c fiber.Ctx) error {
//		     return c.Next()
//		})
//		app.Use("/api", func(c fiber.Ctx) error {
//		     return c.Next()
//		})
//		app.Use("/api", handler, func(c fiber.Ctx) error {
//		     return c.Next()
//		})
//	 	subApp := fiber.New()
//		app.Use("/mounted-path", subApp)
//
// This method will match all HTTP verbs: GET, POST, PUT, HEAD etc...
func (app *App) Use(args ...any) Router {
	var prefix string
	var subApp *App
	var handlers []Handler

	for i := 0; i < len(args); i++ {
		switch arg := args[i].(type) {
		case string:
			prefix = arg
		case *App:
			subApp = arg
		case Handler:
			handlers = append(handlers, arg)
		default:
			panic(fmt.Sprintf("use: invalid handler %v\n", reflect.TypeOf(arg)))
		}
	}

	if subApp != nil {
		app.mount(prefix, subApp)
		return app
	}

	app.register([]string{methodUse}, prefix, nil, handlers...)
  
	return app
}

// Get registers a route for GET methods that requests a representation
// of the specified resource. Requests using GET should only retrieve data.
func (app *App) Get(path string, handler Handler, middleware ...Handler) Router {
	return app.Add([]string{MethodGet}, path, handler, middleware...)
}

// Head registers a route for HEAD methods that asks for a response identical
// to that of a GET request, but without the response body.
func (app *App) Head(path string, handler Handler, middleware ...Handler) Router {
	return app.Add([]string{MethodHead}, path, handler, middleware...)
}

// Post registers a route for POST methods that is used to submit an entity to the
// specified resource, often causing a change in state or side effects on the server.
func (app *App) Post(path string, handler Handler, middleware ...Handler) Router {
	return app.Add([]string{MethodPost}, path, handler, middleware...)
}

// Put registers a route for PUT methods that replaces all current representations
// of the target resource with the request payload.
func (app *App) Put(path string, handler Handler, middleware ...Handler) Router {
	return app.Add([]string{MethodPut}, path, handler, middleware...)
}

// Delete registers a route for DELETE methods that deletes the specified resource.
func (app *App) Delete(path string, handler Handler, middleware ...Handler) Router {
	return app.Add([]string{MethodDelete}, path, handler, middleware...)
}

// Connect registers a route for CONNECT methods that establishes a tunnel to the
// server identified by the target resource.
func (app *App) Connect(path string, handler Handler, middleware ...Handler) Router {
	return app.Add([]string{MethodConnect}, path, handler, middleware...)
}

// Options registers a route for OPTIONS methods that is used to describe the
// communication options for the target resource.
func (app *App) Options(path string, handler Handler, middleware ...Handler) Router {
	return app.Add([]string{MethodOptions}, path, handler, middleware...)
}

// Trace registers a route for TRACE methods that performs a message loop-back
// test along the path to the target resource.
func (app *App) Trace(path string, handler Handler, middleware ...Handler) Router {
	return app.Add([]string{MethodTrace}, path, handler, middleware...)
}

// Patch registers a route for PATCH methods that is used to apply partial
// modifications to a resource.
func (app *App) Patch(path string, handler Handler, middleware ...Handler) Router {
	return app.Add([]string{MethodPatch}, path, handler, middleware...)
}

// Add allows you to specify multiple HTTP methods to register a route.
func (app *App) Add(methods []string, path string, handler Handler, middleware ...Handler) Router {
	return app.register(methods, path, handler, middleware...)
}

// Static will create a file server serving static files
func (app *App) Static(prefix, root string, config ...Static) Router {
	return app.registerStatic(prefix, root, config...)
}

// All will register the handler on all HTTP methods
func (app *App) All(path string, handler Handler, middleware ...Handler) Router {
	app.Add(intMethod, path, handler, middleware...)
	return app
}

// Group is used for Routes with common prefix to define a new sub-router with optional middleware.
//
//	api := app.Group("/api")
//	api.Get("/users", handler)
func (app *App) Group(prefix string, handlers ...Handler) Router {
	if len(handlers) > 0 {
		app.register([]string{methodUse}, prefix, nil, handlers...)
	}
	grp := &Group{Prefix: prefix, app: app}
	if err := app.hooks.executeOnGroupHooks(*grp); err != nil {
		panic(err)
	}

	return grp
}

// Route is used to define routes with a common prefix inside the common function.
// Uses Group method to define new sub-router.
func (app *App) Route(path string) Register {
	// Create new route
	route := &Registering{app: app, path: path}

	return route
}

// Error makes it compatible with the `error` interface.
func (e *Error) Error() string {
	return e.Message
}

// NewError creates a new Error instance with an optional message
func NewError(code int, message ...string) *Error {
	err := &Error{
		Code:    code,
		Message: utils.StatusMessage(code),
	}
	if len(message) > 0 {
		err.Message = message[0]
	}
	return err
}

// Config returns the app config as value ( read-only ).
func (app *App) Config() Config {
	return app.config
}

// Handler returns the server handler.
func (app *App) Handler() fasthttp.RequestHandler {
	// prepare the server for the start
	app.startupProcess()
	return app.handler
}

// Stack returns the raw router stack.
func (app *App) Stack() [][]*Route {
	return app.stack
}

// HandlersCount returns the amount of registered handlers.
func (app *App) HandlersCount() uint32 {
	return app.handlersCount
}

// Shutdown gracefully shuts down the server without interrupting any active connections.
// Shutdown works by first closing all open listeners and then waiting indefinitely for all connections to return to idle and then shut down.
//
// Make sure the program doesn't exit and waits instead for Shutdown to return.
//
// Shutdown does not close keepalive connections so its recommended to set ReadTimeout to something else than 0.
func (app *App) Shutdown() error {
	if app.hooks != nil {
		// TODO: check should be defered?
		app.hooks.executeOnShutdownHooks()
	}

	app.mutex.Lock()
	defer app.mutex.Unlock()
	if app.server == nil {
		return fmt.Errorf("shutdown: server is not running")
	}
	return app.server.Shutdown()
}

// Server returns the underlying fasthttp server
func (app *App) Server() *fasthttp.Server {
	return app.server
}

// Hooks returns the hook struct to register hooks.
func (app *App) Hooks() *Hooks {
	return app.hooks
}

// Test is used for internal debugging by passing a *http.Request.
// Timeout is optional and defaults to 1s, -1 will disable it completely.
func (app *App) Test(req *http.Request, msTimeout ...int) (resp *http.Response, err error) {
	// Set timeout
	timeout := 1000
	if len(msTimeout) > 0 {
		timeout = msTimeout[0]
	}

	// Add Content-Length if not provided with body
	if req.Body != http.NoBody && req.Header.Get(HeaderContentLength) == "" {
		req.Header.Add(HeaderContentLength, strconv.FormatInt(req.ContentLength, 10))
	}

	// Dump raw http request
	dump, err := httputil.DumpRequest(req, true)
	if err != nil {
		return nil, err
	}

	// Create test connection
	conn := new(testConn)

	// Write raw http request
	if _, err = conn.r.Write(dump); err != nil {
		return nil, err
	}
	// prepare the server for the start
	app.startupProcess()

	// Serve conn to server
	channel := make(chan error)
	go func() {
		var returned bool
		defer func() {
			if !returned {
				channel <- fmt.Errorf("runtime.Goexit() called in handler or server panic")
			}
		}()

		channel <- app.server.ServeConn(conn)
		returned = true
	}()

	// Wait for callback
	if timeout >= 0 {
		// With timeout
		select {
		case err = <-channel:
		case <-time.After(time.Duration(timeout) * time.Millisecond):
			return nil, fmt.Errorf("test: timeout error %vms", timeout)
		}
	} else {
		// Without timeout
		err = <-channel
	}

	// Check for errors
	if err != nil && err != fasthttp.ErrGetOnly {
		return nil, err
	}

	// Read response
	buffer := bufio.NewReader(&conn.w)

	// Convert raw http response to *http.Response
	return http.ReadResponse(buffer, req)
}

type disableLogger struct{}

func (dl *disableLogger) Printf(_ string, _ ...any) {
	// fmt.Println(fmt.Sprintf(format, args...))
}

func (app *App) init() *App {
	// lock application
	app.mutex.Lock()

	// Only load templates if a view engine is specified
	if app.config.Views != nil {
		if err := app.config.Views.Load(); err != nil {
			fmt.Printf("views: %v\n", err)
		}
	}

	// create fasthttp server
	app.server = &fasthttp.Server{
		Logger:       &disableLogger{},
		LogAllErrors: false,
		ErrorHandler: app.serverErrorHandler,
	}

	// fasthttp server settings
	app.server.Handler = app.handler
	app.server.Name = app.config.ServerHeader
	app.server.Concurrency = app.config.Concurrency
	app.server.NoDefaultDate = app.config.DisableDefaultDate
	app.server.NoDefaultContentType = app.config.DisableDefaultContentType
	app.server.DisableHeaderNamesNormalizing = app.config.DisableHeaderNormalizing
	app.server.DisableKeepalive = app.config.DisableKeepalive
	app.server.MaxRequestBodySize = app.config.BodyLimit
	app.server.NoDefaultServerHeader = app.config.ServerHeader == ""
	app.server.ReadTimeout = app.config.ReadTimeout
	app.server.WriteTimeout = app.config.WriteTimeout
	app.server.IdleTimeout = app.config.IdleTimeout
	app.server.ReadBufferSize = app.config.ReadBufferSize
	app.server.WriteBufferSize = app.config.WriteBufferSize
	app.server.GetOnly = app.config.GETOnly
	app.server.ReduceMemoryUsage = app.config.ReduceMemoryUsage
	app.server.StreamRequestBody = app.config.StreamRequestBody
	app.server.DisablePreParseMultipartForm = app.config.DisablePreParseMultipartForm

	// unlock application
	app.mutex.Unlock()
	return app
}

// ErrorHandler is the application's method in charge of finding the
// appropriate handler for the given request. It searches any mounted
// sub fibers by their prefixes and if it finds a match, it uses that
// error handler. Otherwise it uses the configured error handler for
// the app, which if not set is the DefaultErrorHandler.
func (app *App) ErrorHandler(ctx Ctx, err error) error {
	var (
		mountedErrHandler  ErrorHandler
		mountedPrefixParts int
	)

	for prefix, subApp := range app.mountFields.appList {
		if prefix != "" && strings.HasPrefix(ctx.Path(), prefix) {
			parts := len(strings.Split(prefix, "/"))
			if mountedPrefixParts <= parts {
				mountedErrHandler = subApp.config.ErrorHandler
				mountedPrefixParts = parts
			}
		}
	}

	if mountedErrHandler != nil {
		return mountedErrHandler(ctx, err)
	}

	return app.config.ErrorHandler(ctx, err)
}

// serverErrorHandler is a wrapper around the application's error handler method
// user for the fasthttp server configuration. It maps a set of fasthttp errors to fiber
// errors before calling the application's error handler method.
func (app *App) serverErrorHandler(fctx *fasthttp.RequestCtx, err error) {
	// Acquire Ctx with fasthttp request from pool
	c := app.AcquireCtx().(*DefaultCtx)
	c.Reset(fctx)

	if _, ok := err.(*fasthttp.ErrSmallBuffer); ok {
		err = ErrRequestHeaderFieldsTooLarge
	} else if netErr, ok := err.(*net.OpError); ok && netErr.Timeout() {
		err = ErrRequestTimeout
	} else if err == fasthttp.ErrBodyTooLarge {
		err = ErrRequestEntityTooLarge
	} else if err == fasthttp.ErrGetOnly {
		err = ErrMethodNotAllowed
	} else if strings.Contains(err.Error(), "timeout") {
		err = ErrRequestTimeout
	} else {
		err = ErrBadRequest
	}

	if catch := app.ErrorHandler(c, err); catch != nil {
		_ = c.SendStatus(StatusInternalServerError)
	}

	app.ReleaseCtx(c)
}

// startupProcess Is the method which executes all the necessary processes just before the start of the server.
func (app *App) startupProcess() *App {
	if err := app.hooks.executeOnListenHooks(); err != nil {
		panic(err)
	}

	app.mutex.Lock()
	defer app.mutex.Unlock()

	// add routes of sub-apps
	app.mountFields.subAppsRoutesAdded.Do(func() {
		app.appendSubAppLists(app.mountFields.appList)
		app.addSubAppsRoutes(app.mountFields.appList)
		app.generateAppListKeys()
	})

	// build route tree stack
	app.buildTree()

	return app
}<|MERGE_RESOLUTION|>--- conflicted
+++ resolved
@@ -113,17 +113,14 @@
 	newCtxFunc func(app *App) CustomCtx
 	// TLS handler
 	tlsHandler *TLSHandler
-<<<<<<< HEAD
 	// bind decoder cache
 	bindDecoderCache sync.Map
 	// form decoder cache
 	formDecoderCache sync.Map
 	// multipart decoder cache
 	multipartDecoderCache sync.Map
-=======
 	// Mount fields
 	mountFields *mountFields
->>>>>>> debdb8c4
 }
 
 // Config is a struct holding the server settings.
@@ -476,21 +473,11 @@
 		stack:     make([][]*Route, len(intMethod)),
 		treeStack: make([]map[string][]*Route, len(intMethod)),
 		// Create config
-<<<<<<< HEAD
 		config:      Config{},
 		getBytes:    utils.UnsafeBytes,
 		getString:   utils.UnsafeString,
-		appList:     make(map[string]*App),
 		latestRoute: &Route{},
 		latestGroup: &Group{},
-=======
-		config:        Config{},
-		getBytes:      utils.UnsafeBytes,
-		getString:     utils.UnsafeString,
-		latestRoute:   &Route{},
-		latestGroup:   &Group{},
-		customBinders: []CustomBinder{},
->>>>>>> debdb8c4
 	}
 
 	// Create Ctx pool
@@ -690,7 +677,7 @@
 	}
 
 	app.register([]string{methodUse}, prefix, nil, handlers...)
-  
+
 	return app
 }
 
