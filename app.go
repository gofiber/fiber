// ⚡️ Fiber is an Express inspired web framework written in Go with ☕️
// 🤖 Github Repository: https://github.com/gofiber/fiber
// 📌 API Documentation: https://docs.gofiber.io

package fiber

import (
	"bufio"
	"crypto/tls"
	"fmt"
	"log"
	"net"
	"net/http"
	"net/http/httputil"
	"os"
	"os/exec"
	"reflect"
	"runtime"
	"strconv"
	"strings"
	"sync"
	"time"

	utils "github.com/gofiber/utils"
	fasthttp "github.com/valyala/fasthttp"
)

// Version of current package
const Version = "1.10.5"

// Map is a shortcut for map[string]interface{}, useful for JSON returns
type Map map[string]interface{}

// Handler defines a function to serve HTTP requests.
type Handler = func(*Ctx)

// App denotes the Fiber application.
type App struct {
	mutex sync.Mutex
	// Route stack
	stack [][]*Route
	// Ctx pool
	pool sync.Pool
	// Fasthttp server
	server *fasthttp.Server
	// App settings
	Settings *Settings
}

// Settings holds is a struct holding the server settings
type Settings struct {
	// Possible feature for v1.11.x
	// ErrorHandler is executed when you pass an error in the Next(err) method
	// This function is also executed when a panic occurs somewhere in the stack
<<<<<<< HEAD
	// Default: func(err error, ctx *fiber.Ctx) {
	// 		ctx.Status(500).Send(err.Error())
=======
	// Default: func(ctx *fiber.Ctx, err error) {
	// 		ctx.Status(fiber.StatusBadRequest).SendString(err.Error())
>>>>>>> a64afff3
	// }
	ErrorHandler func(*Ctx, error)

	// Enables the "Server: value" HTTP header.
	// Default: ""
	ServerHeader string

	// Enable strict routing. When enabled, the router treats "/foo" and "/foo/" as different.
	// By default this is disabled and both "/foo" and "/foo/" will execute the same handler.
	StrictRouting bool

	// Enable case sensitive routing. When enabled, "/FoO" and "/foo" are different routes.
	// By default this is disabled and both "/FoO" and "/foo" will execute the same handler.
	CaseSensitive bool

	// Enables handler values to be immutable even if you return from handler
	// Default: false
	Immutable bool

	// Enable or disable ETag header generation, since both weak and strong etags are generated
	// using the same hashing method (CRC-32). Weak ETags are the default when enabled.
	// Default value false
	ETag bool

	// This will spawn multiple Go processes listening on the same port
	// Default: false
	Prefork bool

	// Max body size that the server accepts
	// Default: 4 * 1024 * 1024
	BodyLimit int

	// Maximum number of concurrent connections.
	// Default: 256 * 1024
	Concurrency int

	// Disable keep-alive connections, the server will close incoming connections after sending the first response to client
	// Default: false
	DisableKeepalive bool

	// When set to true causes the default date header to be excluded from the response.
	// Default: false
	DisableDefaultDate bool

	// When set to true, causes the default Content-Type header to be excluded from the Response.
	// Default: false
	DisableDefaultContentType bool

	// By default all header names are normalized: conteNT-tYPE -> Content-Type
	// Default: false
	DisableHeaderNormalizing bool

	// When set to true, it will not print out the «Fiber» ASCII art and listening address
	// Default: false
	DisableStartupMessage bool

	// Templates is the interface that wraps the Render function.
	// Default: nil
	Templates Templates

	// The amount of time allowed to read the full request including body.
	// Default: unlimited
	ReadTimeout time.Duration

	// The maximum duration before timing out writes of the response.
	// Default: unlimited
	WriteTimeout time.Duration

	// The maximum amount of time to wait for the next request when keep-alive is enabled.
	// Default: unlimited
	IdleTimeout time.Duration

	// Possible feature for v1.11
	// The router executes the same handler by default if StrictRouting or CaseSensitive is disabled.
	// Enabling RedirectFixedPath will change this behaviour into a client redirect to the original route path.
	// Using the status code 301 for GET requests and 308 for all other request methods.
	// RedirectFixedPath bool
}

// Static struct
type Static struct {
	// This works differently than the github.com/gofiber/compression middleware
	// The server tries minimizing CPU usage by caching compressed files.
	// It adds ".fiber.gz" suffix to the original file name.
	// Optional. Default value false
	Compress bool

	// Enables byte range requests if set to true.
	// Optional. Default value false
	ByteRange bool

	// Enable directory browsing.
	// Optional. Default value false.
	Browse bool

	// Index file for serving a directory.
	// Optional. Default value "index.html".
	Index string
}

// TODO: v1.11 Potential feature to get all registered routes
// func (app *App) Routes(print ...bool) map[string][]string {
// 	routes := make(map[string][]string)
// 	for i := range app.stack {
// 		method := intMethod[i]
// 		routes[method] = []string{}
// 		for k := range app.stack[i] {
// 			routes[method] = append(routes[method], app.stack[i][k].Path)
// 		}
// 	}
// 	if len(print) > 0 && print[0] {
// 		b, _ := json.MarshalIndent(routes, "", "  ")
// 		fmt.Print(string(b))
// 	}
// 	return routes
// }

// New creates a new Fiber named instance.
// You can pass optional settings when creating a new instance.
func New(settings ...*Settings) *App {
	// Create a new app
	app := &App{
		// Create router stack
		stack: make([][]*Route, len(methodINT)),
		// Create Ctx pool
		pool: sync.Pool{
			New: func() interface{} {
				return new(Ctx)
			},
		},
		// Set default settings
		Settings: &Settings{
			Prefork:     utils.GetArgument("-prefork"),
			BodyLimit:   4 * 1024 * 1024,
			Concurrency: 256 * 1024,
			// Possible feature for v1.11.x
			ErrorHandler: func(ctx *Ctx, err error) {
<<<<<<< HEAD
				ctx.Status(500).SendString(err.Error())
=======
				ctx.Status(StatusInternalServerError).SendString(err.Error())
>>>>>>> a64afff3
			},
		},
	}
	// Overwrite settings if provided
	if len(settings) > 0 {
		app.Settings = settings[0]
		if !app.Settings.Prefork { // Default to -prefork flag if false
			app.Settings.Prefork = utils.GetArgument("-prefork")
		}
		if app.Settings.BodyLimit <= 0 {
			app.Settings.BodyLimit = 4 * 1024 * 1024
		}
		if app.Settings.Concurrency <= 0 {
			app.Settings.Concurrency = 256 * 1024
		}
		// Replace unsafe conversion functions
		if app.Settings.Immutable {
			getBytes = getBytesImmutable
			getString = getStringImmutable
		}
		// Possible feature for v1.11.x
		if app.Settings.ErrorHandler == nil {
			app.Settings.ErrorHandler = func(ctx *Ctx, err error) {
<<<<<<< HEAD
				ctx.Status(500).SendString(err.Error())
=======
				ctx.Status(StatusInternalServerError).SendString(err.Error())
>>>>>>> a64afff3
			}
		}
	}
	// Initialize app
	return app.init()
}

// Use registers a middleware route.
// Middleware matches requests beginning with the provided prefix.
// Providing a prefix is optional, it defaults to "/".
//
// - app.Use(handler)
// - app.Use("/api", handler)
// - app.Use("/api", handler, handler)
func (app *App) Use(args ...interface{}) *Route {
	var prefix string
	var handlers []Handler

	for i := 0; i < len(args); i++ {
		switch arg := args[i].(type) {
		case string:
			prefix = arg
		case Handler:
			handlers = append(handlers, arg)
		default:
			log.Fatalf("Use: Invalid Handler %v", reflect.TypeOf(arg))
		}
	}
	return app.register("USE", prefix, handlers...)
}

// Get ...
func (app *App) Get(path string, handlers ...Handler) *Route {
	return app.Add(MethodGet, path, handlers...)
}

// Head ...
func (app *App) Head(path string, handlers ...Handler) *Route {
	return app.Add(MethodHead, path, handlers...)
}

// Post ...
func (app *App) Post(path string, handlers ...Handler) *Route {
	return app.Add(MethodPost, path, handlers...)
}

// Put ...
func (app *App) Put(path string, handlers ...Handler) *Route {
	return app.Add(MethodPut, path, handlers...)
}

// Delete ...
func (app *App) Delete(path string, handlers ...Handler) *Route {
	return app.Add(MethodDelete, path, handlers...)
}

// Connect ...
func (app *App) Connect(path string, handlers ...Handler) *Route {
	return app.Add(MethodConnect, path, handlers...)
}

// Options ...
func (app *App) Options(path string, handlers ...Handler) *Route {
	return app.Add(MethodOptions, path, handlers...)
}

// Trace ...
func (app *App) Trace(path string, handlers ...Handler) *Route {
	return app.Add(MethodTrace, path, handlers...)
}

// Patch ...
func (app *App) Patch(path string, handlers ...Handler) *Route {
	return app.Add(MethodPatch, path, handlers...)
}

// Add ...
func (app *App) Add(method, path string, handlers ...Handler) *Route {
	return app.register(method, path, handlers...)
}

// Static ...
func (app *App) Static(prefix, root string, config ...Static) *Route {
	return app.registerStatic(prefix, root, config...)
}

// All ...
func (app *App) All(path string, handlers ...Handler) []*Route {
	routes := make([]*Route, len(methodINT))
	for method, i := range methodINT {
		routes[i] = app.Add(method, path, handlers...)
	}
	return routes
}

// Group is used for Routes with common prefix to define a new sub-router with optional middleware.
func (app *App) Group(prefix string, handlers ...Handler) *Group {
	if len(handlers) > 0 {
		app.register("USE", prefix, handlers...)
	}
	return &Group{prefix: prefix, app: app}
}

// Serve can be used to pass a custom listener
// This method does not support the Prefork feature
// Preforkin is not available using app.Serve(ln net.Listener)
// You can pass an optional *tls.Config to enable TLS.
func (app *App) Serve(ln net.Listener, tlsconfig ...*tls.Config) error {
	// Update fiber server settings
	app.init()
	// TLS config
	if len(tlsconfig) > 0 {
		ln = tls.NewListener(ln, tlsconfig[0])
	}
	// Print startup message
	if !app.Settings.DisableStartupMessage {
		fmt.Printf("        _______ __\n  ____ / ____(_) /_  ___  _____\n_____ / /_  / / __ \\/ _ \\/ ___/\n  __ / __/ / / /_/ /  __/ /\n    /_/   /_/_.___/\\___/_/ v%s\n", Version)
		fmt.Printf("Started listening on %s\n", ln.Addr().String())
	}

	return app.server.Serve(ln)
}

// Listen serves HTTP requests from the given addr or port.
// You can pass an optional *tls.Config to enable TLS.
func (app *App) Listen(address interface{}, tlsconfig ...*tls.Config) error {
	addr, ok := address.(string)
	if !ok {
		port, ok := address.(int)
		if !ok {
			return fmt.Errorf("Listen: Host must be an INT port or STRING address")
		}
		addr = strconv.Itoa(port)
	}
	if !strings.Contains(addr, ":") {
		addr = ":" + addr
	}
	// Update fiber server settings
	app.init()
	// Setup listener
	var ln net.Listener
	var err error
	// Prefork enabled, not available on windows
	if app.Settings.Prefork && runtime.NumCPU() > 1 && runtime.GOOS != "windows" {
		if ln, err = app.prefork(addr); err != nil {
			return err
		}
	} else {
		if ln, err = net.Listen("tcp4", addr); err != nil {
			return err
		}
	}
	// TLS config
	if len(tlsconfig) > 0 {
		ln = tls.NewListener(ln, tlsconfig[0])
	}
	// Print startup message
	if !app.Settings.DisableStartupMessage && !utils.GetArgument("-child") {
		fmt.Printf("        _______ __\n  ____ / ____(_) /_  ___  _____\n_____ / /_  / / __ \\/ _ \\/ ___/\n  __ / __/ / / /_/ /  __/ /\n    /_/   /_/_.___/\\___/_/ v%s\n", Version)
		fmt.Printf("Started listening on %s\n", ln.Addr().String())
	}

	return app.server.Serve(ln)
}

// Shutdown gracefully shuts down the server without interrupting any active connections.
// Shutdown works by first closing all open listeners and then waiting indefinitely for all connections to return to idle and then shut down.
//
// When Shutdown is called, Serve, ListenAndServe, and ListenAndServeTLS immediately return nil.
// Make sure the program doesn't exit and waits instead for Shutdown to return.
//
// Shutdown does not close keepalive connections so its recommended to set ReadTimeout to something else than 0.
func (app *App) Shutdown() error {
	app.mutex.Lock()
	defer app.mutex.Unlock()
	if app.server == nil {
		return fmt.Errorf("Server is not running")
	}
	return app.server.Shutdown()
}

// Test is used for internal debugging by passing a *http.Request
// Timeout is optional and defaults to 1s, -1 will disable it completely.
func (app *App) Test(request *http.Request, msTimeout ...int) (*http.Response, error) {
	timeout := 1000 // 1 second default
	if len(msTimeout) > 0 {
		timeout = msTimeout[0]
	}
	// Add Content-Length if not provided with body
	if request.Body != http.NoBody && request.Header.Get("Content-Length") == "" {
		request.Header.Add("Content-Length", strconv.FormatInt(request.ContentLength, 10))
	}
	// Dump raw http request
	dump, err := httputil.DumpRequest(request, true)
	if err != nil {
		return nil, err
	}
	// Update server settings
	app.init()
	// Create test connection
	conn := new(testConn)
	// Write raw http request
	if _, err = conn.r.Write(dump); err != nil {
		return nil, err
	}
	// Serve conn to server
	channel := make(chan error)
	go func() {
		channel <- app.server.ServeConn(conn)
	}()
	// Wait for callback
	if timeout >= 0 {
		// With timeout
		select {
		case err = <-channel:
		case <-time.After(time.Duration(timeout) * time.Millisecond):
			return nil, fmt.Errorf("Timeout error %vms", timeout)
		}
	} else {
		// Without timeout
		err = <-channel
	}
	// Check for errors
	if err != nil {
		return nil, err
	}
	// Read response
	buffer := bufio.NewReader(&conn.w)
	// Convert raw http response to *http.Response
	resp, err := http.ReadResponse(buffer, request)
	if err != nil {
		return nil, err
	}
	// Return *http.Response
	return resp, nil
}

// Sharding: https://www.nginx.com/blog/socket-sharding-nginx-release-1-9-1/
func (app *App) prefork(address string) (ln net.Listener, err error) {
	// Master proc
	if !utils.GetArgument("-child") {
		addr, err := net.ResolveTCPAddr("tcp", address)
		if err != nil {
			return ln, err
		}
		tcplistener, err := net.ListenTCP("tcp", addr)
		if err != nil {
			return ln, err
		}
		fl, err := tcplistener.File()
		if err != nil {
			return ln, err
		}
		files := []*os.File{fl}
		childs := make([]*exec.Cmd, runtime.NumCPU()/2)
		// #nosec G204
		for i := range childs {
			childs[i] = exec.Command(os.Args[0], append(os.Args[1:], "-prefork", "-child")...)
			childs[i].Stdout = os.Stdout
			childs[i].Stderr = os.Stderr
			childs[i].ExtraFiles = files
			if err := childs[i].Start(); err != nil {
				return ln, err
			}
		}

		for k := range childs {
			if err := childs[k].Wait(); err != nil {
				return ln, err
			}
		}
		os.Exit(0)
	} else {
		// 1 core per child
		runtime.GOMAXPROCS(1)
		ln, err = net.FileListener(os.NewFile(3, ""))
	}
	return ln, err
}

type disableLogger struct{}

func (dl *disableLogger) Printf(format string, args ...interface{}) {
	// fmt.Println(fmt.Sprintf(format, args...))
}

func (app *App) init() *App {
	app.mutex.Lock()
	if app.server == nil {
		app.server = &fasthttp.Server{
			Logger:       &disableLogger{},
			LogAllErrors: false,
			ErrorHandler: func(fctx *fasthttp.RequestCtx, err error) {

				// Possible feature for v1.11.x
				ctx := app.AcquireCtx(fctx)
				app.Settings.ErrorHandler(ctx, err)
				app.ReleaseCtx(ctx)
				// if _, ok := err.(*fasthttp.ErrSmallBuffer); ok {
				// 	fctx.Error("Request Header Fields Too Large", StatusRequestHeaderFieldsTooLarge)
				// } else if netErr, ok := err.(*net.OpError); ok && netErr.Timeout() {
				// 	fctx.Error("Request Timeout", StatusRequestTimeout)
				// } else if len(err.Error()) == 33 && err.Error() == "body size exceeds the given limit" {
				// 	fctx.Error("Request Entity Too Large", StatusRequestEntityTooLarge)
				// } else {
				// 	fctx.Error("Bad Request", StatusBadRequest)
				// }
			},
		}
	}
	if app.server.Handler == nil {
		app.server.Handler = app.handler
	}
	app.server.Name = app.Settings.ServerHeader
	app.server.Concurrency = app.Settings.Concurrency
	app.server.NoDefaultDate = app.Settings.DisableDefaultDate
	app.server.NoDefaultContentType = app.Settings.DisableDefaultContentType
	app.server.DisableHeaderNamesNormalizing = app.Settings.DisableHeaderNormalizing
	app.server.DisableKeepalive = app.Settings.DisableKeepalive
	app.server.MaxRequestBodySize = app.Settings.BodyLimit
	app.server.NoDefaultServerHeader = app.Settings.ServerHeader == ""
	app.server.ReadTimeout = app.Settings.ReadTimeout
	app.server.WriteTimeout = app.Settings.WriteTimeout
	app.server.IdleTimeout = app.Settings.IdleTimeout
	app.mutex.Unlock()
	return app
}<|MERGE_RESOLUTION|>--- conflicted
+++ resolved
@@ -52,13 +52,8 @@
 	// Possible feature for v1.11.x
 	// ErrorHandler is executed when you pass an error in the Next(err) method
 	// This function is also executed when a panic occurs somewhere in the stack
-<<<<<<< HEAD
-	// Default: func(err error, ctx *fiber.Ctx) {
-	// 		ctx.Status(500).Send(err.Error())
-=======
 	// Default: func(ctx *fiber.Ctx, err error) {
 	// 		ctx.Status(fiber.StatusBadRequest).SendString(err.Error())
->>>>>>> a64afff3
 	// }
 	ErrorHandler func(*Ctx, error)
 
@@ -131,7 +126,7 @@
 	// Default: unlimited
 	IdleTimeout time.Duration
 
-	// Possible feature for v1.11
+	// TODO: v1.11
 	// The router executes the same handler by default if StrictRouting or CaseSensitive is disabled.
 	// Enabling RedirectFixedPath will change this behaviour into a client redirect to the original route path.
 	// Using the status code 301 for GET requests and 308 for all other request methods.
@@ -196,11 +191,7 @@
 			Concurrency: 256 * 1024,
 			// Possible feature for v1.11.x
 			ErrorHandler: func(ctx *Ctx, err error) {
-<<<<<<< HEAD
-				ctx.Status(500).SendString(err.Error())
-=======
 				ctx.Status(StatusInternalServerError).SendString(err.Error())
->>>>>>> a64afff3
 			},
 		},
 	}
@@ -224,11 +215,7 @@
 		// Possible feature for v1.11.x
 		if app.Settings.ErrorHandler == nil {
 			app.Settings.ErrorHandler = func(ctx *Ctx, err error) {
-<<<<<<< HEAD
-				ctx.Status(500).SendString(err.Error())
-=======
 				ctx.Status(StatusInternalServerError).SendString(err.Error())
->>>>>>> a64afff3
 			}
 		}
 	}
@@ -522,20 +509,23 @@
 			Logger:       &disableLogger{},
 			LogAllErrors: false,
 			ErrorHandler: func(fctx *fasthttp.RequestCtx, err error) {
-
 				// Possible feature for v1.11.x
-				ctx := app.AcquireCtx(fctx)
-				app.Settings.ErrorHandler(ctx, err)
-				app.ReleaseCtx(ctx)
-				// if _, ok := err.(*fasthttp.ErrSmallBuffer); ok {
-				// 	fctx.Error("Request Header Fields Too Large", StatusRequestHeaderFieldsTooLarge)
-				// } else if netErr, ok := err.(*net.OpError); ok && netErr.Timeout() {
-				// 	fctx.Error("Request Timeout", StatusRequestTimeout)
-				// } else if len(err.Error()) == 33 && err.Error() == "body size exceeds the given limit" {
-				// 	fctx.Error("Request Entity Too Large", StatusRequestEntityTooLarge)
-				// } else {
-				// 	fctx.Error("Bad Request", StatusBadRequest)
-				// }
+				// ctx := app.AcquireCtx(fctx)
+				// app.Settings.ErrorHandler(ctx, err)
+				// app.ReleaseCtx(ctx)
+				if _, ok := err.(*fasthttp.ErrSmallBuffer); ok {
+					fctx.Response.SetStatusCode(StatusRequestHeaderFieldsTooLarge)
+					fctx.Response.SetBodyString("Request Header Fields Too Large")
+				} else if netErr, ok := err.(*net.OpError); ok && netErr.Timeout() {
+					fctx.Response.SetStatusCode(StatusRequestTimeout)
+					fctx.Response.SetBodyString("Request Timeout")
+				} else if len(err.Error()) == 33 && err.Error() == "body size exceeds the given limit" {
+					fctx.Response.SetStatusCode(StatusRequestEntityTooLarge)
+					fctx.Response.SetBodyString("Request Entity Too Large")
+				} else {
+					fctx.Response.SetStatusCode(StatusBadRequest)
+					fctx.Response.SetBodyString("Bad Request")
+				}
 			},
 		}
 	}
