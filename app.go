// ⚡️ Fiber is an Express inspired web framework written in Go with ☕️
// 🤖 Github Repository: https://github.com/gofiber/fiber
// 📌 API Documentation: https://docs.gofiber.io

package fiber

import (
	"bufio"
	"crypto/tls"
	"fmt"
	"log"
	"net"
	"net/http"
	"net/http/httputil"
	"os"
	"os/exec"
	"reflect"
	"runtime"
	"strconv"
	"strings"
	"sync"
	"time"

	utils "github.com/gofiber/utils"
	fasthttp "github.com/valyala/fasthttp"
)

// Version of current package
const Version = "1.10.0"

<<<<<<< HEAD
=======
// Map is a shortcut for map[string]interface{}, usefull for JSON returns
type Map map[string]interface{}

// Handler ...
type Handler = func(*Ctx)

>>>>>>> e8b8fdfb
// App denotes the Fiber application.
type App struct {
	mutex sync.Mutex
	// Route stack
	stack [][]*Route
	// Ctx pool
	pool sync.Pool
	// Fasthttp server
	server *fasthttp.Server
	// App settings
	Settings *Settings
	// Apply Ctx Wrapper
	WrapCtx func(ctx *Ctx) *Ctx
}

// Enables automatic redirection if the current route can't be matched but a handler for the path with (without) the trailing slash exists. For example if /foo/ is requested but a route only exists for /foo, the client is redirected to /foo with http status code 301 for GET requests and 308 for all other request methods.

// Settings holds is a struct holding the server settings
type Settings struct {
	// This will spawn multiple Go processes listening on the same port
	Prefork bool // default: false

	// Enable strict routing. When enabled, the router treats "/foo" and "/foo/" as different.
	// By default this is disabled and both "/foo" and "/foo/" will execute the same handler.
	StrictRouting bool

	// Enable case sensitive routing. When enabled, "/FoO" and "/foo" are different routes.
	// By default this is disabled and both "/FoO" and "/foo" will execute the same handler.
	CaseSensitive bool

	// Enables the "Server: value" HTTP header.
	ServerHeader string // default: ""

	// Enables handler values to be immutable even if you return from handler
	Immutable bool // default: false

	// Enable or disable ETag header generation, since both weak and strong etags are generated
	// using the same hashing method (CRC-32). Weak ETags are the default when enabled.
	// Optional. Default value false
	ETag bool

	// Max body size that the server accepts
	BodyLimit int // default: 4 * 1024 * 1024

	// Maximum number of concurrent connections.
	Concurrency int // default: 256 * 1024

	// Disable keep-alive connections, the server will close incoming connections after sending the first response to client
	DisableKeepalive bool // default: false

	// When set to true causes the default date header to be excluded from the response.
	DisableDefaultDate bool // default: false

	// When set to true, causes the default Content-Type header to be excluded from the Response.
	DisableDefaultContentType bool // default: false

	// By default all header names are normalized: conteNT-tYPE -> Content-Type
	DisableHeaderNormalizing bool // default: false

	// When set to true, it will not print out the fiber ASCII and "listening" on message
	DisableStartupMessage bool

	// RenderEngine is the interface that wraps the Render function.
	RenderEngine RenderEngine

	// The amount of time allowed to read the full request including body.
	ReadTimeout time.Duration // default: unlimited

	// The maximum duration before timing out writes of the response.
	WriteTimeout time.Duration // default: unlimited

	// The maximum amount of time to wait for the next request when keep-alive is enabled.
	IdleTimeout time.Duration // default: unlimited

	// TODO: v1.11
	// The router executes the same handler by default if StrictRouting or CaseSensitive is disabled.
	// Enabling RedirectFixedPath will change this behaviour into a client redirect to the original route path.
	// Using the status code 301 for GET requests and 308 for all other request methods.
	// RedirectFixedPath bool
}

// Static struct
type Static struct {
	// This works differently than the github.com/gofiber/compression middleware
	// The server tries minimizing CPU usage by caching compressed files.
	// It adds ".fiber.gz" suffix to the original file name.
	// Optional. Default value false
	Compress bool

	// Enables byte range requests if set to true.
	// Optional. Default value false
	ByteRange bool

	// Enable directory browsing.
	// Optional. Default value false.
	Browse bool

	// Index file for serving a directory.
	// Optional. Default value "index.html".
	Index string
}

// TODO: v1.11 Potential feature to get all registered routes
// func (app *App) Routes(print ...bool) map[string][]string {
// 	routes := make(map[string][]string)
// 	for i := range app.stack {
// 		method := intMethod[i]
// 		routes[method] = []string{}
// 		for k := range app.stack[i] {
// 			routes[method] = append(routes[method], app.stack[i][k].Path)
// 		}
// 	}
// 	if len(print) > 0 && print[0] {
// 		b, _ := json.MarshalIndent(routes, "", "  ")
// 		fmt.Print(string(b))
// 	}
// 	return routes
// }

// New creates a new Fiber named instance.
// You can pass optional settings when creating a new instance.
func New(settings ...*Settings) *App {
	// Create a new app
	app := &App{
		// Create router stack
		stack: make([][]*Route, len(methodINT)),
		// Create empty pool
		pool: sync.Pool{},
		// Set default settings
		Settings: &Settings{
			Prefork:     utils.GetArgument("-prefork"),
			BodyLimit:   4 * 1024 * 1024,
			Concurrency: 256 * 1024,
		},
		WrapCtx: EmbedMixins,
	}
	// Overwrite settings if provided
	if len(settings) > 0 {
		app.Settings = settings[0]
		if !app.Settings.Prefork { // Default to -prefork flag if false
			app.Settings.Prefork = utils.GetArgument("-prefork")
		}
		if app.Settings.BodyLimit <= 0 {
			app.Settings.BodyLimit = 4 * 1024 * 1024
		}
		if app.Settings.Concurrency <= 0 {
			app.Settings.Concurrency = 256 * 1024
		}
		// Replace unsafe conversion functions
		if app.Settings.Immutable {
			getBytes = getBytesImmutable
			getString = getStringImmutable
		}
	}
	// Initialize app
	return app.init()
}

func (app *App) poolGetCtx() *Ctx {
	if app.pool.New == nil { // Init Ctx pool
		app.pool.New = func() interface{} {
			ctx := new(Ctx)
			if app.WrapCtx != nil {
				ctx = app.WrapCtx(ctx)
			}
			return ctx
		}
	}
	return app.pool.Get().(*Ctx)
}

func (app *App) poolPutCtx(ctx *Ctx) {
	app.pool.Put(ctx)
}

// Use registers a middleware route.
// Middleware matches requests beginning with the provided prefix.
// Providing a prefix is optional, it defaults to "/".
//
// - app.Use(handler)
// - app.Use("/api", handler)
// - app.Use("/api", handler, handler)
func (app *App) Use(args ...interface{}) *Route {
	var prefix string
	var handlers []Handler

	for i := 0; i < len(args); i++ {
		switch arg := args[i].(type) {
		case string:
			prefix = arg
		case Handler:
			handlers = append(handlers, arg)
		default:
			log.Fatalf("Use: Invalid Handler %v", reflect.TypeOf(arg))
		}
	}
	return app.register("USE", prefix, handlers...)
}

// Get ...
func (app *App) Get(path string, handlers ...Handler) *Route {
	return app.Add(MethodGet, path, handlers...)
}

// Head ...
func (app *App) Head(path string, handlers ...Handler) *Route {
	return app.Add(MethodHead, path, handlers...)
}

// Post ...
func (app *App) Post(path string, handlers ...Handler) *Route {
	return app.Add(MethodPost, path, handlers...)
}

// Put ...
func (app *App) Put(path string, handlers ...Handler) *Route {
	return app.Add(MethodPut, path, handlers...)
}

// Delete ...
func (app *App) Delete(path string, handlers ...Handler) *Route {
	return app.Add(MethodDelete, path, handlers...)
}

// Connect ...
func (app *App) Connect(path string, handlers ...Handler) *Route {
	return app.Add(MethodConnect, path, handlers...)
}

// Options ...
func (app *App) Options(path string, handlers ...Handler) *Route {
	return app.Add(MethodOptions, path, handlers...)
}

// Trace ...
func (app *App) Trace(path string, handlers ...Handler) *Route {
	return app.Add(MethodTrace, path, handlers...)
}

// Patch ...
func (app *App) Patch(path string, handlers ...Handler) *Route {
	return app.Add(MethodPatch, path, handlers...)
}

// Add ...
func (app *App) Add(method, path string, handlers ...Handler) *Route {
	return app.register(method, path, handlers...)
}

// Static ...
func (app *App) Static(prefix, root string, config ...Static) *Route {
	return app.registerStatic(prefix, root, config...)
}

// All ...
func (app *App) All(path string, handlers ...Handler) []*Route {
	routes := make([]*Route, len(methodINT))
	for method, i := range methodINT {
		routes[i] = app.Add(method, path, handlers...)
	}
	return routes
}

// Group is used for Routes with common prefix to define a new sub-router with optional middleware.
func (app *App) Group(prefix string, handlers ...Handler) *Group {
	if len(handlers) > 0 {
		app.register("USE", prefix, handlers...)
	}
	return &Group{prefix: prefix, app: app}
}

// Serve can be used to pass a custom listener
// This method does not support the Prefork feature
// Preforkin is not available using app.Serve(ln net.Listener)
// You can pass an optional *tls.Config to enable TLS.
func (app *App) Serve(ln net.Listener, tlsconfig ...*tls.Config) error {
	// Update fiber server settings
	app.init()
	// TLS config
	if len(tlsconfig) > 0 {
		ln = tls.NewListener(ln, tlsconfig[0])
	}
	// Print listening message
	if !app.Settings.DisableStartupMessage {
		fmt.Printf("        _______ __\n  ____ / ____(_) /_  ___  _____\n_____ / /_  / / __ \\/ _ \\/ ___/\n  __ / __/ / / /_/ /  __/ /\n    /_/   /_/_.___/\\___/_/ v%s\n", Version)
		fmt.Printf("Started listening on %s\n", ln.Addr().String())
	}
	return app.server.Serve(ln)
}

// Listen serves HTTP requests from the given addr or port.
// You can pass an optional *tls.Config to enable TLS.
func (app *App) Listen(address interface{}, tlsconfig ...*tls.Config) error {
	addr, ok := address.(string)
	if !ok {
		port, ok := address.(int)
		if !ok {
			return fmt.Errorf("Listen: Host must be an INT port or STRING address")
		}
		addr = strconv.Itoa(port)
	}
	if !strings.Contains(addr, ":") {
		addr = ":" + addr
	}
	// Update fiber server settings
	app.init()
	// Setup listener
	var ln net.Listener
	var err error
	// Prefork enabled, not available on windows
	if app.Settings.Prefork && runtime.NumCPU() > 1 && runtime.GOOS != "windows" {
		if ln, err = app.prefork(addr); err != nil {
			return err
		}
	} else {
		if ln, err = net.Listen("tcp4", addr); err != nil {
			return err
		}
	}
	// TLS config
	if len(tlsconfig) > 0 {
		ln = tls.NewListener(ln, tlsconfig[0])
	}
	// Print listening message
	if !app.Settings.DisableStartupMessage && !utils.GetArgument("-child") {
		fmt.Printf("        _______ __\n  ____ / ____(_) /_  ___  _____\n_____ / /_  / / __ \\/ _ \\/ ___/\n  __ / __/ / / /_/ /  __/ /\n    /_/   /_/_.___/\\___/_/ v%s\n", Version)
		fmt.Printf("Started listening on %s\n", ln.Addr().String())
	}
	return app.server.Serve(ln)
}

// Shutdown gracefully shuts down the server without interrupting any active connections.
// Shutdown works by first closing all open listeners and then waiting indefinitely for all connections to return to idle and then shut down.
//
// When Shutdown is called, Serve, ListenAndServe, and ListenAndServeTLS immediately return nil.
// Make sure the program doesn't exit and waits instead for Shutdown to return.
//
// Shutdown does not close keepalive connections so its recommended to set ReadTimeout to something else than 0.
func (app *App) Shutdown() error {
	app.mutex.Lock()
	defer app.mutex.Unlock()
	if app.server == nil {
		return fmt.Errorf("Server is not running")
	}
	return app.server.Shutdown()
}

// Test is used for internal debugging by passing a *http.Request
// Timeout is optional and defaults to 1s, -1 will disable it completely.
func (app *App) Test(request *http.Request, msTimeout ...int) (*http.Response, error) {
	timeout := 1000 // 1 second default
	if len(msTimeout) > 0 {
		timeout = msTimeout[0]
	}
	// Add Content-Length if not provided with body
	if request.Body != http.NoBody && request.Header.Get("Content-Length") == "" {
		request.Header.Add("Content-Length", strconv.FormatInt(request.ContentLength, 10))
	}
	// Dump raw http request
	dump, err := httputil.DumpRequest(request, true)
	if err != nil {
		return nil, err
	}
	// Update server settings
	app.init()
	// Create test connection
	conn := new(testConn)
	// Write raw http request
	if _, err = conn.r.Write(dump); err != nil {
		return nil, err
	}
	// Serve conn to server
	channel := make(chan error)
	go func() {
		channel <- app.server.ServeConn(conn)
	}()
	// Wait for callback
	if timeout >= 0 {
		// With timeout
		select {
		case err = <-channel:
		case <-time.After(time.Duration(timeout) * time.Millisecond):
			return nil, fmt.Errorf("Timeout error %vms", timeout)
		}
	} else {
		// Without timeout
		err = <-channel
	}
	// Check for errors
	if err != nil {
		return nil, err
	}
	// Read response
	buffer := bufio.NewReader(&conn.w)
	// Convert raw http response to *http.Response
	resp, err := http.ReadResponse(buffer, request)
	if err != nil {
		return nil, err
	}
	// Return *http.Response
	return resp, nil
}

// Sharding: https://www.nginx.com/blog/socket-sharding-nginx-release-1-9-1/
func (app *App) prefork(address string) (ln net.Listener, err error) {
	// Master proc
	if !utils.GetArgument("-child") {
		addr, err := net.ResolveTCPAddr("tcp", address)
		if err != nil {
			return ln, err
		}
		tcplistener, err := net.ListenTCP("tcp", addr)
		if err != nil {
			return ln, err
		}
		fl, err := tcplistener.File()
		if err != nil {
			return ln, err
		}
		files := []*os.File{fl}
		childs := make([]*exec.Cmd, runtime.NumCPU()/2)
		// #nosec G204
		for i := range childs {
			childs[i] = exec.Command(os.Args[0], append(os.Args[1:], "-prefork", "-child")...)
			childs[i].Stdout = os.Stdout
			childs[i].Stderr = os.Stderr
			childs[i].ExtraFiles = files
			if err := childs[i].Start(); err != nil {
				return ln, err
			}
		}

		for k := range childs {
			if err := childs[k].Wait(); err != nil {
				return ln, err
			}
		}
		os.Exit(0)
	} else {
		// 1 core per child
		runtime.GOMAXPROCS(1)
		ln, err = net.FileListener(os.NewFile(3, ""))
	}
	return ln, err
}

type disableLogger struct{}

func (dl *disableLogger) Printf(format string, args ...interface{}) {
	// fmt.Println(fmt.Sprintf(format, args...))
}

func (app *App) init() *App {
	app.mutex.Lock()
	if app.server == nil {
		app.server = &fasthttp.Server{
			Logger:       &disableLogger{},
			LogAllErrors: false,
			ErrorHandler: func(fctx *fasthttp.RequestCtx, err error) {
				if _, ok := err.(*fasthttp.ErrSmallBuffer); ok {
					fctx.Response.SetStatusCode(StatusRequestHeaderFieldsTooLarge)
					fctx.Response.SetBodyString("Request Header Fields Too Large")
				} else if netErr, ok := err.(*net.OpError); ok && netErr.Timeout() {
					fctx.Response.SetStatusCode(StatusRequestTimeout)
					fctx.Response.SetBodyString("Request Timeout")
				} else if len(err.Error()) == 33 && err.Error() == "body size exceeds the given limit" {
					fctx.Response.SetStatusCode(StatusRequestEntityTooLarge)
					fctx.Response.SetBodyString("Request Entity Too Large")
				} else {
					fctx.Response.SetStatusCode(StatusBadRequest)
					fctx.Response.SetBodyString("Bad Request")
				}
			},
		}
	}
	if app.server.Handler == nil {
		app.server.Handler = app.handler
	}
	app.server.Name = app.Settings.ServerHeader
	app.server.Concurrency = app.Settings.Concurrency
	app.server.NoDefaultDate = app.Settings.DisableDefaultDate
	app.server.NoDefaultContentType = app.Settings.DisableDefaultContentType
	app.server.DisableHeaderNamesNormalizing = app.Settings.DisableHeaderNormalizing
	app.server.DisableKeepalive = app.Settings.DisableKeepalive
	app.server.MaxRequestBodySize = app.Settings.BodyLimit
	app.server.NoDefaultServerHeader = app.Settings.ServerHeader == ""
	app.server.ReadTimeout = app.Settings.ReadTimeout
	app.server.WriteTimeout = app.Settings.WriteTimeout
	app.server.IdleTimeout = app.Settings.IdleTimeout
	app.mutex.Unlock()
	return app
}<|MERGE_RESOLUTION|>--- conflicted
+++ resolved
@@ -28,15 +28,9 @@
 // Version of current package
 const Version = "1.10.0"
 
-<<<<<<< HEAD
-=======
-// Map is a shortcut for map[string]interface{}, usefull for JSON returns
-type Map map[string]interface{}
-
 // Handler ...
 type Handler = func(*Ctx)
 
->>>>>>> e8b8fdfb
 // App denotes the Fiber application.
 type App struct {
 	mutex sync.Mutex
