// ⚡️ Fiber is an Express inspired web framework written in Go with ☕️
// 🤖 Github Repository: https://github.com/gofiber/fiber
// 📌 API Documentation: https://docs.gofiber.io

// Package fiber
// Fiber is an Express inspired web framework built on top of Fasthttp,
// the fastest HTTP engine for Go. Designed to ease things up for fast
// development with zero memory allocation and performance in mind.

package fiber

import (
	"bufio"
	"crypto/tls"
	"errors"
	"fmt"
	"net"
	"net/http"
	"net/http/httputil"
	"os"
	"reflect"
	"runtime"
	"sort"
	"strconv"
	"strings"
	"sync"
	"sync/atomic"
	"text/tabwriter"
	"time"

	"github.com/gofiber/fiber/v2/internal/colorable"
	"github.com/gofiber/fiber/v2/internal/go-json"
	"github.com/gofiber/fiber/v2/internal/isatty"
	"github.com/gofiber/fiber/v2/utils"
	"github.com/valyala/fasthttp"
)

// Version of current fiber package
const Version = "2.25.0"

// Handler defines a function to serve HTTP requests.
type Handler = func(*Ctx) error

// Map is a shortcut for map[string]interface{}, useful for JSON returns
type Map map[string]interface{}

// Storage interface for communicating with different database/key-value
// providers
type Storage interface {
	// Get gets the value for the given key.
	// It returns ErrNotFound if the storage does not contain the key.
	Get(key string) ([]byte, error)

	// Set stores the given value for the given key along with a
	// time-to-live expiration value, 0 means live for ever
	// Empty key or value will be ignored without an error.
	Set(key string, val []byte, ttl time.Duration) error

	// Delete deletes the value for the given key.
	// It returns no error if the storage does not contain the key,
	Delete(key string) error

	// Reset resets the storage and delete all keys.
	Reset() error

	// Close closes the storage and will stop any running garbage
	// collectors and open connections.
	Close() error
}

// ErrorHandler defines a function that will process all errors
// returned from any handlers in the stack
//  cfg := fiber.Config{}
//  cfg.ErrorHandler = func(c *Ctx, err error) error {
//   code := StatusInternalServerError
//   if e, ok := err.(*Error); ok {
//     code = e.Code
//   }
//   c.Set(HeaderContentType, MIMETextPlainCharsetUTF8)
//   return c.Status(code).SendString(err.Error())
//  }
//  app := fiber.New(cfg)
type ErrorHandler = func(*Ctx, error) error

// Error represents an error that occurred while handling a request.
type Error struct {
	Code    int         `json:"code"`
	Message interface{} `json:"message"`
}

// App denotes the Fiber application.
type App struct {
	mutex sync.Mutex
	// Route stack divided by HTTP methods
	stack [][]*Route
	// Route stack divided by HTTP methods and route prefixes
	treeStack []map[string][]*Route
	// contains the information if the route stack has been changed to build the optimized tree
	routesRefreshed bool
	// Amount of registered routes
	routesCount uint32
	// Amount of registered handlers
	handlersCount uint32
	// Ctx pool
	pool sync.Pool
	// Fasthttp server
	server *fasthttp.Server
	// App config
	config Config
	// Converts string to a byte slice
	getBytes func(s string) (b []byte)
	// Converts byte slice to a string
	getString func(b []byte) string
	// mount prefix -> error handler
	errorHandlers map[string]ErrorHandler
}

// Config is a struct holding the server settings.
type Config struct {
	// When set to true, this will spawn multiple Go processes listening on the same port.
	//
	// Default: false
	Prefork bool `json:"prefork"`

	// Enables the "Server: value" HTTP header.
	//
	// Default: ""
	ServerHeader string `json:"server_header"`

	// When set to true, the router treats "/foo" and "/foo/" as different.
	// By default this is disabled and both "/foo" and "/foo/" will execute the same handler.
	//
	// Default: false
	StrictRouting bool `json:"strict_routing"`

	// When set to true, enables case sensitive routing.
	// E.g. "/FoO" and "/foo" are treated as different routes.
	// By default this is disabled and both "/FoO" and "/foo" will execute the same handler.
	//
	// Default: false
	CaseSensitive bool `json:"case_sensitive"`

	// When set to true, this relinquishes the 0-allocation promise in certain
	// cases in order to access the handler values (e.g. request bodies) in an
	// immutable fashion so that these values are available even if you return
	// from handler.
	//
	// Default: false
	Immutable bool `json:"immutable"`

	// When set to true, converts all encoded characters in the route back
	// before setting the path for the context, so that the routing,
	// the returning of the current url from the context `ctx.Path()`
	// and the parameters `ctx.Params(%key%)` with decoded characters will work
	//
	// Default: false
	UnescapePath bool `json:"unescape_path"`

	// Enable or disable ETag header generation, since both weak and strong etags are generated
	// using the same hashing method (CRC-32). Weak ETags are the default when enabled.
	//
	// Default: false
	ETag bool `json:"etag"`

	// Max body size that the server accepts.
	// -1 will decline any body size
	//
	// Default: 4 * 1024 * 1024
	BodyLimit int `json:"body_limit"`

	// Maximum number of concurrent connections.
	//
	// Default: 256 * 1024
	Concurrency int `json:"concurrency"`

	// Views is the interface that wraps the Render function.
	//
	// Default: nil
	Views Views `json:"-"`

	// Views Layout is the global layout for all template render until override on Render function.
	//
	// Default: ""
	ViewsLayout string `json:"views_layout"`

	// PassLocalsToViews Enables passing of the locals set on a fiber.Ctx to the template engine
	//
	// Default: false
	PassLocalsToViews bool `json:"pass_locals_to_views"`

	// The amount of time allowed to read the full request including body.
	// It is reset after the request handler has returned.
	// The connection's read deadline is reset when the connection opens.
	//
	// Default: unlimited
	ReadTimeout time.Duration `json:"read_timeout"`

	// The maximum duration before timing out writes of the response.
	// It is reset after the request handler has returned.
	//
	// Default: unlimited
	WriteTimeout time.Duration `json:"write_timeout"`

	// The maximum amount of time to wait for the next request when keep-alive is enabled.
	// If IdleTimeout is zero, the value of ReadTimeout is used.
	//
	// Default: unlimited
	IdleTimeout time.Duration `json:"idle_timeout"`

	// Per-connection buffer size for requests' reading.
	// This also limits the maximum header size.
	// Increase this buffer if your clients send multi-KB RequestURIs
	// and/or multi-KB headers (for example, BIG cookies).
	//
	// Default: 4096
	ReadBufferSize int `json:"read_buffer_size"`

	// Per-connection buffer size for responses' writing.
	//
	// Default: 4096
	WriteBufferSize int `json:"write_buffer_size"`

	// CompressedFileSuffix adds suffix to the original file name and
	// tries saving the resulting compressed file under the new file name.
	//
	// Default: ".fiber.gz"
	CompressedFileSuffix string `json:"compressed_file_suffix"`

	// ProxyHeader will enable c.IP() to return the value of the given header key
	// By default c.IP() will return the Remote IP from the TCP connection
	// This property can be useful if you are behind a load balancer: X-Forwarded-*
	// NOTE: headers are easily spoofed and the detected IP addresses are unreliable.
	//
	// Default: ""
	ProxyHeader string `json:"proxy_header"`

	// GETOnly rejects all non-GET requests if set to true.
	// This option is useful as anti-DoS protection for servers
	// accepting only GET requests. The request size is limited
	// by ReadBufferSize if GETOnly is set.
	//
	// Default: false
	GETOnly bool `json:"get_only"`

	// ErrorHandler is executed when an error is returned from fiber.Handler.
	//
	// Default: DefaultErrorHandler
	ErrorHandler ErrorHandler `json:"-"`

	// When set to true, disables keep-alive connections.
	// The server will close incoming connections after sending the first response to client.
	//
	// Default: false
	DisableKeepalive bool `json:"disable_keepalive"`

	// When set to true, causes the default date header to be excluded from the response.
	//
	// Default: false
	DisableDefaultDate bool `json:"disable_default_date"`

	// When set to true, causes the default Content-Type header to be excluded from the response.
	//
	// Default: false
	DisableDefaultContentType bool `json:"disable_default_content_type"`

	// When set to true, disables header normalization.
	// By default all header names are normalized: conteNT-tYPE -> Content-Type.
	//
	// Default: false
	DisableHeaderNormalizing bool `json:"disable_header_normalizing"`

	// When set to true, it will not print out the «Fiber» ASCII art and listening address.
	//
	// Default: false
	DisableStartupMessage bool `json:"disable_startup_message"`

	// This function allows to setup app name for the app
	//
	// Default: nil
	AppName string `json:"app_name"`

	// StreamRequestBody enables request body streaming,
	// and calls the handler sooner when given body is
	// larger then the current limit.
	StreamRequestBody bool

	// Will not pre parse Multipart Form data if set to true.
	//
	// This option is useful for servers that desire to treat
	// multipart form data as a binary blob, or choose when to parse the data.
	//
	// Server pre parses multipart form data by default.
	DisablePreParseMultipartForm bool

	// Aggressively reduces memory usage at the cost of higher CPU usage
	// if set to true.
	//
	// Try enabling this option only if the server consumes too much memory
	// serving mostly idle keep-alive connections. This may reduce memory
	// usage by more than 50%.
	//
	// Default: false
	ReduceMemoryUsage bool `json:"reduce_memory_usage"`

	// FEATURE: v2.3.x
	// The router executes the same handler by default if StrictRouting or CaseSensitive is disabled.
	// Enabling RedirectFixedPath will change this behaviour into a client redirect to the original route path.
	// Using the status code 301 for GET requests and 308 for all other request methods.
	//
	// Default: false
	// RedirectFixedPath bool

	// When set by an external client of Fiber it will use the provided implementation of a
	// JSONMarshal
	//
	// Allowing for flexibility in using another json library for encoding
	// Default: json.Marshal
	JSONEncoder utils.JSONMarshal `json:"-"`

	// When set by an external client of Fiber it will use the provided implementation of a
	// JSONUnmarshal
	//
	// Allowing for flexibility in using another json library for decoding
	// Default: json.Unmarshal
	JSONDecoder utils.JSONUnmarshal `json:"-"`

	// Known networks are "tcp", "tcp4" (IPv4-only), "tcp6" (IPv6-only)
	// WARNING: When prefork is set to true, only "tcp4" and "tcp6" can be chose.
	//
	// Default: NetworkTCP4
	Network string

	// If you find yourself behind some sort of proxy, like a load balancer,
	// then certain header information may be sent to you using special X-Forwarded-* headers or the Forwarded header.
	// For example, the Host HTTP header is usually used to return the requested host.
	// But when you’re behind a proxy, the actual host may be stored in an X-Forwarded-Host header.
	//
	// If you are behind a proxy, you should enable TrustedProxyCheck to prevent header spoofing.
	// If you enable EnableTrustedProxyCheck and leave TrustedProxies empty Fiber will skip
	// all headers that could be spoofed.
	// If request ip in TrustedProxies whitelist then:
	//   1. c.Protocol() get value from X-Forwarded-Proto, X-Forwarded-Protocol, X-Forwarded-Ssl or X-Url-Scheme header
	//   2. c.IP() get value from ProxyHeader header.
	//   3. c.Hostname() get value from X-Forwarded-Host header
	// But if request ip NOT in Trusted Proxies whitelist then:
	//   1. c.Protocol() WON't get value from X-Forwarded-Proto, X-Forwarded-Protocol, X-Forwarded-Ssl or X-Url-Scheme header,
	//    will return https in case when tls connection is handled by the app, of http otherwise
	//   2. c.IP() WON'T get value from ProxyHeader header, will return RemoteIP() from fasthttp context
	//   3. c.Hostname() WON'T get value from X-Forwarded-Host header, fasthttp.Request.URI().Host()
	//    will be used to get the hostname.
	//
	// Default: false
	EnableTrustedProxyCheck bool `json:"enable_trusted_proxy_check"`

	// Read EnableTrustedProxyCheck doc.
	//
	// Default: []string
<<<<<<< HEAD
	TrustedProxies    []string `json:"trusted_proxies"`
	trustedProxiesMap map[string]struct{}

	ExternalStorage Storage
=======
	TrustedProxies     []string `json:"trusted_proxies"`
	trustedProxiesMap  map[string]struct{}
	trustedProxyRanges []*net.IPNet

	//If set to true, will print all routes with their method, path and handler.
	// Default: false
	EnablePrintRoutes bool `json:"enable_print_routes"`
>>>>>>> f3dcb222
}

// Static defines configuration options when defining static assets.
type Static struct {
	// When set to true, the server tries minimizing CPU usage by caching compressed files.
	// This works differently than the github.com/gofiber/compression middleware.
	// Optional. Default value false
	Compress bool `json:"compress"`

	// When set to true, enables byte range requests.
	// Optional. Default value false
	ByteRange bool `json:"byte_range"`

	// When set to true, enables directory browsing.
	// Optional. Default value false.
	Browse bool `json:"browse"`

	// The name of the index file for serving a directory.
	// Optional. Default value "index.html".
	Index string `json:"index"`

	// Expiration duration for inactive file handlers.
	// Use a negative time.Duration to disable it.
	//
	// Optional. Default value 10 * time.Second.
	CacheDuration time.Duration `json:"cache_duration"`

	// The value for the Cache-Control HTTP-header
	// that is set on the file response. MaxAge is defined in seconds.
	//
	// Optional. Default value 0.
	MaxAge int `json:"max_age"`

	// Next defines a function to skip this middleware when returned true.
	//
	// Optional. Default: nil
	Next func(c *Ctx) bool
}

// RouteMessage is some message need to be print when server starts
type RouteMessage struct {
	name     string
	method   string
	path     string
	handlers string
}

// Default Config values
const (
	DefaultBodyLimit            = 4 * 1024 * 1024
	DefaultConcurrency          = 256 * 1024
	DefaultReadBufferSize       = 4096
	DefaultWriteBufferSize      = 4096
	DefaultCompressedFileSuffix = ".fiber.gz"
)

// Variables for Name & GetRoute
var latestRoute struct {
	route *Route
	mu    sync.Mutex
}

var latestGroup Group

// DefaultErrorHandler that process return errors from handlers
var DefaultErrorHandler = func(c *Ctx, err error) error {
	code := StatusInternalServerError
	if e, ok := err.(*Error); ok {
		code = e.Code
	}
	c.Set(HeaderContentType, MIMETextPlainCharsetUTF8)
	return c.Status(code).SendString(err.Error())
}

// New creates a new Fiber named instance.
//  app := fiber.New()
// You can pass optional configuration options by passing a Config struct:
//  app := fiber.New(fiber.Config{
//      Prefork: true,
//      ServerHeader: "Fiber",
//  })
func New(config ...Config) *App {
	// Create a new app
	app := &App{
		// Create router stack
		stack:     make([][]*Route, len(intMethod)),
		treeStack: make([]map[string][]*Route, len(intMethod)),
		// Create Ctx pool
		pool: sync.Pool{
			New: func() interface{} {
				return new(Ctx)
			},
		},
		// Create config
		config:        Config{},
		getBytes:      utils.UnsafeBytes,
		getString:     utils.UnsafeString,
		errorHandlers: make(map[string]ErrorHandler),
	}
	// Override config if provided
	if len(config) > 0 {
		app.config = config[0]
	}

	if app.config.ETag {
		if !IsChild() {
			fmt.Println("[Warning] Config.ETag is deprecated since v2.0.6, please use 'middleware/etag'.")
		}
	}

	// Override default values
	if app.config.BodyLimit == 0 {
		app.config.BodyLimit = DefaultBodyLimit
	}
	if app.config.Concurrency <= 0 {
		app.config.Concurrency = DefaultConcurrency
	}
	if app.config.ReadBufferSize <= 0 {
		app.config.ReadBufferSize = DefaultReadBufferSize
	}
	if app.config.WriteBufferSize <= 0 {
		app.config.WriteBufferSize = DefaultWriteBufferSize
	}
	if app.config.CompressedFileSuffix == "" {
		app.config.CompressedFileSuffix = DefaultCompressedFileSuffix
	}
	if app.config.Immutable {
		app.getBytes, app.getString = getBytesImmutable, getStringImmutable
	}

	if app.config.ErrorHandler == nil {
		app.config.ErrorHandler = DefaultErrorHandler
	}

	if app.config.JSONEncoder == nil {
		app.config.JSONEncoder = json.Marshal
	}
	if app.config.JSONDecoder == nil {
		app.config.JSONDecoder = json.Unmarshal
	}
	if app.config.Network == "" {
		app.config.Network = NetworkTCP4
	}

	app.config.trustedProxiesMap = make(map[string]struct{}, len(app.config.TrustedProxies))
	for _, ipAddress := range app.config.TrustedProxies {
		app.handleTrustedProxy(ipAddress)
	}

	// Init app
	app.init()

	// Return app
	return app
}

// Adds an ip address to trustedProxyRanges or trustedProxiesMap based on whether it is an IP range or not
func (app *App) handleTrustedProxy(ipAddress string) {
	if strings.Contains(ipAddress, "/") {
		_, ipNet, err := net.ParseCIDR(ipAddress)

		if err != nil {
			fmt.Printf("[Warning] IP range `%s` could not be parsed. \n", ipAddress)
		}

		app.config.trustedProxyRanges = append(app.config.trustedProxyRanges, ipNet)
	} else {
		app.config.trustedProxiesMap[ipAddress] = struct{}{}
	}
}

// Mount attaches another app instance as a sub-router along a routing path.
// It's very useful to split up a large API as many independent routers and
// compose them as a single service using Mount. The fiber's error handler and
// any of the fiber's sub apps are added to the application's error handlers
// to be invoked on errors that happen within the prefix route.
func (app *App) Mount(prefix string, fiber *App) Router {
	stack := fiber.Stack()
	for m := range stack {
		for r := range stack[m] {
			route := app.copyRoute(stack[m][r])
			app.addRoute(route.Method, app.addPrefixToRoute(prefix, route))
		}
	}

	// Save the fiber's error handler and its sub apps
	prefix = strings.TrimRight(prefix, "/")
	if fiber.config.ErrorHandler != nil {
		app.errorHandlers[prefix] = fiber.config.ErrorHandler
	}
	for mountedPrefixes, errHandler := range fiber.errorHandlers {
		app.errorHandlers[prefix+mountedPrefixes] = errHandler
	}

	atomic.AddUint32(&app.handlersCount, fiber.handlersCount)

	return app
}

// Assign name to specific route.
func (app *App) Name(name string) Router {
	if strings.HasPrefix(latestRoute.route.path, latestGroup.prefix) {
		latestRoute.route.Name = latestGroup.name + name
	} else {
		latestRoute.route.Name = name
	}

	return app
}

// Get route by name
func (app *App) GetRoute(name string) Route {
	for _, routes := range app.stack {
		for _, route := range routes {
			if route.Name == name {
				return *route
			}
		}
	}

	return Route{}
}

// Use registers a middleware route that will match requests
// with the provided prefix (which is optional and defaults to "/").
//
//  app.Use(func(c *fiber.Ctx) error {
//       return c.Next()
//  })
//  app.Use("/api", func(c *fiber.Ctx) error {
//       return c.Next()
//  })
//  app.Use("/api", handler, func(c *fiber.Ctx) error {
//       return c.Next()
//  })
//
// This method will match all HTTP verbs: GET, POST, PUT, HEAD etc...
func (app *App) Use(args ...interface{}) Router {
	var prefix string
	var handlers []Handler

	for i := 0; i < len(args); i++ {
		switch arg := args[i].(type) {
		case string:
			prefix = arg
		case Handler:
			handlers = append(handlers, arg)
		default:
			panic(fmt.Sprintf("use: invalid handler %v\n", reflect.TypeOf(arg)))
		}
	}
	app.register(methodUse, prefix, handlers...)
	return app
}

// Get registers a route for GET methods that requests a representation
// of the specified resource. Requests using GET should only retrieve data.
func (app *App) Get(path string, handlers ...Handler) Router {
	return app.Add(MethodHead, path, handlers...).Add(MethodGet, path, handlers...)
}

// Head registers a route for HEAD methods that asks for a response identical
// to that of a GET request, but without the response body.
func (app *App) Head(path string, handlers ...Handler) Router {
	return app.Add(MethodHead, path, handlers...)
}

// Post registers a route for POST methods that is used to submit an entity to the
// specified resource, often causing a change in state or side effects on the server.
func (app *App) Post(path string, handlers ...Handler) Router {
	return app.Add(MethodPost, path, handlers...)
}

// Put registers a route for PUT methods that replaces all current representations
// of the target resource with the request payload.
func (app *App) Put(path string, handlers ...Handler) Router {
	return app.Add(MethodPut, path, handlers...)
}

// Delete registers a route for DELETE methods that deletes the specified resource.
func (app *App) Delete(path string, handlers ...Handler) Router {
	return app.Add(MethodDelete, path, handlers...)
}

// Connect registers a route for CONNECT methods that establishes a tunnel to the
// server identified by the target resource.
func (app *App) Connect(path string, handlers ...Handler) Router {
	return app.Add(MethodConnect, path, handlers...)
}

// Options registers a route for OPTIONS methods that is used to describe the
// communication options for the target resource.
func (app *App) Options(path string, handlers ...Handler) Router {
	return app.Add(MethodOptions, path, handlers...)
}

// Trace registers a route for TRACE methods that performs a message loop-back
// test along the path to the target resource.
func (app *App) Trace(path string, handlers ...Handler) Router {
	return app.Add(MethodTrace, path, handlers...)
}

// Patch registers a route for PATCH methods that is used to apply partial
// modifications to a resource.
func (app *App) Patch(path string, handlers ...Handler) Router {
	return app.Add(MethodPatch, path, handlers...)
}

// Add allows you to specify a HTTP method to register a route
func (app *App) Add(method, path string, handlers ...Handler) Router {
	return app.register(method, path, handlers...)
}

// Static will create a file server serving static files
func (app *App) Static(prefix, root string, config ...Static) Router {
	return app.registerStatic(prefix, root, config...)
}

// All will register the handler on all HTTP methods
func (app *App) All(path string, handlers ...Handler) Router {
	for _, method := range intMethod {
		_ = app.Add(method, path, handlers...)
	}
	return app
}

// Group is used for Routes with common prefix to define a new sub-router with optional middleware.
//  api := app.Group("/api")
//  api.Get("/users", handler)
func (app *App) Group(prefix string, handlers ...Handler) Router {
	if len(handlers) > 0 {
		app.register(methodUse, prefix, handlers...)
	}
	return &Group{prefix: prefix, app: app}
}

// Route is used to define routes with a common prefix inside the common function.
// Uses Group method to define new sub-router.
func (app *App) Route(prefix string, fn func(router Router), name ...string) Router {
	// Create new group
	group := app.Group(prefix)
	if len(name) > 0 {
		group.Name(name[0])
	}

	// Define routes
	fn(group)

	return group
}

// Error makes it compatible with the `error` interface.
func (e *Error) Error() string {
	return fmt.Sprint(e.Message)
}

// NewError creates a new Error instance with an optional message
func NewError(code int, message ...interface{}) *Error {
	e := &Error{
		Code:    code,
		Message: utils.StatusMessage(code),
	}
	if len(message) > 0 {
		e.Message = message[0]
	}
	return e
}

// NewErrors creates multiple new Error messages
func NewErrors(code int, messages ...interface{}) *Error {
	e := &Error{
		Code:    code,
		Message: utils.StatusMessage(code),
	}
	if len(messages) > 0 {
		e.Message = messages
	}
	return e
}

// Listener can be used to pass a custom listener.
func (app *App) Listener(ln net.Listener) error {
	// Prefork is supported for custom listeners
	if app.config.Prefork {
		addr, tlsConfig := lnMetadata(app.config.Network, ln)
		return app.prefork(app.config.Network, addr, tlsConfig)
	}
	// prepare the server for the start
	app.startupProcess()
	// Print startup message
	if !app.config.DisableStartupMessage {
		app.startupMessage(ln.Addr().String(), getTlsConfig(ln) != nil, "")
	}
	// Print routes
	if app.config.EnablePrintRoutes {
		app.printRoutesMessage()
	}
	// Start listening
	return app.server.Serve(ln)
}

// Listen serves HTTP requests from the given addr.
//
//  app.Listen(":8080")
//  app.Listen("127.0.0.1:8080")
func (app *App) Listen(addr string) error {
	// Start prefork
	if app.config.Prefork {
		return app.prefork(app.config.Network, addr, nil)
	}
	// Setup listener
	ln, err := net.Listen(app.config.Network, addr)
	if err != nil {
		return err
	}
	// prepare the server for the start
	app.startupProcess()
	// Print startup message
	if !app.config.DisableStartupMessage {
		app.startupMessage(ln.Addr().String(), false, "")
	}
	// Print routes
	if app.config.EnablePrintRoutes {
		app.printRoutesMessage()
	}
	// Start listening
	return app.server.Serve(ln)
}

// ListenTLS serves HTTPs requests from the given addr.
// certFile and keyFile are the paths to TLS certificate and key file.

//  app.ListenTLS(":8080", "./cert.pem", "./cert.key")
//  app.ListenTLS(":8080", "./cert.pem", "./cert.key")
func (app *App) ListenTLS(addr, certFile, keyFile string) error {
	// Check for valid cert/key path
	if len(certFile) == 0 || len(keyFile) == 0 {
		return errors.New("tls: provide a valid cert or key path")
	}
	// Prefork is supported
	if app.config.Prefork {
		cert, err := tls.LoadX509KeyPair(certFile, keyFile)
		if err != nil {
			return fmt.Errorf("tls: cannot load TLS key pair from certFile=%q and keyFile=%q: %s", certFile, keyFile, err)
		}
		config := &tls.Config{
			MinVersion:               tls.VersionTLS12,
			PreferServerCipherSuites: true,
			Certificates: []tls.Certificate{
				cert,
			},
		}
		return app.prefork(app.config.Network, addr, config)
	}
	// Setup listener
	ln, err := net.Listen(app.config.Network, addr)
	if err != nil {
		return err
	}
	// prepare the server for the start
	app.startupProcess()
	// Print startup message
	if !app.config.DisableStartupMessage {
		app.startupMessage(ln.Addr().String(), true, "")
	}
	// Print routes
	if app.config.EnablePrintRoutes {
		app.printRoutesMessage()
	}
	// Start listening
	return app.server.ServeTLS(ln, certFile, keyFile)
}

// Config returns the app config as value ( read-only ).
func (app *App) Config() Config {
	return app.config
}

// Handler returns the server handler.
func (app *App) Handler() fasthttp.RequestHandler {
	// prepare the server for the start
	app.startupProcess()
	return app.handler
}

// Stack returns the raw router stack.
func (app *App) Stack() [][]*Route {
	return app.stack
}

// HandlersCount returns the amount of registered handlers.
func (app *App) HandlersCount() uint32 {
	return app.handlersCount
}

// Shutdown gracefully shuts down the server without interrupting any active connections.
// Shutdown works by first closing all open listeners and then waiting indefinitely for all connections to return to idle and then shut down.
//
// Make sure the program doesn't exit and waits instead for Shutdown to return.
//
// Shutdown does not close keepalive connections so its recommended to set ReadTimeout to something else than 0.
func (app *App) Shutdown() error {
	app.mutex.Lock()
	defer app.mutex.Unlock()
	if app.server == nil {
		return fmt.Errorf("shutdown: server is not running")
	}
	return app.server.Shutdown()
}

// Server returns the underlying fasthttp server
func (app *App) Server() *fasthttp.Server {
	return app.server
}

// Test is used for internal debugging by passing a *http.Request.
// Timeout is optional and defaults to 1s, -1 will disable it completely.
func (app *App) Test(req *http.Request, msTimeout ...int) (resp *http.Response, err error) {
	// Set timeout
	timeout := 1000
	if len(msTimeout) > 0 {
		timeout = msTimeout[0]
	}

	// Add Content-Length if not provided with body
	if req.Body != http.NoBody && req.Header.Get(HeaderContentLength) == "" {
		req.Header.Add(HeaderContentLength, strconv.FormatInt(req.ContentLength, 10))
	}

	// Dump raw http request
	dump, err := httputil.DumpRequest(req, true)
	if err != nil {
		return nil, err
	}

	// Create test connection
	conn := new(testConn)

	// Write raw http request
	if _, err = conn.r.Write(dump); err != nil {
		return nil, err
	}
	// prepare the server for the start
	app.startupProcess()

	// Serve conn to server
	channel := make(chan error)
	go func() {
		channel <- app.server.ServeConn(conn)
	}()

	// Wait for callback
	if timeout >= 0 {
		// With timeout
		select {
		case err = <-channel:
		case <-time.After(time.Duration(timeout) * time.Millisecond):
			return nil, fmt.Errorf("test: timeout error %vms", timeout)
		}
	} else {
		// Without timeout
		err = <-channel
	}

	// Check for errors
	if err != nil && err != fasthttp.ErrGetOnly {
		return nil, err
	}

	// Read response
	buffer := bufio.NewReader(&conn.w)

	// Convert raw http response to *http.Response
	return http.ReadResponse(buffer, req)
}

type disableLogger struct{}

func (dl *disableLogger) Printf(_ string, _ ...interface{}) {
	// fmt.Println(fmt.Sprintf(format, args...))
}

func (app *App) init() *App {
	// lock application
	app.mutex.Lock()

	// Only load templates if a view engine is specified
	if app.config.Views != nil {
		if err := app.config.Views.Load(); err != nil {
			fmt.Printf("views: %v\n", err)
		}
	}

	// create fasthttp server
	app.server = &fasthttp.Server{
		Logger:       &disableLogger{},
		LogAllErrors: false,
		ErrorHandler: app.serverErrorHandler,
	}

	// fasthttp server settings
	app.server.Handler = app.handler
	app.server.Name = app.config.ServerHeader
	app.server.Concurrency = app.config.Concurrency
	app.server.NoDefaultDate = app.config.DisableDefaultDate
	app.server.NoDefaultContentType = app.config.DisableDefaultContentType
	app.server.DisableHeaderNamesNormalizing = app.config.DisableHeaderNormalizing
	app.server.DisableKeepalive = app.config.DisableKeepalive
	app.server.MaxRequestBodySize = app.config.BodyLimit
	app.server.NoDefaultServerHeader = app.config.ServerHeader == ""
	app.server.ReadTimeout = app.config.ReadTimeout
	app.server.WriteTimeout = app.config.WriteTimeout
	app.server.IdleTimeout = app.config.IdleTimeout
	app.server.ReadBufferSize = app.config.ReadBufferSize
	app.server.WriteBufferSize = app.config.WriteBufferSize
	app.server.GetOnly = app.config.GETOnly
	app.server.ReduceMemoryUsage = app.config.ReduceMemoryUsage
	app.server.StreamRequestBody = app.config.StreamRequestBody
	app.server.DisablePreParseMultipartForm = app.config.DisablePreParseMultipartForm

	// unlock application
	app.mutex.Unlock()
	return app
}

// ErrorHandler is the application's method in charge of finding the
// appropriate handler for the given request. It searches any mounted
// sub fibers by their prefixes and if it finds a match, it uses that
// error handler. Otherwise it uses the configured error handler for
// the app, which if not set is the DefaultErrorHandler.
func (app *App) ErrorHandler(ctx *Ctx, err error) error {
	var (
		mountedErrHandler  ErrorHandler
		mountedPrefixParts int
	)

	for prefix, errHandler := range app.errorHandlers {
		if strings.HasPrefix(ctx.path, prefix) {
			parts := len(strings.Split(prefix, "/"))
			if mountedPrefixParts <= parts {
				mountedErrHandler = errHandler
				mountedPrefixParts = parts
			}
		}
	}

	if mountedErrHandler != nil {
		return mountedErrHandler(ctx, err)
	}

	return app.config.ErrorHandler(ctx, err)
}

// serverErrorHandler is a wrapper around the application's error handler method
// user for the fasthttp server configuration. It maps a set of fasthttp errors to fiber
// errors before calling the application's error handler method.
func (app *App) serverErrorHandler(fctx *fasthttp.RequestCtx, err error) {
	c := app.AcquireCtx(fctx)
	if _, ok := err.(*fasthttp.ErrSmallBuffer); ok {
		err = ErrRequestHeaderFieldsTooLarge
	} else if netErr, ok := err.(*net.OpError); ok && netErr.Timeout() {
		err = ErrRequestTimeout
	} else if err == fasthttp.ErrBodyTooLarge {
		err = ErrRequestEntityTooLarge
	} else if err == fasthttp.ErrGetOnly {
		err = ErrMethodNotAllowed
	} else if strings.Contains(err.Error(), "timeout") {
		err = ErrRequestTimeout
	} else {
		err = ErrBadRequest
	}

	if catch := app.ErrorHandler(c, err); catch != nil {
		_ = c.SendStatus(StatusInternalServerError)
	}

	app.ReleaseCtx(c)
}

// startupProcess Is the method which executes all the necessary processes just before the start of the server.
func (app *App) startupProcess() *App {
	app.mutex.Lock()
	app.buildTree()
	app.mutex.Unlock()
	return app
}

// startupMessage prepares the startup message with the handler number, port, address and other information
func (app *App) startupMessage(addr string, tls bool, pids string) {
	// ignore child processes
	if IsChild() {
		return
	}

	const (
		cBlack = "\u001b[90m"
		// cRed   = "\u001b[91m"
		cCyan = "\u001b[96m"
		// cGreen = "\u001b[92m"
		// cYellow  = "\u001b[93m"
		// cBlue    = "\u001b[94m"
		// cMagenta = "\u001b[95m"
		// cWhite   = "\u001b[97m"
		cReset = "\u001b[0m"
	)

	value := func(s string, width int) string {
		pad := width - len(s)
		str := ""
		for i := 0; i < pad; i++ {
			str += "."
		}
		if s == "Disabled" {
			str += " " + s
		} else {
			str += fmt.Sprintf(" %s%s%s", cCyan, s, cBlack)
		}
		return str
	}

	center := func(s string, width int) string {
		pad := strconv.Itoa((width - len(s)) / 2)
		str := fmt.Sprintf("%"+pad+"s", " ")
		str += s
		str += fmt.Sprintf("%"+pad+"s", " ")
		if len(str) < width {
			str += " "
		}
		return str
	}

	centerValue := func(s string, width int) string {
		pad := strconv.Itoa((width - len(s)) / 2)
		str := fmt.Sprintf("%"+pad+"s", " ")
		str += fmt.Sprintf("%s%s%s", cCyan, s, cBlack)
		str += fmt.Sprintf("%"+pad+"s", " ")
		if len(str)-10 < width {
			str += " "
		}
		return str
	}

	pad := func(s string, width int) (str string) {
		toAdd := width - len(s)
		str += s
		for i := 0; i < toAdd; i++ {
			str += " "
		}
		return
	}

	host, port := parseAddr(addr)
	if host == "" {
		if app.config.Network == NetworkTCP6 {
			host = "[::1]"
		} else {
			host = "0.0.0.0"
		}
	}

	scheme := "http"
	if tls {
		scheme = "https"
	}

	isPrefork := "Disabled"
	if app.config.Prefork {
		isPrefork = "Enabled"
	}

	procs := strconv.Itoa(runtime.GOMAXPROCS(0))
	if !app.config.Prefork {
		procs = "1"
	}

	mainLogo := cBlack + " ┌───────────────────────────────────────────────────┐\n"
	if app.config.AppName != "" {
		mainLogo += " │ " + centerValue(app.config.AppName, 49) + " │\n"
	}
	mainLogo += " │ " + centerValue(" Fiber v"+Version, 49) + " │\n"

	if host == "0.0.0.0" {
		mainLogo +=
			" │ " + center(fmt.Sprintf("%s://127.0.0.1:%s", scheme, port), 49) + " │\n" +
				" │ " + center(fmt.Sprintf("(bound on host 0.0.0.0 and port %s)", port), 49) + " │\n"
	} else {
		mainLogo +=
			" │ " + center(fmt.Sprintf("%s://%s:%s", scheme, host, port), 49) + " │\n"
	}

	mainLogo += fmt.Sprintf(
		" │                                                   │\n"+
			" │ Handlers %s  Processes %s │\n"+
			" │ Prefork .%s  PID ....%s │\n"+
			" └───────────────────────────────────────────────────┘"+
			cReset,
		value(strconv.Itoa(int(app.handlersCount)), 14), value(procs, 12),
		value(isPrefork, 14), value(strconv.Itoa(os.Getpid()), 14),
	)

	var childPidsLogo string
	if app.config.Prefork {
		var childPidsTemplate string
		childPidsTemplate += "%s"
		childPidsTemplate += " ┌───────────────────────────────────────────────────┐\n%s"
		childPidsTemplate += " └───────────────────────────────────────────────────┘"
		childPidsTemplate += "%s"

		newLine := " │ %s%s%s │"

		// Turn the `pids` variable (in the form ",a,b,c,d,e,f,etc") into a slice of PIDs
		var pidSlice []string
		for _, v := range strings.Split(pids, ",") {
			if v != "" {
				pidSlice = append(pidSlice, v)
			}
		}

		var lines []string
		thisLine := "Child PIDs ... "
		var itemsOnThisLine []string

		addLine := func() {
			lines = append(lines,
				fmt.Sprintf(
					newLine,
					cBlack,
					thisLine+cCyan+pad(strings.Join(itemsOnThisLine, ", "), 49-len(thisLine)),
					cBlack,
				),
			)
		}

		for _, pid := range pidSlice {
			if len(thisLine+strings.Join(append(itemsOnThisLine, pid), ", ")) > 49 {
				addLine()
				thisLine = ""
				itemsOnThisLine = []string{pid}
			} else {
				itemsOnThisLine = append(itemsOnThisLine, pid)
			}
		}

		// Add left over items to their own line
		if len(itemsOnThisLine) != 0 {
			addLine()
		}

		// Form logo
		childPidsLogo = fmt.Sprintf(childPidsTemplate,
			cBlack,
			strings.Join(lines, "\n")+"\n",
			cReset,
		)
	}

	// Combine both the child PID logo and the main Fiber logo

	// Pad the shorter logo to the length of the longer one
	splitMainLogo := strings.Split(mainLogo, "\n")
	splitChildPidsLogo := strings.Split(childPidsLogo, "\n")

	mainLen := len(splitMainLogo)
	childLen := len(splitChildPidsLogo)

	if mainLen > childLen {
		diff := mainLen - childLen
		for i := 0; i < diff; i++ {
			splitChildPidsLogo = append(splitChildPidsLogo, "")
		}
	} else {
		diff := childLen - mainLen
		for i := 0; i < diff; i++ {
			splitMainLogo = append(splitMainLogo, "")
		}
	}

	// Combine the two logos, line by line
	output := "\n"
	for i := range splitMainLogo {
		output += cBlack + splitMainLogo[i] + " " + splitChildPidsLogo[i] + "\n"
	}

	out := colorable.NewColorableStdout()
	if os.Getenv("TERM") == "dumb" || os.Getenv("NO_COLOR") == "1" || (!isatty.IsTerminal(os.Stdout.Fd()) && !isatty.IsCygwinTerminal(os.Stdout.Fd())) {
		out = colorable.NewNonColorable(os.Stdout)
	}

	_, _ = fmt.Fprintln(out, output)
}

// printRoutesMessage print all routes with method, path, name and handlers
// in a format of table, like this:
// method | path | name      | handlers
// GET    | /    | routeName | github.com/gofiber/fiber/v2.emptyHandler
// HEAD   | /    |           | github.com/gofiber/fiber/v2.emptyHandler
func (app *App) printRoutesMessage() {
	// ignore child processes
	if IsChild() {
		return
	}

	const (
		// cBlack = "\u001b[90m"
		// cRed   = "\u001b[91m"
		cCyan   = "\u001b[96m"
		cGreen  = "\u001b[92m"
		cYellow = "\u001b[93m"
		cBlue   = "\u001b[94m"
		// cMagenta = "\u001b[95m"
		cWhite = "\u001b[97m"
		// cReset = "\u001b[0m"
	)
	var routes []RouteMessage
	for _, routeStack := range app.stack {
		for _, route := range routeStack {
			var newRoute = RouteMessage{}
			newRoute.name = route.Name
			newRoute.method = route.Method
			newRoute.path = route.Path
			for _, handler := range route.Handlers {
				newRoute.handlers += runtime.FuncForPC(reflect.ValueOf(handler).Pointer()).Name() + " "
			}
			routes = append(routes, newRoute)
		}
	}

	out := colorable.NewColorableStdout()
	if os.Getenv("TERM") == "dumb" || os.Getenv("NO_COLOR") == "1" || (!isatty.IsTerminal(os.Stdout.Fd()) && !isatty.IsCygwinTerminal(os.Stdout.Fd())) {
		out = colorable.NewNonColorable(os.Stdout)
	}

	w := tabwriter.NewWriter(out, 1, 1, 1, ' ', 0)
	// Sort routes by path
	sort.Slice(routes, func(i, j int) bool {
		return routes[i].path < routes[j].path
	})
	_, _ = fmt.Fprintf(w, "%smethod\t%s| %spath\t%s| %sname\t%s| %shandlers\n", cBlue, cWhite, cGreen, cWhite, cCyan, cWhite, cYellow)
	_, _ = fmt.Fprintf(w, "%s------\t%s| %s----\t%s| %s----\t%s| %s--------\n", cBlue, cWhite, cGreen, cWhite, cCyan, cWhite, cYellow)
	for _, route := range routes {
		_, _ = fmt.Fprintf(w, "%s%s\t%s| %s%s\t%s| %s%s\t%s| %s%s\n", cBlue, route.method, cWhite, cGreen, route.path, cWhite, cCyan, route.name, cWhite, cYellow, route.handlers)
	}

	_ = w.Flush()
}<|MERGE_RESOLUTION|>--- conflicted
+++ resolved
@@ -355,20 +355,18 @@
 	// Read EnableTrustedProxyCheck doc.
 	//
 	// Default: []string
-<<<<<<< HEAD
-	TrustedProxies    []string `json:"trusted_proxies"`
-	trustedProxiesMap map[string]struct{}
-
-	ExternalStorage Storage
-=======
 	TrustedProxies     []string `json:"trusted_proxies"`
 	trustedProxiesMap  map[string]struct{}
 	trustedProxyRanges []*net.IPNet
-
-	//If set to true, will print all routes with their method, path and handler.
+  
+  // If set to true, will print all routes with their method, path and handler.
 	// Default: false
 	EnablePrintRoutes bool `json:"enable_print_routes"`
->>>>>>> f3dcb222
+
+  // ExternalStorage is the interface that wraps the storage methods.
+	//
+  // Default: nil
+  ExternalStorage Storage `json:"external_storage"`
 }
 
 // Static defines configuration options when defining static assets.
