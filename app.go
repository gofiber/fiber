--- conflicted
+++ resolved
@@ -381,8 +381,6 @@
 	//
 	// Optional. Default: DefaultColors
 	ColorScheme Colors `json:"color_scheme"`
-<<<<<<< HEAD
-=======
 
 	// If you want to validate header/form/query... automatically when to bind, you can define struct validator.
 	// Fiber doesn't have default validator, so it'll skip validator step if you don't use any validator.
@@ -394,7 +392,6 @@
 	//
 	// Optional. Default: DefaultMethods
 	RequestMethods []string
->>>>>>> 0b5a7d04
 }
 
 // Static defines configuration options when defining static assets.
@@ -498,19 +495,10 @@
 	// Create a new app
 	app := &App{
 		// Create config
-<<<<<<< HEAD
 		config:      Config{},
 		getBytes:    utils.UnsafeBytes,
 		getString:   utils.UnsafeString,
 		latestRoute: &Route{},
-		latestGroup: &Group{},
-=======
-		config:        Config{},
-		getBytes:      utils.UnsafeBytes,
-		getString:     utils.UnsafeString,
-		latestRoute:   &Route{},
-		customBinders: []CustomBinder{},
->>>>>>> 0b5a7d04
 	}
 
 	// Create Ctx pool
@@ -568,17 +556,13 @@
 	if app.config.XMLEncoder == nil {
 		app.config.XMLEncoder = xml.Marshal
 	}
-<<<<<<< HEAD
+
 	if app.config.XMLDecoder == nil {
 		app.config.XMLDecoder = xml.Unmarshal
 	}
 
-	if app.config.Network == "" {
-		app.config.Network = NetworkTCP4
-=======
 	if len(app.config.RequestMethods) == 0 {
 		app.config.RequestMethods = DefaultMethods
->>>>>>> 0b5a7d04
 	}
 
 	app.config.trustedProxiesMap = make(map[string]struct{}, len(app.config.TrustedProxies))
@@ -734,11 +718,8 @@
 		app.register([]string{methodUse}, prefix, nil, nil, handlers...)
 	}
 
-<<<<<<< HEAD
 	app.register([]string{methodUse}, prefix, nil, handlers...)
 
-=======
->>>>>>> 0b5a7d04
 	return app
 }
 
