--- conflicted
+++ resolved
@@ -109,11 +109,7 @@
 	// Route stack divided by HTTP methods
 	stack [][]*Route[TCtx]
 	// Route stack divided by HTTP methods and route prefixes
-<<<<<<< HEAD
-	treeStack []map[string][]*Route[TCtx]
-=======
-	treeStack []map[int][]*Route
->>>>>>> e90fe8af
+	treeStack []map[int][]*Route[TCtx]
 	// custom binders
 	customBinders []CustomBinder
 	// customConstraints is a list of external constraints
@@ -636,13 +632,8 @@
 	}
 
 	// Create router stack
-<<<<<<< HEAD
 	app.stack = make([][]*Route[TCtx], len(app.config.RequestMethods))
-	app.treeStack = make([]map[string][]*Route[TCtx], len(app.config.RequestMethods))
-=======
-	app.stack = make([][]*Route, len(app.config.RequestMethods))
-	app.treeStack = make([]map[int][]*Route, len(app.config.RequestMethods))
->>>>>>> e90fe8af
+	app.treeStack = make([]map[int][]*Route[TCtx], len(app.config.RequestMethods))
 
 	// Override colors
 	app.config.ColorScheme = defaultColors(app.config.ColorScheme)
