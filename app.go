// ⚡️ Fiber is an Express inspired web framework written in Go with ☕️
// 🤖 Github Repository: https://github.com/gofiber/fiber
// 📌 API Documentation: https://docs.gofiber.io

// Package fiber is an Express inspired web framework built on top of Fasthttp,
// the fastest HTTP engine for Go. Designed to ease things up for fast
// development with zero memory allocation and performance in mind.
package fiber

import (
	"bufio"
	"bytes"
	"errors"
	"fmt"
	"net"
	"net/http"
	"net/http/httputil"
	"reflect"
	"strconv"
	"strings"
	"sync"
	"sync/atomic"
	"time"

	"encoding/json"
	"encoding/xml"

	"github.com/gofiber/fiber/v3/utils"
	"github.com/valyala/fasthttp"
)

// Version of current fiber package
const Version = "3.0.0-beta.1"

// Handler defines a function to serve HTTP requests.
type Handler = func(Ctx) error

// Map is a shortcut for map[string]any, useful for JSON returns
type Map map[string]any

// Storage interface for communicating with different database/key-value
// providers
type Storage interface {
	// Get gets the value for the given key.
	// `nil, nil` is returned when the key does not exist
	Get(key string) ([]byte, error)

	// Set stores the given value for the given key along
	// with an expiration value, 0 means no expiration.
	// Empty key or value will be ignored without an error.
	Set(key string, val []byte, exp time.Duration) error

	// Delete deletes the value for the given key.
	// It returns no error if the storage does not contain the key,
	Delete(key string) error

	// Reset resets the storage and delete all keys.
	Reset() error

	// Close closes the storage and will stop any running garbage
	// collectors and open connections.
	Close() error
}

// ErrorHandler defines a function that will process all errors
// returned from any handlers in the stack
//
//	cfg := fiber.Config{}
//	cfg.ErrorHandler = func(c Ctx, err error) error {
//	 code := StatusInternalServerError
//	 var e *fiber.Error
//	 if errors.As(err, &e) {
//	   code = e.Code
//	 }
//	 c.Set(HeaderContentType, MIMETextPlainCharsetUTF8)
//	 return c.Status(code).SendString(err.Error())
//	}
//	app := fiber.New(cfg)
type ErrorHandler = func(Ctx, error) error

// Error represents an error that occurred while handling a request.
type Error struct {
	Code    int    `json:"code"`
	Message string `json:"message"`
}

// App denotes the Fiber application.
type App struct {
	mutex sync.Mutex
	// Route stack divided by HTTP methods
	stack [][]*Route
	// Route stack divided by HTTP methods and route prefixes
	treeStack []map[string][]*Route
	// contains the information if the route stack has been changed to build the optimized tree
	routesRefreshed bool
	// Amount of registered routes
	routesCount uint32
	// Amount of registered handlers
	handlersCount uint32
	// Ctx pool
	pool sync.Pool
	// Fasthttp server
	server *fasthttp.Server
	// App config
	config Config
	// Converts string to a byte slice
	getBytes func(s string) (b []byte)
	// Converts byte slice to a string
	getString func(b []byte) string
	// Mounted and main apps
	appList map[string]*App
	// Hooks
	hooks *Hooks
	// Latest route & group
	latestRoute *Route
	latestGroup *Group
	// newCtxFunc
	newCtxFunc func(app *App) CustomCtx
	// custom binders
	customBinders []CustomBinder
	// TLS handler
	tlsHandler *TLSHandler
}

// Config is a struct holding the server settings.
type Config struct {
	// Enables the "Server: value" HTTP header.
	//
	// Default: ""
	ServerHeader string `json:"server_header"`

	// When set to true, the router treats "/foo" and "/foo/" as different.
	// By default this is disabled and both "/foo" and "/foo/" will execute the same handler.
	//
	// Default: false
	StrictRouting bool `json:"strict_routing"`

	// When set to true, enables case sensitive routing.
	// E.g. "/FoO" and "/foo" are treated as different routes.
	// By default this is disabled and both "/FoO" and "/foo" will execute the same handler.
	//
	// Default: false
	CaseSensitive bool `json:"case_sensitive"`

	// When set to true, this relinquishes the 0-allocation promise in certain
	// cases in order to access the handler values (e.g. request bodies) in an
	// immutable fashion so that these values are available even if you return
	// from handler.
	//
	// Default: false
	Immutable bool `json:"immutable"`

	// When set to true, converts all encoded characters in the route back
	// before setting the path for the context, so that the routing,
	// the returning of the current url from the context `ctx.Path()`
	// and the parameters `ctx.Params(%key%)` with decoded characters will work
	//
	// Default: false
	UnescapePath bool `json:"unescape_path"`

	// Max body size that the server accepts.
	// -1 will decline any body size
	//
	// Default: 4 * 1024 * 1024
	BodyLimit int `json:"body_limit"`

	// Maximum number of concurrent connections.
	//
	// Default: 256 * 1024
	Concurrency int `json:"concurrency"`

	// Views is the interface that wraps the Render function.
	//
	// Default: nil
	Views Views `json:"-"`

	// Views Layout is the global layout for all template render until override on Render function.
	//
	// Default: ""
	ViewsLayout string `json:"views_layout"`

	// PassLocalsToViews Enables passing of the locals set on a fiber.Ctx to the template engine
	//
	// Default: false
	PassLocalsToViews bool `json:"pass_locals_to_views"`

	// The amount of time allowed to read the full request including body.
	// It is reset after the request handler has returned.
	// The connection's read deadline is reset when the connection opens.
	//
	// Default: unlimited
	ReadTimeout time.Duration `json:"read_timeout"`

	// The maximum duration before timing out writes of the response.
	// It is reset after the request handler has returned.
	//
	// Default: unlimited
	WriteTimeout time.Duration `json:"write_timeout"`

	// The maximum amount of time to wait for the next request when keep-alive is enabled.
	// If IdleTimeout is zero, the value of ReadTimeout is used.
	//
	// Default: unlimited
	IdleTimeout time.Duration `json:"idle_timeout"`

	// Per-connection buffer size for requests' reading.
	// This also limits the maximum header size.
	// Increase this buffer if your clients send multi-KB RequestURIs
	// and/or multi-KB headers (for example, BIG cookies).
	//
	// Default: 4096
	ReadBufferSize int `json:"read_buffer_size"`

	// Per-connection buffer size for responses' writing.
	//
	// Default: 4096
	WriteBufferSize int `json:"write_buffer_size"`

	// CompressedFileSuffix adds suffix to the original file name and
	// tries saving the resulting compressed file under the new file name.
	//
	// Default: ".fiber.gz"
	CompressedFileSuffix string `json:"compressed_file_suffix"`

	// ProxyHeader will enable c.IP() to return the value of the given header key
	// By default c.IP() will return the Remote IP from the TCP connection
	// This property can be useful if you are behind a load balancer: X-Forwarded-*
	// NOTE: headers are easily spoofed and the detected IP addresses are unreliable.
	//
	// Default: ""
	ProxyHeader string `json:"proxy_header"`

	// GETOnly rejects all non-GET requests if set to true.
	// This option is useful as anti-DoS protection for servers
	// accepting only GET requests. The request size is limited
	// by ReadBufferSize if GETOnly is set.
	//
	// Default: false
	GETOnly bool `json:"get_only"`

	// ErrorHandler is executed when an error is returned from fiber.Handler.
	//
	// Default: DefaultErrorHandler
	ErrorHandler ErrorHandler `json:"-"`

	// When set to true, disables keep-alive connections.
	// The server will close incoming connections after sending the first response to client.
	//
	// Default: false
	DisableKeepalive bool `json:"disable_keepalive"`

	// When set to true, causes the default date header to be excluded from the response.
	//
	// Default: false
	DisableDefaultDate bool `json:"disable_default_date"`

	// When set to true, causes the default Content-Type header to be excluded from the response.
	//
	// Default: false
	DisableDefaultContentType bool `json:"disable_default_content_type"`

	// When set to true, disables header normalization.
	// By default all header names are normalized: conteNT-tYPE -> Content-Type.
	//
	// Default: false
	DisableHeaderNormalizing bool `json:"disable_header_normalizing"`

	// This function allows to setup app name for the app
	//
	// Default: nil
	AppName string `json:"app_name"`

	// StreamRequestBody enables request body streaming,
	// and calls the handler sooner when given body is
	// larger then the current limit.
	StreamRequestBody bool

	// Will not pre parse Multipart Form data if set to true.
	//
	// This option is useful for servers that desire to treat
	// multipart form data as a binary blob, or choose when to parse the data.
	//
	// Server pre parses multipart form data by default.
	DisablePreParseMultipartForm bool

	// Aggressively reduces memory usage at the cost of higher CPU usage
	// if set to true.
	//
	// Try enabling this option only if the server consumes too much memory
	// serving mostly idle keep-alive connections. This may reduce memory
	// usage by more than 50%.
	//
	// Default: false
	ReduceMemoryUsage bool `json:"reduce_memory_usage"`

	// FEATURE: v2.3.x
	// The router executes the same handler by default if StrictRouting or CaseSensitive is disabled.
	// Enabling RedirectFixedPath will change this behaviour into a client redirect to the original route path.
	// Using the status code 301 for GET requests and 308 for all other request methods.
	//
	// Default: false
	// RedirectFixedPath bool

	// When set by an external client of Fiber it will use the provided implementation of a
	// JSONMarshal
	//
	// Allowing for flexibility in using another json library for encoding
	// Default: json.Marshal
	JSONEncoder utils.JSONMarshal `json:"-"`

	// When set by an external client of Fiber it will use the provided implementation of a
	// JSONUnmarshal
	//
	// Allowing for flexibility in using another json library for decoding
	// Default: json.Unmarshal
	JSONDecoder utils.JSONUnmarshal `json:"-"`

	// XMLEncoder set by an external client of Fiber it will use the provided implementation of a
	// XMLMarshal
	//
	// Allowing for flexibility in using another XML library for encoding
	// Default: xml.Marshal
	XMLEncoder utils.XMLMarshal `json:"-"`

	// If you find yourself behind some sort of proxy, like a load balancer,
	// then certain header information may be sent to you using special X-Forwarded-* headers or the Forwarded header.
	// For example, the Host HTTP header is usually used to return the requested host.
	// But when you’re behind a proxy, the actual host may be stored in an X-Forwarded-Host header.
	//
	// If you are behind a proxy, you should enable TrustedProxyCheck to prevent header spoofing.
	// If you enable EnableTrustedProxyCheck and leave TrustedProxies empty Fiber will skip
	// all headers that could be spoofed.
	// If request ip in TrustedProxies whitelist then:
	//   1. c.Scheme() get value from X-Forwarded-Proto, X-Forwarded-Protocol, X-Forwarded-Ssl or X-Url-Scheme header
	//   2. c.IP() get value from ProxyHeader header.
	//   3. c.Hostname() get value from X-Forwarded-Host header
	// But if request ip NOT in Trusted Proxies whitelist then:
	//   1. c.Scheme() WON't get value from X-Forwarded-Proto, X-Forwarded-Protocol, X-Forwarded-Ssl or X-Url-Scheme header,
	//    will return https in case when tls connection is handled by the app, of http otherwise
	//   2. c.IP() WON'T get value from ProxyHeader header, will return RemoteIP() from fasthttp context
	//   3. c.Hostname() WON'T get value from X-Forwarded-Host header, fasthttp.Request.URI().Host()
	//    will be used to get the hostname.
	//
	// Default: false
	EnableTrustedProxyCheck bool `json:"enable_trusted_proxy_check"`

	// Read EnableTrustedProxyCheck doc.
	//
	// Default: []string
	TrustedProxies     []string `json:"trusted_proxies"`
	trustedProxiesMap  map[string]struct{}
	trustedProxyRanges []*net.IPNet

<<<<<<< HEAD
=======
	// If set to true, c.IP() and c.IPs() will validate IP addresses before returning them.
	// Also, c.IP() will return only the first valid IP rather than just the raw header
	// WARNING: this has a performance cost associated with it.
	//
	// Default: false
	EnableIPValidation bool `json:"enable_ip_validation"`

	// If set to true, will print all routes with their method, path and handler.
	// Default: false
	EnablePrintRoutes bool `json:"enable_print_routes"`

>>>>>>> 319b8ea3
	// You can define custom color scheme. They'll be used for startup message, route list and some middlewares.
	//
	// Optional. Default: DefaultColors
	ColorScheme Colors `json:"color_scheme"`

	// If you want to validate header/form/query... automatically when to bind, you can define struct validator.
	// Fiber doesn't have default validator, so it'll skip validator step if you don't use any validator.
	//
	// Default: nil
	StructValidator StructValidator
}

// Static defines configuration options when defining static assets.
type Static struct {
	// When set to true, the server tries minimizing CPU usage by caching compressed files.
	// This works differently than the github.com/gofiber/compression middleware.
	// Optional. Default value false
	Compress bool `json:"compress"`

	// When set to true, enables byte range requests.
	// Optional. Default value false
	ByteRange bool `json:"byte_range"`

	// When set to true, enables directory browsing.
	// Optional. Default value false.
	Browse bool `json:"browse"`

	// When set to true, enables direct download.
	// Optional. Default value false.
	Download bool `json:"download"`

	// The name of the index file for serving a directory.
	// Optional. Default value "index.html".
	Index string `json:"index"`

	// Expiration duration for inactive file handlers.
	// Use a negative time.Duration to disable it.
	//
	// Optional. Default value 10 * time.Second.
	CacheDuration time.Duration `json:"cache_duration"`

	// The value for the Cache-Control HTTP-header
	// that is set on the file response. MaxAge is defined in seconds.
	//
	// Optional. Default value 0.
	MaxAge int `json:"max_age"`

	// Next defines a function to skip this middleware when returned true.
	//
	// Optional. Default: nil
	Next func(c Ctx) bool
}

// RouteMessage is some message need to be print when server starts
type RouteMessage struct {
	name     string
	method   string
	path     string
	handlers string
}

// Default Config values
const (
	DefaultBodyLimit            = 4 * 1024 * 1024
	DefaultConcurrency          = 256 * 1024
	DefaultReadBufferSize       = 4096
	DefaultWriteBufferSize      = 4096
	DefaultCompressedFileSuffix = ".fiber.gz"
)

// DefaultErrorHandler that process return errors from handlers
var DefaultErrorHandler = func(c Ctx, err error) error {
	code := StatusInternalServerError
	var e *Error
	if errors.As(err, &e) {
		code = e.Code
	}
	c.Set(HeaderContentType, MIMETextPlainCharsetUTF8)
	return c.Status(code).SendString(err.Error())
}

// New creates a new Fiber named instance.
//
//	app := fiber.New()
//
// You can pass optional configuration options by passing a Config struct:
//
//	app := fiber.New(fiber.Config{
//	    Prefork: true,
//	    ServerHeader: "Fiber",
//	})
func New(config ...Config) *App {
	// Create a new app
	app := &App{
		// Create router stack
		stack:     make([][]*Route, len(intMethod)),
		treeStack: make([]map[string][]*Route, len(intMethod)),
		// Create config
		config:        Config{},
		getBytes:      utils.UnsafeBytes,
		getString:     utils.UnsafeString,
		appList:       make(map[string]*App),
		latestRoute:   &Route{},
		latestGroup:   &Group{},
		customBinders: []CustomBinder{},
	}

	// Create Ctx pool
	app.pool = sync.Pool{
		New: func() any {
			return app.NewCtx(&fasthttp.RequestCtx{})
		},
	}

	// Define hooks
	app.hooks = newHooks(app)

	// Override config if provided
	if len(config) > 0 {
		app.config = config[0]
	}

	// Override default values
	if app.config.BodyLimit == 0 {
		app.config.BodyLimit = DefaultBodyLimit
	}
	if app.config.Concurrency <= 0 {
		app.config.Concurrency = DefaultConcurrency
	}
	if app.config.ReadBufferSize <= 0 {
		app.config.ReadBufferSize = DefaultReadBufferSize
	}
	if app.config.WriteBufferSize <= 0 {
		app.config.WriteBufferSize = DefaultWriteBufferSize
	}
	if app.config.CompressedFileSuffix == "" {
		app.config.CompressedFileSuffix = DefaultCompressedFileSuffix
	}
	if app.config.Immutable {
		app.getBytes, app.getString = getBytesImmutable, getStringImmutable
	}

	if app.config.ErrorHandler == nil {
		app.config.ErrorHandler = DefaultErrorHandler
	}

	if app.config.JSONEncoder == nil {
		app.config.JSONEncoder = json.Marshal
	}
	if app.config.JSONDecoder == nil {
		app.config.JSONDecoder = json.Unmarshal
	}
	if app.config.XMLEncoder == nil {
		app.config.XMLEncoder = xml.Marshal
	}

	app.config.trustedProxiesMap = make(map[string]struct{}, len(app.config.TrustedProxies))
	for _, ipAddress := range app.config.TrustedProxies {
		app.handleTrustedProxy(ipAddress)
	}

	// Override colors
	app.config.ColorScheme = defaultColors(app.config.ColorScheme)

	// Init appList
	app.appList[""] = app

	// Init app
	app.init()

	// Return app
	return app
}

// Adds an ip address to trustedProxyRanges or trustedProxiesMap based on whether it is an IP range or not
func (app *App) handleTrustedProxy(ipAddress string) {
	if strings.Contains(ipAddress, "/") {
		_, ipNet, err := net.ParseCIDR(ipAddress)

		if err != nil {
			fmt.Printf("[Warning] IP range `%s` could not be parsed. \n", ipAddress)
		}

		app.config.trustedProxyRanges = append(app.config.trustedProxyRanges, ipNet)
	} else {
		app.config.trustedProxiesMap[ipAddress] = struct{}{}
	}
}

// NewCtxFunc allows to customize ctx methods as we want.
// Note: It doesn't allow adding new methods, only customizing exist methods.
func (app *App) NewCtxFunc(function func(app *App) CustomCtx) {
	app.newCtxFunc = function
}

// You can register custom binders to use as Bind().Custom("name").
// They should be compatible with CustomBinder interface.
func (app *App) RegisterCustomBinder(binder CustomBinder) {
	app.customBinders = append(app.customBinders, binder)
}

// You can use SetTLSHandler to use ClientHelloInfo when using TLS with Listener.
func (app *App) SetTLSHandler(tlsHandler *TLSHandler) {
	// Attach the tlsHandler to the config
	app.mutex.Lock()
	app.tlsHandler = tlsHandler
	app.mutex.Unlock()
}

// Mount attaches another app instance as a sub-router along a routing path.
// It's very useful to split up a large API as many independent routers and
// compose them as a single service using Mount. The fiber's error handler and
// any of the fiber's sub apps are added to the application's error handlers
// to be invoked on errors that happen within the prefix route.
func (app *App) Mount(prefix string, fiber *App) Router {
	stack := fiber.Stack()
	prefix = strings.TrimRight(prefix, "/")
	if prefix == "" {
		prefix = "/"
	}

	for m := range stack {
		for r := range stack[m] {
			route := app.copyRoute(stack[m][r])
			app.addRoute(route.Method, app.addPrefixToRoute(prefix, route))
		}
	}

	// Support for configs of mounted-apps and sub-mounted-apps
	for mountedPrefixes, subApp := range fiber.appList {
		app.appList[prefix+mountedPrefixes] = subApp
		subApp.init()
	}

	atomic.AddUint32(&app.handlersCount, fiber.handlersCount)

	return app
}

// Assign name to specific route.
func (app *App) Name(name string) Router {
	app.mutex.Lock()
	if strings.HasPrefix(app.latestRoute.path, app.latestGroup.Prefix) {
		app.latestRoute.Name = app.latestGroup.name + name
	} else {
		app.latestRoute.Name = name
	}

	if err := app.hooks.executeOnNameHooks(*app.latestRoute); err != nil {
		panic(err)
	}
	app.mutex.Unlock()

	return app
}

// Get route by name
func (app *App) GetRoute(name string) Route {
	for _, routes := range app.stack {
		for _, route := range routes {
			if route.Name == name {
				return *route
			}
		}
	}

	return Route{}
}

// Use registers a middleware route that will match requests
// with the provided prefix (which is optional and defaults to "/").
//
//	app.Use(func(c fiber.Ctx) error {
//	     return c.Next()
//	})
//	app.Use("/api", func(c fiber.Ctx) error {
//	     return c.Next()
//	})
//	app.Use("/api", handler, func(c fiber.Ctx) error {
//	     return c.Next()
//	})
//
// This method will match all HTTP verbs: GET, POST, PUT, HEAD etc...
func (app *App) Use(args ...any) Router {
	var prefix string
	var handlers []Handler

	for i := 0; i < len(args); i++ {
		switch arg := args[i].(type) {
		case string:
			prefix = arg
		case Handler:
			handlers = append(handlers, arg)
		default:
			panic(fmt.Sprintf("use: invalid handler %v\n", reflect.TypeOf(arg)))
		}
	}
	app.register(methodUse, prefix, handlers...)
	return app
}

// Get registers a route for GET methods that requests a representation
// of the specified resource. Requests using GET should only retrieve data.
func (app *App) Get(path string, handlers ...Handler) Router {
	return app.Head(path, handlers...).Add(MethodGet, path, handlers...)
}

// Head registers a route for HEAD methods that asks for a response identical
// to that of a GET request, but without the response body.
func (app *App) Head(path string, handlers ...Handler) Router {
	return app.Add(MethodHead, path, handlers...)
}

// Post registers a route for POST methods that is used to submit an entity to the
// specified resource, often causing a change in state or side effects on the server.
func (app *App) Post(path string, handlers ...Handler) Router {
	return app.Add(MethodPost, path, handlers...)
}

// Put registers a route for PUT methods that replaces all current representations
// of the target resource with the request payload.
func (app *App) Put(path string, handlers ...Handler) Router {
	return app.Add(MethodPut, path, handlers...)
}

// Delete registers a route for DELETE methods that deletes the specified resource.
func (app *App) Delete(path string, handlers ...Handler) Router {
	return app.Add(MethodDelete, path, handlers...)
}

// Connect registers a route for CONNECT methods that establishes a tunnel to the
// server identified by the target resource.
func (app *App) Connect(path string, handlers ...Handler) Router {
	return app.Add(MethodConnect, path, handlers...)
}

// Options registers a route for OPTIONS methods that is used to describe the
// communication options for the target resource.
func (app *App) Options(path string, handlers ...Handler) Router {
	return app.Add(MethodOptions, path, handlers...)
}

// Trace registers a route for TRACE methods that performs a message loop-back
// test along the path to the target resource.
func (app *App) Trace(path string, handlers ...Handler) Router {
	return app.Add(MethodTrace, path, handlers...)
}

// Patch registers a route for PATCH methods that is used to apply partial
// modifications to a resource.
func (app *App) Patch(path string, handlers ...Handler) Router {
	return app.Add(MethodPatch, path, handlers...)
}

// Add allows you to specify a HTTP method to register a route
func (app *App) Add(method, path string, handlers ...Handler) Router {
	return app.register(method, path, handlers...)
}

// Static will create a file server serving static files
func (app *App) Static(prefix, root string, config ...Static) Router {
	return app.registerStatic(prefix, root, config...)
}

// All will register the handler on all HTTP methods
func (app *App) All(path string, handlers ...Handler) Router {
	for _, method := range intMethod {
		_ = app.Add(method, path, handlers...)
	}
	return app
}

// Group is used for Routes with common prefix to define a new sub-router with optional middleware.
//
//	api := app.Group("/api")
//	api.Get("/users", handler)
func (app *App) Group(prefix string, handlers ...Handler) Router {
	if len(handlers) > 0 {
		app.register(methodUse, prefix, handlers...)
	}
	grp := &Group{Prefix: prefix, app: app}
	if err := app.hooks.executeOnGroupHooks(*grp); err != nil {
		panic(err)
	}

	return grp
}

// Route is used to define routes with a common prefix inside the common function.
// Uses Group method to define new sub-router.
func (app *App) Route(prefix string, fn func(router Router), name ...string) Router {
	// Create new group
	group := app.Group(prefix)
	if len(name) > 0 {
		group.Name(name[0])
	}

	// Define routes
	fn(group)

	return group
}

// Error makes it compatible with the `error` interface.
func (e *Error) Error() string {
	return e.Message
}

// NewError creates a new Error instance with an optional message
func NewError(code int, message ...string) *Error {
	err := &Error{
		Code:    code,
		Message: utils.StatusMessage(code),
	}
	if len(message) > 0 {
		err.Message = message[0]
	}
	return err
}

// Config returns the app config as value ( read-only ).
func (app *App) Config() Config {
	return app.config
}

// Handler returns the server handler.
func (app *App) Handler() fasthttp.RequestHandler {
	// prepare the server for the start
	app.startupProcess()
	return app.handler
}

// Stack returns the raw router stack.
func (app *App) Stack() [][]*Route {
	return app.stack
}

// HandlersCount returns the amount of registered handlers.
func (app *App) HandlersCount() uint32 {
	return app.handlersCount
}

// Shutdown gracefully shuts down the server without interrupting any active connections.
// Shutdown works by first closing all open listeners and then waiting indefinitely for all connections to return to idle and then shut down.
//
// Make sure the program doesn't exit and waits instead for Shutdown to return.
//
// Shutdown does not close keepalive connections so its recommended to set ReadTimeout to something else than 0.
func (app *App) Shutdown() error {
	if app.hooks != nil {
		// TODO: check should be defered?
		app.hooks.executeOnShutdownHooks()
	}

	app.mutex.Lock()
	defer app.mutex.Unlock()
	if app.server == nil {
		return fmt.Errorf("shutdown: server is not running")
	}
	return app.server.Shutdown()
}

// Server returns the underlying fasthttp server
func (app *App) Server() *fasthttp.Server {
	return app.server
}

// Hooks returns the hook struct to register hooks.
func (app *App) Hooks() *Hooks {
	return app.hooks
}

// Test is used for internal debugging by passing a *http.Request.
// Timeout is optional and defaults to 1s, -1 will disable it completely.
func (app *App) Test(req *http.Request, msTimeout ...int) (resp *http.Response, err error) {
	// Set timeout
	timeout := 1000
	if len(msTimeout) > 0 {
		timeout = msTimeout[0]
	}

	// Add Content-Length if not provided with body
	if req.Body != http.NoBody && req.Header.Get(HeaderContentLength) == "" {
		req.Header.Add(HeaderContentLength, strconv.FormatInt(req.ContentLength, 10))
	}

	// Dump raw http request
	dump, err := httputil.DumpRequest(req, true)
	if err != nil {
		return nil, err
	}

	// adding back the query from URL, since dump cleans it
	dumps := bytes.Split(dump, []byte(" "))
	dumps[1] = []byte(req.URL.String())
	dump = bytes.Join(dumps, []byte(" "))

	// Create test connection
	conn := new(testConn)

	// Write raw http request
	if _, err = conn.r.Write(dump); err != nil {
		return nil, err
	}
	// prepare the server for the start
	app.startupProcess()

	// Serve conn to server
	channel := make(chan error)
	go func() {
		var returned bool
		defer func() {
			if !returned {
				channel <- fmt.Errorf("runtime.Goexit() called in handler or server panic")
			}
		}()

		channel <- app.server.ServeConn(conn)
		returned = true
	}()

	// Wait for callback
	if timeout >= 0 {
		// With timeout
		select {
		case err = <-channel:
		case <-time.After(time.Duration(timeout) * time.Millisecond):
			return nil, fmt.Errorf("test: timeout error %vms", timeout)
		}
	} else {
		// Without timeout
		err = <-channel
	}

	// Check for errors
	if err != nil && err != fasthttp.ErrGetOnly {
		return nil, err
	}

	// Read response
	buffer := bufio.NewReader(&conn.w)

	// Convert raw http response to *http.Response
	return http.ReadResponse(buffer, req)
}

type disableLogger struct{}

func (dl *disableLogger) Printf(_ string, _ ...any) {
	// fmt.Println(fmt.Sprintf(format, args...))
}

func (app *App) init() *App {
	// lock application
	app.mutex.Lock()

	// Only load templates if a view engine is specified
	if app.config.Views != nil {
		if err := app.config.Views.Load(); err != nil {
			fmt.Printf("views: %v\n", err)
		}
	}

	// create fasthttp server
	app.server = &fasthttp.Server{
		Logger:       &disableLogger{},
		LogAllErrors: false,
		ErrorHandler: app.serverErrorHandler,
	}

	// fasthttp server settings
	app.server.Handler = app.handler
	app.server.Name = app.config.ServerHeader
	app.server.Concurrency = app.config.Concurrency
	app.server.NoDefaultDate = app.config.DisableDefaultDate
	app.server.NoDefaultContentType = app.config.DisableDefaultContentType
	app.server.DisableHeaderNamesNormalizing = app.config.DisableHeaderNormalizing
	app.server.DisableKeepalive = app.config.DisableKeepalive
	app.server.MaxRequestBodySize = app.config.BodyLimit
	app.server.NoDefaultServerHeader = app.config.ServerHeader == ""
	app.server.ReadTimeout = app.config.ReadTimeout
	app.server.WriteTimeout = app.config.WriteTimeout
	app.server.IdleTimeout = app.config.IdleTimeout
	app.server.ReadBufferSize = app.config.ReadBufferSize
	app.server.WriteBufferSize = app.config.WriteBufferSize
	app.server.GetOnly = app.config.GETOnly
	app.server.ReduceMemoryUsage = app.config.ReduceMemoryUsage
	app.server.StreamRequestBody = app.config.StreamRequestBody
	app.server.DisablePreParseMultipartForm = app.config.DisablePreParseMultipartForm

	// unlock application
	app.mutex.Unlock()
	return app
}

// ErrorHandler is the application's method in charge of finding the
// appropriate handler for the given request. It searches any mounted
// sub fibers by their prefixes and if it finds a match, it uses that
// error handler. Otherwise it uses the configured error handler for
// the app, which if not set is the DefaultErrorHandler.
func (app *App) ErrorHandler(ctx Ctx, err error) error {
	var (
		mountedErrHandler  ErrorHandler
		mountedPrefixParts int
	)

	for prefix, subApp := range app.appList {
		if prefix != "" && strings.HasPrefix(ctx.Path(), prefix) {
			parts := len(strings.Split(prefix, "/"))
			if mountedPrefixParts <= parts {
				mountedErrHandler = subApp.config.ErrorHandler
				mountedPrefixParts = parts
			}
		}
	}

	if mountedErrHandler != nil {
		return mountedErrHandler(ctx, err)
	}

	return app.config.ErrorHandler(ctx, err)
}

// serverErrorHandler is a wrapper around the application's error handler method
// user for the fasthttp server configuration. It maps a set of fasthttp errors to fiber
// errors before calling the application's error handler method.
func (app *App) serverErrorHandler(fctx *fasthttp.RequestCtx, err error) {
	// Acquire Ctx with fasthttp request from pool
	c := app.AcquireCtx().(*DefaultCtx)
	c.Reset(fctx)

	if _, ok := err.(*fasthttp.ErrSmallBuffer); ok {
		err = ErrRequestHeaderFieldsTooLarge
	} else if netErr, ok := err.(*net.OpError); ok && netErr.Timeout() {
		err = ErrRequestTimeout
	} else if err == fasthttp.ErrBodyTooLarge {
		err = ErrRequestEntityTooLarge
	} else if err == fasthttp.ErrGetOnly {
		err = ErrMethodNotAllowed
	} else if strings.Contains(err.Error(), "timeout") {
		err = ErrRequestTimeout
	} else {
		err = ErrBadRequest
	}

	if catch := app.ErrorHandler(c, err); catch != nil {
		_ = c.SendStatus(StatusInternalServerError)
	}

	app.ReleaseCtx(c)
}

// startupProcess Is the method which executes all the necessary processes just before the start of the server.
func (app *App) startupProcess() *App {
	if err := app.hooks.executeOnListenHooks(); err != nil {
		panic(err)
	}

	app.mutex.Lock()
	app.buildTree()
	app.mutex.Unlock()
	return app
}<|MERGE_RESOLUTION|>--- conflicted
+++ resolved
@@ -351,8 +351,6 @@
 	trustedProxiesMap  map[string]struct{}
 	trustedProxyRanges []*net.IPNet
 
-<<<<<<< HEAD
-=======
 	// If set to true, c.IP() and c.IPs() will validate IP addresses before returning them.
 	// Also, c.IP() will return only the first valid IP rather than just the raw header
 	// WARNING: this has a performance cost associated with it.
@@ -360,11 +358,6 @@
 	// Default: false
 	EnableIPValidation bool `json:"enable_ip_validation"`
 
-	// If set to true, will print all routes with their method, path and handler.
-	// Default: false
-	EnablePrintRoutes bool `json:"enable_print_routes"`
-
->>>>>>> 319b8ea3
 	// You can define custom color scheme. They'll be used for startup message, route list and some middlewares.
 	//
 	// Optional. Default: DefaultColors
