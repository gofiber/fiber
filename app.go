// ⚡️ Fiber is an Express inspired web framework written in Go with ☕️
// 🤖 Github Repository: https://github.com/gofiber/fiber
// 📌 API Documentation: https://docs.gofiber.io

// Package fiber
// Fiber is an Express inspired web framework built on top of Fasthttp,
// the fastest HTTP engine for Go. Designed to ease things up for fast
// development with zero memory allocation and performance in mind.

package fiber

import (
	"bufio"
	"crypto/tls"
	"errors"
	"fmt"
	"net"
	"net/http"
	"net/http/httputil"
	"os"
	"reflect"
	"runtime"
	"sort"
	"strconv"
	"strings"
	"sync"
	"sync/atomic"
	"text/tabwriter"
	"time"

	"github.com/gofiber/fiber/v2/internal/colorable"
	"github.com/gofiber/fiber/v2/internal/go-json"
	"github.com/gofiber/fiber/v2/internal/isatty"
	"github.com/gofiber/fiber/v2/utils"
	"github.com/valyala/fasthttp"
)

// Version of current fiber package
const Version = "2.23.0"

// Handler defines a function to serve HTTP requests.
type Handler = func(*Ctx) error

// Map is a shortcut for map[string]interface{}, useful for JSON returns
type Map map[string]interface{}

// Storage interface for communicating with different database/key-value
// providers
type Storage interface {
	// Get gets the value for the given key.
	// It returns ErrNotFound if the storage does not contain the key.
	Get(key string) ([]byte, error)

	// Set stores the given value for the given key along with a
	// time-to-live expiration value, 0 means live for ever
	// Empty key or value will be ignored without an error.
	Set(key string, val []byte, ttl time.Duration) error

	// Delete deletes the value for the given key.
	// It returns no error if the storage does not contain the key,
	Delete(key string) error

	// Reset resets the storage and delete all keys.
	Reset() error

	// Close closes the storage and will stop any running garbage
	// collectors and open connections.
	Close() error
}

// ErrorHandler defines a function that will process all errors
// returned from any handlers in the stack
//  cfg := fiber.Config{}
//  cfg.ErrorHandler = func(c *Ctx, err error) error {
//   code := StatusInternalServerError
//   if e, ok := err.(*Error); ok {
//     code = e.Code
//   }
//   c.Set(HeaderContentType, MIMETextPlainCharsetUTF8)
//   return c.Status(code).SendString(err.Error())
//  }
//  app := fiber.New(cfg)
type ErrorHandler = func(*Ctx, error) error

// Error represents an error that occurred while handling a request.
type Error struct {
	Code    int    `json:"code"`
	Message string `json:"message"`
}

// App denotes the Fiber application.
type App struct {
	mutex sync.Mutex
	// Route stack divided by HTTP methods
	stack [][]*Route
	// Route stack divided by HTTP methods and route prefixes
	treeStack []map[string][]*Route
	// contains the information if the route stack has been changed to build the optimized tree
	routesRefreshed bool
	// Amount of registered routes
	routesCount uint32
	// Amount of registered handlers
	handlersCount uint32
	// Ctx pool
	pool sync.Pool
	// Fasthttp server
	server *fasthttp.Server
	// App config
	config Config
	// Converts string to a byte slice
	getBytes func(s string) (b []byte)
	// Converts byte slice to a string
	getString func(b []byte) string
	// mount prefix -> error handler
	errorHandlers map[string]ErrorHandler
}

// Config is a struct holding the server settings.
type Config struct {
	// When set to true, this will spawn multiple Go processes listening on the same port.
	//
	// Default: false
	Prefork bool `json:"prefork"`

	// Enables the "Server: value" HTTP header.
	//
	// Default: ""
	ServerHeader string `json:"server_header"`

	// When set to true, the router treats "/foo" and "/foo/" as different.
	// By default this is disabled and both "/foo" and "/foo/" will execute the same handler.
	//
	// Default: false
	StrictRouting bool `json:"strict_routing"`

	// When set to true, enables case sensitive routing.
	// E.g. "/FoO" and "/foo" are treated as different routes.
	// By default this is disabled and both "/FoO" and "/foo" will execute the same handler.
	//
	// Default: false
	CaseSensitive bool `json:"case_sensitive"`

	// When set to true, this relinquishes the 0-allocation promise in certain
	// cases in order to access the handler values (e.g. request bodies) in an
	// immutable fashion so that these values are available even if you return
	// from handler.
	//
	// Default: false
	Immutable bool `json:"immutable"`

	// When set to true, converts all encoded characters in the route back
	// before setting the path for the context, so that the routing,
	// the returning of the current url from the context `ctx.Path()`
	// and the parameters `ctx.Params(%key%)` with decoded characters will work
	//
	// Default: false
	UnescapePath bool `json:"unescape_path"`

	// Enable or disable ETag header generation, since both weak and strong etags are generated
	// using the same hashing method (CRC-32). Weak ETags are the default when enabled.
	//
	// Default: false
	ETag bool `json:"etag"`

	// Max body size that the server accepts.
	// -1 will decline any body size
	//
	// Default: 4 * 1024 * 1024
	BodyLimit int `json:"body_limit"`

	// Maximum number of concurrent connections.
	//
	// Default: 256 * 1024
	Concurrency int `json:"concurrency"`

	// Views is the interface that wraps the Render function.
	//
	// Default: nil
	Views Views `json:"-"`

	// Views Layout is the global layout for all template render until override on Render function.
	//
	// Default: ""
	ViewsLayout string `json:"views_layout"`

	// The amount of time allowed to read the full request including body.
	// It is reset after the request handler has returned.
	// The connection's read deadline is reset when the connection opens.
	//
	// Default: unlimited
	ReadTimeout time.Duration `json:"read_timeout"`

	// The maximum duration before timing out writes of the response.
	// It is reset after the request handler has returned.
	//
	// Default: unlimited
	WriteTimeout time.Duration `json:"write_timeout"`

	// The maximum amount of time to wait for the next request when keep-alive is enabled.
	// If IdleTimeout is zero, the value of ReadTimeout is used.
	//
	// Default: unlimited
	IdleTimeout time.Duration `json:"idle_timeout"`

	// Per-connection buffer size for requests' reading.
	// This also limits the maximum header size.
	// Increase this buffer if your clients send multi-KB RequestURIs
	// and/or multi-KB headers (for example, BIG cookies).
	//
	// Default: 4096
	ReadBufferSize int `json:"read_buffer_size"`

	// Per-connection buffer size for responses' writing.
	//
	// Default: 4096
	WriteBufferSize int `json:"write_buffer_size"`

	// CompressedFileSuffix adds suffix to the original file name and
	// tries saving the resulting compressed file under the new file name.
	//
	// Default: ".fiber.gz"
	CompressedFileSuffix string `json:"compressed_file_suffix"`

	// ProxyHeader will enable c.IP() to return the value of the given header key
	// By default c.IP() will return the Remote IP from the TCP connection
	// This property can be useful if you are behind a load balancer: X-Forwarded-*
	// NOTE: headers are easily spoofed and the detected IP addresses are unreliable.
	//
	// Default: ""
	ProxyHeader string `json:"proxy_header"`

	// GETOnly rejects all non-GET requests if set to true.
	// This option is useful as anti-DoS protection for servers
	// accepting only GET requests. The request size is limited
	// by ReadBufferSize if GETOnly is set.
	//
	// Default: false
	GETOnly bool `json:"get_only"`

	// ErrorHandler is executed when an error is returned from fiber.Handler.
	//
	// Default: DefaultErrorHandler
	ErrorHandler ErrorHandler `json:"-"`

	// When set to true, disables keep-alive connections.
	// The server will close incoming connections after sending the first response to client.
	//
	// Default: false
	DisableKeepalive bool `json:"disable_keepalive"`

	// When set to true, causes the default date header to be excluded from the response.
	//
	// Default: false
	DisableDefaultDate bool `json:"disable_default_date"`

	// When set to true, causes the default Content-Type header to be excluded from the response.
	//
	// Default: false
	DisableDefaultContentType bool `json:"disable_default_content_type"`

	// When set to true, disables header normalization.
	// By default all header names are normalized: conteNT-tYPE -> Content-Type.
	//
	// Default: false
	DisableHeaderNormalizing bool `json:"disable_header_normalizing"`

	// When set to true, it will not print out the «Fiber» ASCII art and listening address.
	//
	// Default: false
	DisableStartupMessage bool `json:"disable_startup_message"`

	// This function allows to setup app name for the app
	//
	// Default: nil
	AppName string `json:"app_name"`

	// StreamRequestBody enables request body streaming,
	// and calls the handler sooner when given body is
	// larger then the current limit.
	StreamRequestBody bool

	// Will not pre parse Multipart Form data if set to true.
	//
	// This option is useful for servers that desire to treat
	// multipart form data as a binary blob, or choose when to parse the data.
	//
	// Server pre parses multipart form data by default.
	DisablePreParseMultipartForm bool

	// Aggressively reduces memory usage at the cost of higher CPU usage
	// if set to true.
	//
	// Try enabling this option only if the server consumes too much memory
	// serving mostly idle keep-alive connections. This may reduce memory
	// usage by more than 50%.
	//
	// Default: false
	ReduceMemoryUsage bool `json:"reduce_memory_usage"`

	// FEATURE: v2.3.x
	// The router executes the same handler by default if StrictRouting or CaseSensitive is disabled.
	// Enabling RedirectFixedPath will change this behaviour into a client redirect to the original route path.
	// Using the status code 301 for GET requests and 308 for all other request methods.
	//
	// Default: false
	// RedirectFixedPath bool

	// When set by an external client of Fiber it will use the provided implementation of a
	// JSONMarshal
	//
	// Allowing for flexibility in using another json library for encoding
	// Default: json.Marshal
	JSONEncoder utils.JSONMarshal `json:"-"`

	// When set by an external client of Fiber it will use the provided implementation of a
	// JSONUnmarshal
	//
	// Allowing for flexibility in using another json library for encoding
	// Default: json.Unmarshal
	JSONDecoder utils.JSONUnmarshal `json:"-"`

	// Known networks are "tcp", "tcp4" (IPv4-only), "tcp6" (IPv6-only)
	// WARNING: When prefork is set to true, only "tcp4" and "tcp6" can be chose.
	//
	// Default: NetworkTCP4
	Network string

	// If you find yourself behind some sort of proxy, like a load balancer,
	// then certain header information may be sent to you using special X-Forwarded-* headers or the Forwarded header.
	// For example, the Host HTTP header is usually used to return the requested host.
	// But when you’re behind a proxy, the actual host may be stored in an X-Forwarded-Host header.
	//
	// If you are behind a proxy, you should enable TrustedProxyCheck to prevent header spoofing.
	// If you enable EnableTrustedProxyCheck and leave TrustedProxies empty Fiber will skip
	// all headers that could be spoofed.
	// If request ip in TrustedProxies whitelist then:
	//   1. c.Protocol() get value from X-Forwarded-Proto, X-Forwarded-Protocol, X-Forwarded-Ssl or X-Url-Scheme header
	//   2. c.IP() get value from ProxyHeader header.
	//   3. c.Hostname() get value from X-Forwarded-Host header
	// But if request ip NOT in Trusted Proxies whitelist then:
	//   1. c.Protocol() WON't get value from X-Forwarded-Proto, X-Forwarded-Protocol, X-Forwarded-Ssl or X-Url-Scheme header,
	//    will return https in case when tls connection is handled by the app, of http otherwise
	//   2. c.IP() WON'T get value from ProxyHeader header, will return RemoteIP() from fasthttp context
	//   3. c.Hostname() WON'T get value from X-Forwarded-Host header, fasthttp.Request.URI().Host()
	//    will be used to get the hostname.
	//
	// Default: false
	EnableTrustedProxyCheck bool `json:"enable_trusted_proxy_check"`

	// Read EnableTrustedProxyCheck doc.
	//
	// Default: []string
<<<<<<< HEAD
	TrustedProxies     []string `json:"trusted_proxies"`
	trustedProxiesMap  map[string]struct{}
	trustedProxyRanges []*net.IPNet
=======
	TrustedProxies    []string `json:"trusted_proxies"`
	trustedProxiesMap map[string]struct{}

	//If set to true, will print all routes with their method, path and handler.
	// Default: false
	EnablePrintRoutes bool `json:"print_routes"`
>>>>>>> 59240b54
}

// Static defines configuration options when defining static assets.
type Static struct {
	// When set to true, the server tries minimizing CPU usage by caching compressed files.
	// This works differently than the github.com/gofiber/compression middleware.
	// Optional. Default value false
	Compress bool `json:"compress"`

	// When set to true, enables byte range requests.
	// Optional. Default value false
	ByteRange bool `json:"byte_range"`

	// When set to true, enables directory browsing.
	// Optional. Default value false.
	Browse bool `json:"browse"`

	// The name of the index file for serving a directory.
	// Optional. Default value "index.html".
	Index string `json:"index"`

	// Expiration duration for inactive file handlers.
	// Use a negative time.Duration to disable it.
	//
	// Optional. Default value 10 * time.Second.
	CacheDuration time.Duration `json:"cache_duration"`

	// The value for the Cache-Control HTTP-header
	// that is set on the file response. MaxAge is defined in seconds.
	//
	// Optional. Default value 0.
	MaxAge int `json:"max_age"`

	// Next defines a function to skip this middleware when returned true.
	//
	// Optional. Default: nil
	Next func(c *Ctx) bool
}

// RouteMessage is some message need to be print when server starts
type RouteMessage struct {
	name     string
	method   string
	path     string
	handlers string
}

// Default Config values
const (
	DefaultBodyLimit            = 4 * 1024 * 1024
	DefaultConcurrency          = 256 * 1024
	DefaultReadBufferSize       = 4096
	DefaultWriteBufferSize      = 4096
	DefaultCompressedFileSuffix = ".fiber.gz"
)

// Variables for Name & GetRoute
var latestRoute struct {
	route *Route
	mu    sync.Mutex
}

var latestGroup Group

// DefaultErrorHandler that process return errors from handlers
var DefaultErrorHandler = func(c *Ctx, err error) error {
	code := StatusInternalServerError
	if e, ok := err.(*Error); ok {
		code = e.Code
	}
	c.Set(HeaderContentType, MIMETextPlainCharsetUTF8)
	return c.Status(code).SendString(err.Error())
}

// New creates a new Fiber named instance.
//  app := fiber.New()
// You can pass optional configuration options by passing a Config struct:
//  app := fiber.New(fiber.Config{
//      Prefork: true,
//      ServerHeader: "Fiber",
//  })
func New(config ...Config) *App {
	// Create a new app
	app := &App{
		// Create router stack
		stack:     make([][]*Route, len(intMethod)),
		treeStack: make([]map[string][]*Route, len(intMethod)),
		// Create Ctx pool
		pool: sync.Pool{
			New: func() interface{} {
				return new(Ctx)
			},
		},
		// Create config
		config:        Config{},
		getBytes:      utils.UnsafeBytes,
		getString:     utils.UnsafeString,
		errorHandlers: make(map[string]ErrorHandler),
	}
	// Override config if provided
	if len(config) > 0 {
		app.config = config[0]
	}

	if app.config.ETag {
		if !IsChild() {
			fmt.Println("[Warning] Config.ETag is deprecated since v2.0.6, please use 'middleware/etag'.")
		}
	}

	// Override default values
	if app.config.BodyLimit == 0 {
		app.config.BodyLimit = DefaultBodyLimit
	}
	if app.config.Concurrency <= 0 {
		app.config.Concurrency = DefaultConcurrency
	}
	if app.config.ReadBufferSize <= 0 {
		app.config.ReadBufferSize = DefaultReadBufferSize
	}
	if app.config.WriteBufferSize <= 0 {
		app.config.WriteBufferSize = DefaultWriteBufferSize
	}
	if app.config.CompressedFileSuffix == "" {
		app.config.CompressedFileSuffix = DefaultCompressedFileSuffix
	}
	if app.config.Immutable {
		app.getBytes, app.getString = getBytesImmutable, getStringImmutable
	}

	if app.config.ErrorHandler == nil {
		app.config.ErrorHandler = DefaultErrorHandler
	}

	if app.config.JSONEncoder == nil {
		app.config.JSONEncoder = json.Marshal
	}
	if app.config.JSONDecoder == nil {
		app.config.JSONDecoder = json.Unmarshal
	}
	if app.config.Network == "" {
		app.config.Network = NetworkTCP4
	}

	app.config.trustedProxiesMap = make(map[string]struct{}, len(app.config.TrustedProxies))
	for _, ipAddress := range app.config.TrustedProxies {
		app.handleTrustedProxy(ipAddress)
	}

	// Init app
	app.init()

	// Return app
	return app
}

// Adds an ip address to trustedProxyRanges or trustedProxiesMap based on whether it is an IP range or not
func (app *App) handleTrustedProxy(ipAddress string) {
	if strings.Contains(ipAddress, "/") {
		_, ipNet, err := net.ParseCIDR(ipAddress)

		if err != nil {
			fmt.Printf("[Warning] IP range `%s` could not be parsed. \n", ipAddress)
		}

		app.config.trustedProxyRanges = append(app.config.trustedProxyRanges, ipNet)
	} else {
		app.config.trustedProxiesMap[ipAddress] = struct{}{}
	}
}

// Mount attaches another app instance as a sub-router along a routing path.
// It's very useful to split up a large API as many independent routers and
// compose them as a single service using Mount. The fiber's error handler and
// any of the fiber's sub apps are added to the application's error handlers
// to be invoked on errors that happen within the prefix route.
func (app *App) Mount(prefix string, fiber *App) Router {
	stack := fiber.Stack()
	for m := range stack {
		for r := range stack[m] {
			route := app.copyRoute(stack[m][r])
			app.addRoute(route.Method, app.addPrefixToRoute(prefix, route))
		}
	}

	// Save the fiber's error handler and its sub apps
	prefix = strings.TrimRight(prefix, "/")
	if fiber.config.ErrorHandler != nil {
		app.errorHandlers[prefix] = fiber.config.ErrorHandler
	}
	for mountedPrefixes, errHandler := range fiber.errorHandlers {
		app.errorHandlers[prefix+mountedPrefixes] = errHandler
	}

	atomic.AddUint32(&app.handlersCount, fiber.handlersCount)

	return app
}

// Assign name to specific route.
func (app *App) Name(name string) Router {
	if strings.HasPrefix(latestRoute.route.path, latestGroup.prefix) {
		latestRoute.route.Name = latestGroup.name + name
	} else {
		latestRoute.route.Name = name
	}

	return app
}

// Get route by name
func (app *App) GetRoute(name string) Route {
	for _, routes := range app.stack {
		for _, route := range routes {
			if route.Name == name {
				return *route
			}
		}
	}

	return Route{}
}

// Use registers a middleware route that will match requests
// with the provided prefix (which is optional and defaults to "/").
//
//  app.Use(func(c *fiber.Ctx) error {
//       return c.Next()
//  })
//  app.Use("/api", func(c *fiber.Ctx) error {
//       return c.Next()
//  })
//  app.Use("/api", handler, func(c *fiber.Ctx) error {
//       return c.Next()
//  })
//
// This method will match all HTTP verbs: GET, POST, PUT, HEAD etc...
func (app *App) Use(args ...interface{}) Router {
	var prefix string
	var handlers []Handler

	for i := 0; i < len(args); i++ {
		switch arg := args[i].(type) {
		case string:
			prefix = arg
		case Handler:
			handlers = append(handlers, arg)
		default:
			panic(fmt.Sprintf("use: invalid handler %v\n", reflect.TypeOf(arg)))
		}
	}
	app.register(methodUse, prefix, handlers...)
	return app
}

// Get registers a route for GET methods that requests a representation
// of the specified resource. Requests using GET should only retrieve data.
func (app *App) Get(path string, handlers ...Handler) Router {
	return app.Add(MethodHead, path, handlers...).Add(MethodGet, path, handlers...)
}

// Head registers a route for HEAD methods that asks for a response identical
// to that of a GET request, but without the response body.
func (app *App) Head(path string, handlers ...Handler) Router {
	return app.Add(MethodHead, path, handlers...)
}

// Post registers a route for POST methods that is used to submit an entity to the
// specified resource, often causing a change in state or side effects on the server.
func (app *App) Post(path string, handlers ...Handler) Router {
	return app.Add(MethodPost, path, handlers...)
}

// Put registers a route for PUT methods that replaces all current representations
// of the target resource with the request payload.
func (app *App) Put(path string, handlers ...Handler) Router {
	return app.Add(MethodPut, path, handlers...)
}

// Delete registers a route for DELETE methods that deletes the specified resource.
func (app *App) Delete(path string, handlers ...Handler) Router {
	return app.Add(MethodDelete, path, handlers...)
}

// Connect registers a route for CONNECT methods that establishes a tunnel to the
// server identified by the target resource.
func (app *App) Connect(path string, handlers ...Handler) Router {
	return app.Add(MethodConnect, path, handlers...)
}

// Options registers a route for OPTIONS methods that is used to describe the
// communication options for the target resource.
func (app *App) Options(path string, handlers ...Handler) Router {
	return app.Add(MethodOptions, path, handlers...)
}

// Trace registers a route for TRACE methods that performs a message loop-back
// test along the path to the target resource.
func (app *App) Trace(path string, handlers ...Handler) Router {
	return app.Add(MethodTrace, path, handlers...)
}

// Patch registers a route for PATCH methods that is used to apply partial
// modifications to a resource.
func (app *App) Patch(path string, handlers ...Handler) Router {
	return app.Add(MethodPatch, path, handlers...)
}

// Add allows you to specify a HTTP method to register a route
func (app *App) Add(method, path string, handlers ...Handler) Router {
	return app.register(method, path, handlers...)
}

// Static will create a file server serving static files
func (app *App) Static(prefix, root string, config ...Static) Router {
	return app.registerStatic(prefix, root, config...)
}

// All will register the handler on all HTTP methods
func (app *App) All(path string, handlers ...Handler) Router {
	for _, method := range intMethod {
		_ = app.Add(method, path, handlers...)
	}
	return app
}

// Group is used for Routes with common prefix to define a new sub-router with optional middleware.
//  api := app.Group("/api")
//  api.Get("/users", handler)
func (app *App) Group(prefix string, handlers ...Handler) Router {
	if len(handlers) > 0 {
		app.register(methodUse, prefix, handlers...)
	}
	return &Group{prefix: prefix, app: app}
}

// Error makes it compatible with the `error` interface.
func (e *Error) Error() string {
	return e.Message
}

// NewError creates a new Error instance with an optional message
func NewError(code int, message ...string) *Error {
	e := &Error{
		Code: code,
	}
	if len(message) > 0 {
		e.Message = message[0]
	} else {
		e.Message = utils.StatusMessage(code)
	}
	return e
}

// Listener can be used to pass a custom listener.
func (app *App) Listener(ln net.Listener) error {
	// Prefork is supported for custom listeners
	if app.config.Prefork {
		addr, tlsConfig := lnMetadata(app.config.Network, ln)
		return app.prefork(app.config.Network, addr, tlsConfig)
	}
	// prepare the server for the start
	app.startupProcess()
	// Print startup message
	if !app.config.DisableStartupMessage {
		app.startupMessage(ln.Addr().String(), getTlsConfig(ln) != nil, "")
	}
	// Print routes
	if app.config.EnablePrintRoutes {
		app.printRoutesMessage()
	}
	// Start listening
	return app.server.Serve(ln)
}

// Listen serves HTTP requests from the given addr.
//
//  app.Listen(":8080")
//  app.Listen("127.0.0.1:8080")
func (app *App) Listen(addr string) error {
	// Start prefork
	if app.config.Prefork {
		return app.prefork(app.config.Network, addr, nil)
	}
	// Setup listener
	ln, err := net.Listen(app.config.Network, addr)
	if err != nil {
		return err
	}
	// prepare the server for the start
	app.startupProcess()
	// Print startup message
	if !app.config.DisableStartupMessage {
		app.startupMessage(ln.Addr().String(), false, "")
	}
	// Print routes
	if app.config.EnablePrintRoutes {
		app.printRoutesMessage()
	}
	// Start listening
	return app.server.Serve(ln)
}

// ListenTLS serves HTTPs requests from the given addr.
// certFile and keyFile are the paths to TLS certificate and key file.

//  app.ListenTLS(":8080", "./cert.pem", "./cert.key")
//  app.ListenTLS(":8080", "./cert.pem", "./cert.key")
func (app *App) ListenTLS(addr, certFile, keyFile string) error {
	// Check for valid cert/key path
	if len(certFile) == 0 || len(keyFile) == 0 {
		return errors.New("tls: provide a valid cert or key path")
	}
	// Prefork is supported
	if app.config.Prefork {
		cert, err := tls.LoadX509KeyPair(certFile, keyFile)
		if err != nil {
			return fmt.Errorf("tls: cannot load TLS key pair from certFile=%q and keyFile=%q: %s", certFile, keyFile, err)
		}
		config := &tls.Config{
			MinVersion:               tls.VersionTLS12,
			PreferServerCipherSuites: true,
			Certificates: []tls.Certificate{
				cert,
			},
		}
		return app.prefork(app.config.Network, addr, config)
	}
	// Setup listener
	ln, err := net.Listen(app.config.Network, addr)
	if err != nil {
		return err
	}
	// prepare the server for the start
	app.startupProcess()
	// Print startup message
	if !app.config.DisableStartupMessage {
		app.startupMessage(ln.Addr().String(), true, "")
	}
	// Print routes
	if app.config.EnablePrintRoutes {
		app.printRoutesMessage()
	}
	// Start listening
	return app.server.ServeTLS(ln, certFile, keyFile)
}

// Config returns the app config as value ( read-only ).
func (app *App) Config() Config {
	return app.config
}

// Handler returns the server handler.
func (app *App) Handler() fasthttp.RequestHandler {
	// prepare the server for the start
	app.startupProcess()
	return app.handler
}

// Stack returns the raw router stack.
func (app *App) Stack() [][]*Route {
	return app.stack
}

// HandlersCount returns the amount of registered handlers.
func (app *App) HandlersCount() uint32 {
	return app.handlersCount
}

// Shutdown gracefully shuts down the server without interrupting any active connections.
// Shutdown works by first closing all open listeners and then waiting indefinitely for all connections to return to idle and then shut down.
//
// Make sure the program doesn't exit and waits instead for Shutdown to return.
//
// Shutdown does not close keepalive connections so its recommended to set ReadTimeout to something else than 0.
func (app *App) Shutdown() error {
	app.mutex.Lock()
	defer app.mutex.Unlock()
	if app.server == nil {
		return fmt.Errorf("shutdown: server is not running")
	}
	return app.server.Shutdown()
}

// Server returns the underlying fasthttp server
func (app *App) Server() *fasthttp.Server {
	return app.server
}

// Test is used for internal debugging by passing a *http.Request.
// Timeout is optional and defaults to 1s, -1 will disable it completely.
func (app *App) Test(req *http.Request, msTimeout ...int) (resp *http.Response, err error) {
	// Set timeout
	timeout := 1000
	if len(msTimeout) > 0 {
		timeout = msTimeout[0]
	}

	// Add Content-Length if not provided with body
	if req.Body != http.NoBody && req.Header.Get(HeaderContentLength) == "" {
		req.Header.Add(HeaderContentLength, strconv.FormatInt(req.ContentLength, 10))
	}

	// Dump raw http request
	dump, err := httputil.DumpRequest(req, true)
	if err != nil {
		return nil, err
	}

	// Create test connection
	conn := new(testConn)

	// Write raw http request
	if _, err = conn.r.Write(dump); err != nil {
		return nil, err
	}
	// prepare the server for the start
	app.startupProcess()

	// Serve conn to server
	channel := make(chan error)
	go func() {
		channel <- app.server.ServeConn(conn)
	}()

	// Wait for callback
	if timeout >= 0 {
		// With timeout
		select {
		case err = <-channel:
		case <-time.After(time.Duration(timeout) * time.Millisecond):
			return nil, fmt.Errorf("test: timeout error %vms", timeout)
		}
	} else {
		// Without timeout
		err = <-channel
	}

	// Check for errors
	if err != nil && err != fasthttp.ErrGetOnly {
		return nil, err
	}

	// Read response
	buffer := bufio.NewReader(&conn.w)

	// Convert raw http response to *http.Response
	return http.ReadResponse(buffer, req)
}

type disableLogger struct{}

func (dl *disableLogger) Printf(_ string, _ ...interface{}) {
	// fmt.Println(fmt.Sprintf(format, args...))
}

func (app *App) init() *App {
	// lock application
	app.mutex.Lock()

	// Only load templates if a view engine is specified
	if app.config.Views != nil {
		if err := app.config.Views.Load(); err != nil {
			fmt.Printf("views: %v\n", err)
		}
	}

	// create fasthttp server
	app.server = &fasthttp.Server{
		Logger:       &disableLogger{},
		LogAllErrors: false,
		ErrorHandler: app.serverErrorHandler,
	}

	// fasthttp server settings
	app.server.Handler = app.handler
	app.server.Name = app.config.ServerHeader
	app.server.Concurrency = app.config.Concurrency
	app.server.NoDefaultDate = app.config.DisableDefaultDate
	app.server.NoDefaultContentType = app.config.DisableDefaultContentType
	app.server.DisableHeaderNamesNormalizing = app.config.DisableHeaderNormalizing
	app.server.DisableKeepalive = app.config.DisableKeepalive
	app.server.MaxRequestBodySize = app.config.BodyLimit
	app.server.NoDefaultServerHeader = app.config.ServerHeader == ""
	app.server.ReadTimeout = app.config.ReadTimeout
	app.server.WriteTimeout = app.config.WriteTimeout
	app.server.IdleTimeout = app.config.IdleTimeout
	app.server.ReadBufferSize = app.config.ReadBufferSize
	app.server.WriteBufferSize = app.config.WriteBufferSize
	app.server.GetOnly = app.config.GETOnly
	app.server.ReduceMemoryUsage = app.config.ReduceMemoryUsage
	app.server.StreamRequestBody = app.config.StreamRequestBody
	app.server.DisablePreParseMultipartForm = app.config.DisablePreParseMultipartForm

	// unlock application
	app.mutex.Unlock()
	return app
}

// ErrorHandler is the application's method in charge of finding the
// appropriate handler for the given request. It searches any mounted
// sub fibers by their prefixes and if it finds a match, it uses that
// error handler. Otherwise it uses the configured error handler for
// the app, which if not set is the DefaultErrorHandler.
func (app *App) ErrorHandler(ctx *Ctx, err error) error {
	var (
		mountedErrHandler  ErrorHandler
		mountedPrefixParts int
	)

	for prefix, errHandler := range app.errorHandlers {
		if strings.HasPrefix(ctx.path, prefix) {
			parts := len(strings.Split(prefix, "/"))
			if mountedPrefixParts <= parts {
				mountedErrHandler = errHandler
				mountedPrefixParts = parts
			}
		}
	}

	if mountedErrHandler != nil {
		return mountedErrHandler(ctx, err)
	}

	return app.config.ErrorHandler(ctx, err)
}

// serverErrorHandler is a wrapper around the application's error handler method
// user for the fasthttp server configuration. It maps a set of fasthttp errors to fiber
// errors before calling the application's error handler method.
func (app *App) serverErrorHandler(fctx *fasthttp.RequestCtx, err error) {
	c := app.AcquireCtx(fctx)
	if _, ok := err.(*fasthttp.ErrSmallBuffer); ok {
		err = ErrRequestHeaderFieldsTooLarge
	} else if netErr, ok := err.(*net.OpError); ok && netErr.Timeout() {
		err = ErrRequestTimeout
	} else if err == fasthttp.ErrBodyTooLarge {
		err = ErrRequestEntityTooLarge
	} else if err == fasthttp.ErrGetOnly {
		err = ErrMethodNotAllowed
	} else if strings.Contains(err.Error(), "timeout") {
		err = ErrRequestTimeout
	} else {
		err = ErrBadRequest
	}

	if catch := app.ErrorHandler(c, err); catch != nil {
		_ = c.SendStatus(StatusInternalServerError)
	}

	app.ReleaseCtx(c)
}

// startupProcess Is the method which executes all the necessary processes just before the start of the server.
func (app *App) startupProcess() *App {
	app.mutex.Lock()
	app.buildTree()
	app.mutex.Unlock()
	return app
}

// startupMessage prepares the startup message with the handler number, port, address and other information
func (app *App) startupMessage(addr string, tls bool, pids string) {
	// ignore child processes
	if IsChild() {
		return
	}

	const (
		cBlack = "\u001b[90m"
		// cRed   = "\u001b[91m"
		cCyan = "\u001b[96m"
		// cGreen = "\u001b[92m"
		// cYellow  = "\u001b[93m"
		// cBlue    = "\u001b[94m"
		// cMagenta = "\u001b[95m"
		// cWhite   = "\u001b[97m"
		cReset = "\u001b[0m"
	)

	value := func(s string, width int) string {
		pad := width - len(s)
		str := ""
		for i := 0; i < pad; i++ {
			str += "."
		}
		if s == "Disabled" {
			str += " " + s
		} else {
			str += fmt.Sprintf(" %s%s%s", cCyan, s, cBlack)
		}
		return str
	}

	center := func(s string, width int) string {
		pad := strconv.Itoa((width - len(s)) / 2)
		str := fmt.Sprintf("%"+pad+"s", " ")
		str += s
		str += fmt.Sprintf("%"+pad+"s", " ")
		if len(str) < width {
			str += " "
		}
		return str
	}

	centerValue := func(s string, width int) string {
		pad := strconv.Itoa((width - len(s)) / 2)
		str := fmt.Sprintf("%"+pad+"s", " ")
		str += fmt.Sprintf("%s%s%s", cCyan, s, cBlack)
		str += fmt.Sprintf("%"+pad+"s", " ")
		if len(str)-10 < width {
			str += " "
		}
		return str
	}

	pad := func(s string, width int) (str string) {
		toAdd := width - len(s)
		str += s
		for i := 0; i < toAdd; i++ {
			str += " "
		}
		return
	}

	host, port := parseAddr(addr)
	if host == "" {
		if app.config.Network == NetworkTCP6 {
			host = "[::1]"
		} else {
			host = "0.0.0.0"
		}
	}

	scheme := "http"
	if tls {
		scheme = "https"
	}

	isPrefork := "Disabled"
	if app.config.Prefork {
		isPrefork = "Enabled"
	}

	procs := strconv.Itoa(runtime.GOMAXPROCS(0))
	if !app.config.Prefork {
		procs = "1"
	}

	mainLogo := cBlack + " ┌───────────────────────────────────────────────────┐\n"
	if app.config.AppName != "" {
		mainLogo += " │ " + centerValue(app.config.AppName, 49) + " │\n"
	}
	mainLogo += " │ " + centerValue(" Fiber v"+Version, 49) + " │\n"

	if host == "0.0.0.0" {
		mainLogo +=
			" │ " + center(fmt.Sprintf("%s://127.0.0.1:%s", scheme, port), 49) + " │\n" +
				" │ " + center(fmt.Sprintf("(bound on host 0.0.0.0 and port %s)", port), 49) + " │\n"
	} else {
		mainLogo +=
			" │ " + center(fmt.Sprintf("%s://%s:%s", scheme, host, port), 49) + " │\n"
	}

	mainLogo += fmt.Sprintf(
		" │                                                   │\n"+
			" │ Handlers %s  Processes %s │\n"+
			" │ Prefork .%s  PID ....%s │\n"+
			" └───────────────────────────────────────────────────┘"+
			cReset,
		value(strconv.Itoa(int(app.handlersCount)), 14), value(procs, 12),
		value(isPrefork, 14), value(strconv.Itoa(os.Getpid()), 14),
	)

	var childPidsLogo string
	if app.config.Prefork {
		var childPidsTemplate string
		childPidsTemplate += "%s"
		childPidsTemplate += " ┌───────────────────────────────────────────────────┐\n%s"
		childPidsTemplate += " └───────────────────────────────────────────────────┘"
		childPidsTemplate += "%s"

		newLine := " │ %s%s%s │"

		// Turn the `pids` variable (in the form ",a,b,c,d,e,f,etc") into a slice of PIDs
		var pidSlice []string
		for _, v := range strings.Split(pids, ",") {
			if v != "" {
				pidSlice = append(pidSlice, v)
			}
		}

		var lines []string
		thisLine := "Child PIDs ... "
		var itemsOnThisLine []string

		addLine := func() {
			lines = append(lines,
				fmt.Sprintf(
					newLine,
					cBlack,
					thisLine+cCyan+pad(strings.Join(itemsOnThisLine, ", "), 49-len(thisLine)),
					cBlack,
				),
			)
		}

		for _, pid := range pidSlice {
			if len(thisLine+strings.Join(append(itemsOnThisLine, pid), ", ")) > 49 {
				addLine()
				thisLine = ""
				itemsOnThisLine = []string{pid}
			} else {
				itemsOnThisLine = append(itemsOnThisLine, pid)
			}
		}

		// Add left over items to their own line
		if len(itemsOnThisLine) != 0 {
			addLine()
		}

		// Form logo
		childPidsLogo = fmt.Sprintf(childPidsTemplate,
			cBlack,
			strings.Join(lines, "\n")+"\n",
			cReset,
		)
	}

	// Combine both the child PID logo and the main Fiber logo

	// Pad the shorter logo to the length of the longer one
	splitMainLogo := strings.Split(mainLogo, "\n")
	splitChildPidsLogo := strings.Split(childPidsLogo, "\n")

	mainLen := len(splitMainLogo)
	childLen := len(splitChildPidsLogo)

	if mainLen > childLen {
		diff := mainLen - childLen
		for i := 0; i < diff; i++ {
			splitChildPidsLogo = append(splitChildPidsLogo, "")
		}
	} else {
		diff := childLen - mainLen
		for i := 0; i < diff; i++ {
			splitMainLogo = append(splitMainLogo, "")
		}
	}

	// Combine the two logos, line by line
	output := "\n"
	for i := range splitMainLogo {
		output += cBlack + splitMainLogo[i] + " " + splitChildPidsLogo[i] + "\n"
	}

	out := colorable.NewColorableStdout()
	if os.Getenv("TERM") == "dumb" || os.Getenv("NO_COLOR") == "1" || (!isatty.IsTerminal(os.Stdout.Fd()) && !isatty.IsCygwinTerminal(os.Stdout.Fd())) {
		out = colorable.NewNonColorable(os.Stdout)
	}

	_, _ = fmt.Fprintln(out, output)
}

// printRoutesMessage print all routes with method, path, name and handlers
// in a format of table, like this:
// method | path | name      | handlers
// GET    | /    | routeName | github.com/gofiber/fiber/v2.emptyHandler
// HEAD   | /    |           | github.com/gofiber/fiber/v2.emptyHandler
func (app *App) printRoutesMessage() {
	// ignore child processes
	if IsChild() {
		return
	}

	const (
		// cBlack = "\u001b[90m"
		// cRed   = "\u001b[91m"
		cCyan   = "\u001b[96m"
		cGreen  = "\u001b[92m"
		cYellow = "\u001b[93m"
		cBlue   = "\u001b[94m"
		// cMagenta = "\u001b[95m"
		cWhite = "\u001b[97m"
		// cReset = "\u001b[0m"
	)
	var routes []RouteMessage
	for _, routeStack := range app.stack {
		for _, route := range routeStack {
			var newRoute = RouteMessage{}
			newRoute.name = route.Name
			newRoute.method = route.Method
			newRoute.path = route.Path
			for _, handler := range route.Handlers {
				newRoute.handlers += runtime.FuncForPC(reflect.ValueOf(handler).Pointer()).Name() + " "
			}
			routes = append(routes, newRoute)
		}
	}

	out := colorable.NewColorableStdout()
	if os.Getenv("TERM") == "dumb" || os.Getenv("NO_COLOR") == "1" || (!isatty.IsTerminal(os.Stdout.Fd()) && !isatty.IsCygwinTerminal(os.Stdout.Fd())) {
		out = colorable.NewNonColorable(os.Stdout)
	}

	w := tabwriter.NewWriter(out, 1, 1, 1, ' ', 0)
	// Sort routes by path
	sort.Slice(routes, func(i, j int) bool {
		return routes[i].path < routes[j].path
	})
	_, _ = fmt.Fprintf(w, "%smethod\t%s| %spath\t%s| %sname\t%s| %shandlers\n", cBlue, cWhite, cGreen, cWhite, cCyan, cWhite, cYellow)
	_, _ = fmt.Fprintf(w, "%s------\t%s| %s----\t%s| %s----\t%s| %s--------\n", cBlue, cWhite, cGreen, cWhite, cCyan, cWhite, cYellow)
	for _, route := range routes {
		_, _ = fmt.Fprintf(w, "%s%s\t%s| %s%s\t%s| %s%s\t%s| %s%s\n", cBlue, route.method, cWhite, cGreen, route.path, cWhite, cCyan, route.name, cWhite, cYellow, route.handlers)
	}

	_ = w.Flush()
}<|MERGE_RESOLUTION|>--- conflicted
+++ resolved
@@ -350,18 +350,13 @@
 	// Read EnableTrustedProxyCheck doc.
 	//
 	// Default: []string
-<<<<<<< HEAD
 	TrustedProxies     []string `json:"trusted_proxies"`
 	trustedProxiesMap  map[string]struct{}
 	trustedProxyRanges []*net.IPNet
-=======
-	TrustedProxies    []string `json:"trusted_proxies"`
-	trustedProxiesMap map[string]struct{}
 
 	//If set to true, will print all routes with their method, path and handler.
 	// Default: false
 	EnablePrintRoutes bool `json:"print_routes"`
->>>>>>> 59240b54
 }
 
 // Static defines configuration options when defining static assets.
