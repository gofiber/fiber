--- conflicted
+++ resolved
@@ -5,39 +5,21 @@
 package fiber
 
 // Register defines all router handle interface generate by Route().
-<<<<<<< HEAD
 type Register[TCtx CtxGeneric[TCtx]] interface {
-	All(handler Handler[TCtx], middleware ...Handler[TCtx]) Register[TCtx]
-	Get(handler Handler[TCtx], middleware ...Handler[TCtx]) Register[TCtx]
-	Head(handler Handler[TCtx], middleware ...Handler[TCtx]) Register[TCtx]
-	Post(handler Handler[TCtx], middleware ...Handler[TCtx]) Register[TCtx]
-	Put(handler Handler[TCtx], middleware ...Handler[TCtx]) Register[TCtx]
-	Delete(handler Handler[TCtx], middleware ...Handler[TCtx]) Register[TCtx]
-	Connect(handler Handler[TCtx], middleware ...Handler[TCtx]) Register[TCtx]
-	Options(handler Handler[TCtx], middleware ...Handler[TCtx]) Register[TCtx]
-	Trace(handler Handler[TCtx], middleware ...Handler[TCtx]) Register[TCtx]
-	Patch(handler Handler[TCtx], middleware ...Handler[TCtx]) Register[TCtx]
+	All(handler Handler[TCtx], handlers ...Handler[TCtx]) Register[TCtx]
+	Get(handler Handler[TCtx], handlers ...Handler[TCtx]) Register[TCtx]
+	Head(handler Handler[TCtx], handlers ...Handler[TCtx]) Register[TCtx]
+	Post(handler Handler[TCtx], handlers ...Handler[TCtx]) Register[TCtx]
+	Put(handler Handler[TCtx], handlers ...Handler[TCtx]) Register[TCtx]
+	Delete(handler Handler[TCtx], handlers ...Handler[TCtx]) Register[TCtx]
+	Connect(handler Handler[TCtx], handlers ...Handler[TCtx]) Register[TCtx]
+	Options(handler Handler[TCtx], handlers ...Handler[TCtx]) Register[TCtx]
+	Trace(handler Handler[TCtx], handlers ...Handler[TCtx]) Register[TCtx]
+	Patch(handler Handler[TCtx], handlers ...Handler[TCtx]) Register[TCtx]
 
-	Add(methods []string, handler Handler[TCtx], middleware ...Handler[TCtx]) Register[TCtx]
+	Add(methods []string, handler Handler[TCtx], handlers ...Handler[TCtx]) Register[TCtx]
 
 	Route(path string) Register[TCtx]
-=======
-type Register interface {
-	All(handler Handler, handlers ...Handler) Register
-	Get(handler Handler, handlers ...Handler) Register
-	Head(handler Handler, handlers ...Handler) Register
-	Post(handler Handler, handlers ...Handler) Register
-	Put(handler Handler, handlers ...Handler) Register
-	Delete(handler Handler, handlers ...Handler) Register
-	Connect(handler Handler, handlers ...Handler) Register
-	Options(handler Handler, handlers ...Handler) Register
-	Trace(handler Handler, handlers ...Handler) Register
-	Patch(handler Handler, handlers ...Handler) Register
-
-	Add(methods []string, handler Handler, handlers ...Handler) Register
-
-	Route(path string) Register
->>>>>>> bc4c920e
 }
 
 var _ Register[*DefaultCtx] = (*Registering[*DefaultCtx])(nil)
@@ -63,123 +45,68 @@
 //	})
 //
 // This method will match all HTTP verbs: GET, POST, PUT, HEAD etc...
-<<<<<<< HEAD
-func (r *Registering[TCtx]) All(handler Handler[TCtx], middleware ...Handler[TCtx]) Register[TCtx] {
-	r.app.register([]string{methodUse}, r.path, nil, handler, middleware...)
-=======
-func (r *Registering) All(handler Handler, handlers ...Handler) Register {
+func (r *Registering[TCtx]) All(handler Handler[TCtx], handlers ...Handler[TCtx]) Register[TCtx] {
 	r.app.register([]string{methodUse}, r.path, nil, append([]Handler{handler}, handlers...)...)
->>>>>>> bc4c920e
 	return r
 }
 
 // Get registers a route for GET methods that requests a representation
 // of the specified resource. Requests using GET should only retrieve data.
-<<<<<<< HEAD
-func (r *Registering[TCtx]) Get(handler Handler[TCtx], middleware ...Handler[TCtx]) Register[TCtx] {
-	r.app.Add([]string{MethodGet}, r.path, handler, middleware...)
-=======
-func (r *Registering) Get(handler Handler, handlers ...Handler) Register {
+func (r *Registering[TCtx]) Get(handler Handler[TCtx], handlers ...Handler[TCtx]) Register[TCtx] {
 	r.app.Add([]string{MethodGet}, r.path, handler, handlers...)
->>>>>>> bc4c920e
 	return r
 }
 
 // Head registers a route for HEAD methods that asks for a response identical
 // to that of a GET request, but without the response body.
-<<<<<<< HEAD
-func (r *Registering[TCtx]) Head(handler Handler[TCtx], middleware ...Handler[TCtx]) Register[TCtx] {
-	return r.Add([]string{MethodHead}, handler, middleware...)
-=======
-func (r *Registering) Head(handler Handler, handlers ...Handler) Register {
+func (r *Registering[TCtx]) Head(handler Handler[TCtx], handlers ...Handler[TCtx]) Register[TCtx] {
 	return r.Add([]string{MethodHead}, handler, handlers...)
->>>>>>> bc4c920e
 }
 
 // Post registers a route for POST methods that is used to submit an entity to the
 // specified resource, often causing a change in state or side effects on the server.
-<<<<<<< HEAD
-func (r *Registering[TCtx]) Post(handler Handler[TCtx], middleware ...Handler[TCtx]) Register[TCtx] {
-	return r.Add([]string{MethodPost}, handler, middleware...)
-=======
-func (r *Registering) Post(handler Handler, handlers ...Handler) Register {
+func (r *Registering[TCtx]) Post(handler Handler[TCtx], handlers ...Handler[TCtx]) Register[TCtx] {
 	return r.Add([]string{MethodPost}, handler, handlers...)
->>>>>>> bc4c920e
 }
 
 // Put registers a route for PUT methods that replaces all current representations
 // of the target resource with the request payload.
-<<<<<<< HEAD
-func (r *Registering[TCtx]) Put(handler Handler[TCtx], middleware ...Handler[TCtx]) Register[TCtx] {
-	return r.Add([]string{MethodPut}, handler, middleware...)
-}
-
-// Delete registers a route for DELETE methods that deletes the specified resource.
-func (r *Registering[TCtx]) Delete(handler Handler[TCtx], middleware ...Handler[TCtx]) Register[TCtx] {
-	return r.Add([]string{MethodDelete}, handler, middleware...)
-=======
-func (r *Registering) Put(handler Handler, handlers ...Handler) Register {
+func (r *Registering[TCtx]) Put(handler Handler[TCtx], handlers ...Handler[TCtx]) Register[TCtx] {
 	return r.Add([]string{MethodPut}, handler, handlers...)
 }
 
 // Delete registers a route for DELETE methods that deletes the specified resource.
-func (r *Registering) Delete(handler Handler, handlers ...Handler) Register {
+func (r *Registering[TCtx]) Delete(handler Handler[TCtx], handlers ...Handler[TCtx]) Register[TCtx] {
 	return r.Add([]string{MethodDelete}, handler, handlers...)
->>>>>>> bc4c920e
 }
 
 // Connect registers a route for CONNECT methods that establishes a tunnel to the
 // server identified by the target resource.
-<<<<<<< HEAD
-func (r *Registering[TCtx]) Connect(handler Handler[TCtx], middleware ...Handler[TCtx]) Register[TCtx] {
-	return r.Add([]string{MethodConnect}, handler, middleware...)
-=======
-func (r *Registering) Connect(handler Handler, handlers ...Handler) Register {
+func (r *Registering[TCtx]) Connect(handler Handler[TCtx], handlers ...Handler[TCtx]) Register[TCtx] {
 	return r.Add([]string{MethodConnect}, handler, handlers...)
->>>>>>> bc4c920e
 }
 
 // Options registers a route for OPTIONS methods that is used to describe the
 // communication options for the target resource.
-<<<<<<< HEAD
-func (r *Registering[TCtx]) Options(handler Handler[TCtx], middleware ...Handler[TCtx]) Register[TCtx] {
-	return r.Add([]string{MethodOptions}, handler, middleware...)
-=======
-func (r *Registering) Options(handler Handler, handlers ...Handler) Register {
+func (r *Registering[TCtx]) Options(handler Handler[TCtx], handlers ...Handler[TCtx]) Register[TCtx] {
 	return r.Add([]string{MethodOptions}, handler, handlers...)
->>>>>>> bc4c920e
 }
 
 // Trace registers a route for TRACE methods that performs a message loop-back
 // test along the r.Path to the target resource.
-<<<<<<< HEAD
-func (r *Registering[TCtx]) Trace(handler Handler[TCtx], middleware ...Handler[TCtx]) Register[TCtx] {
-	return r.Add([]string{MethodTrace}, handler, middleware...)
-=======
-func (r *Registering) Trace(handler Handler, handlers ...Handler) Register {
+func (r *Registering[TCtx]) Trace(handler Handler[TCtx], handlers ...Handler[TCtx]) Register[TCtx] {
 	return r.Add([]string{MethodTrace}, handler, handlers...)
->>>>>>> bc4c920e
 }
 
 // Patch registers a route for PATCH methods that is used to apply partial
 // modifications to a resource.
-<<<<<<< HEAD
-func (r *Registering[TCtx]) Patch(handler Handler[TCtx], middleware ...Handler[TCtx]) Register[TCtx] {
-	return r.Add([]string{MethodPatch}, handler, middleware...)
-}
-
-// Add allows you to specify multiple HTTP methods to register a route.
-func (r *Registering[TCtx]) Add(methods []string, handler Handler[TCtx], middleware ...Handler[TCtx]) Register[TCtx] {
-	r.app.register(methods, r.path, nil, handler, middleware...)
-=======
-func (r *Registering) Patch(handler Handler, handlers ...Handler) Register {
+func (r *Registering[TCtx]) Patch(handler Handler[TCtx], handlers ...Handler[TCtx]) Register[TCtx] {
 	return r.Add([]string{MethodPatch}, handler, handlers...)
 }
 
 // Add allows you to specify multiple HTTP methods to register a route.
-func (r *Registering) Add(methods []string, handler Handler, handlers ...Handler) Register {
+func (r *Registering[TCtx]) Add(methods []string, handler Handler[TCtx], handlers ...Handler[TCtx]) Register[TCtx] {
 	r.app.register(methods, r.path, nil, append([]Handler{handler}, handlers...)...)
->>>>>>> bc4c920e
 	return r
 }
 
