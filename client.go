--- conflicted
+++ resolved
@@ -15,14 +15,8 @@
 	"strings"
 	"sync"
 	"time"
-
-<<<<<<< HEAD
+	"encoding/json"
 	"github.com/dgrr/http2"
-	"github.com/gofiber/fiber/v2/internal/go-json"
-=======
-	"encoding/json"
-
->>>>>>> bea756f6
 	"github.com/gofiber/fiber/v2/utils"
 	"github.com/valyala/fasthttp"
 )
