--- conflicted
+++ resolved
@@ -78,17 +78,11 @@
 	for _, tc := range testCases {
 		time.Sleep(tc.Time)
 
-<<<<<<< HEAD
 		req := fasthttp.AcquireRequest()
 		req.SetRequestURI("http://example.com")
-=======
-		a := Get("http://example.com")
-		a.HostClient.Dial = func(_ string) (net.Conn, error) { return ln.Dial() }
-		code, body, errs := a.String()
->>>>>>> ae8f09ac
 
 		client := fasthttp.HostClient{}
-		client.Dial = func(addr string) (net.Conn, error) { return ln.Dial() }
+		client.Dial = func(_ string) (net.Conn, error) { return ln.Dial() }
 
 		resp := fasthttp.AcquireResponse()
 		err := client.Do(req, resp)
