package fiber

import (
	"bytes"
	"context"
	"crypto/tls"
	"errors"
	"fmt"
	"io"
	"log"
	"net"
	"os"
	"strings"
	"sync"
	"testing"
	"time"

	"github.com/stretchr/testify/require"
	"github.com/valyala/fasthttp/fasthttputil"
)

// go test -run Test_Listen
func Test_Listen(t *testing.T) {
	app := New()

	require.False(t, app.Listen(":99999") == nil)

	go func() {
		time.Sleep(1000 * time.Millisecond)
		require.Nil(t, app.Shutdown())
	}()

	require.Nil(t, app.Listen(":4003", ListenConfig{DisableStartupMessage: true}))
}

// go test -run Test_Listen_Graceful_Shutdown
func Test_Listen_Graceful_Shutdown(t *testing.T) {
	var mu sync.Mutex
	var shutdown bool

	app := New()

	app.Get("/", func(c Ctx) error {
		return c.SendString(c.Hostname())
	})

	ln := fasthttputil.NewInmemoryListener()

	go func() {
		ctx, cancel := context.WithTimeout(context.Background(), 250*time.Millisecond)
		defer cancel()

		err := app.Listener(ln, ListenConfig{
			DisableStartupMessage: true,
			GracefulContext:       ctx,
			OnShutdownSuccess: func() {
				mu.Lock()
				shutdown = true
				mu.Unlock()
			},
		})

		require.NoError(t, err)
	}()

	testCases := []struct {
		Time               time.Duration
		ExpectedBody       string
		ExpectedStatusCode int
		ExceptedErrsLen    int
	}{
		{Time: 100 * time.Millisecond, ExpectedBody: "example.com", ExpectedStatusCode: StatusOK, ExceptedErrsLen: 0},
		{Time: 500 * time.Millisecond, ExpectedBody: "", ExpectedStatusCode: 0, ExceptedErrsLen: 1},
	}

	for _, tc := range testCases {
		time.Sleep(tc.Time)

		a := Get("http://example.com")
		a.HostClient.Dial = func(addr string) (net.Conn, error) { return ln.Dial() }
		code, body, errs := a.String()

		require.Equal(t, tc.ExpectedStatusCode, code)
		require.Equal(t, tc.ExpectedBody, body)
		require.Equal(t, tc.ExceptedErrsLen, len(errs))
	}

	mu.Lock()
	require.True(t, shutdown)
	mu.Unlock()
}

// go test -run Test_Listen_Prefork
func Test_Listen_Prefork(t *testing.T) {
	testPreforkMaster = true

	app := New()

	require.Nil(t, app.Listen(":99999", ListenConfig{DisableStartupMessage: true, EnablePrefork: true}))
}

// go test -run Test_Listen_TLS
func Test_Listen_TLS(t *testing.T) {
	app := New()

	// invalid port
	require.False(t, app.Listen(":99999", ListenConfig{
		CertFile:    "./.github/testdata/ssl.pem",
		CertKeyFile: "./.github/testdata/ssl.key",
	}) == nil)

	go func() {
		time.Sleep(1000 * time.Millisecond)
		require.Nil(t, app.Shutdown())
	}()

	require.Nil(t, app.Listen(":0", ListenConfig{
		CertFile:    "./.github/testdata/ssl.pem",
		CertKeyFile: "./.github/testdata/ssl.key",
	}))

}

// go test -run Test_Listen_TLS_Prefork
func Test_Listen_TLS_Prefork(t *testing.T) {
	testPreforkMaster = true

	app := New()

	// invalid key file content
	require.False(t, app.Listen(":0", ListenConfig{
		DisableStartupMessage: true,
		EnablePrefork:         true,
		CertFile:              "./.github/testdata/ssl.pem",
		CertKeyFile:           "./.github/testdata/template.tmpl",
	}) == nil)

	go func() {
		time.Sleep(1000 * time.Millisecond)
		require.Nil(t, app.Shutdown())
	}()

	require.Nil(t, app.Listen(":99999", ListenConfig{
		DisableStartupMessage: true,
		EnablePrefork:         true,
		CertFile:              "./.github/testdata/ssl.pem",
		CertKeyFile:           "./.github/testdata/ssl.key",
	}))

}

// go test -run Test_Listen_MutualTLS
func Test_Listen_MutualTLS(t *testing.T) {
	app := New()

	// invalid port
	require.False(t, app.Listen(":99999", ListenConfig{
		CertFile:       "./.github/testdata/ssl.pem",
		CertKeyFile:    "./.github/testdata/ssl.key",
		CertClientFile: "./.github/testdata/ca-chain.cert.pem",
	}) == nil)

	go func() {
		time.Sleep(1000 * time.Millisecond)
		require.Nil(t, app.Shutdown())
	}()

	require.Nil(t, app.Listen(":0", ListenConfig{
		CertFile:       "./.github/testdata/ssl.pem",
		CertKeyFile:    "./.github/testdata/ssl.key",
		CertClientFile: "./.github/testdata/ca-chain.cert.pem",
	}))

}

// go test -run Test_Listen_MutualTLS_Prefork
func Test_Listen_MutualTLS_Prefork(t *testing.T) {
	testPreforkMaster = true

	app := New()

	// invalid key file content
	require.False(t, app.Listen(":0", ListenConfig{
		DisableStartupMessage: true,
		EnablePrefork:         true,
		CertFile:              "./.github/testdata/ssl.pem",
		CertKeyFile:           "./.github/testdata/template.html",
		CertClientFile:        "./.github/testdata/ca-chain.cert.pem",
	}) == nil)

	go func() {
		time.Sleep(1000 * time.Millisecond)
		require.Nil(t, app.Shutdown())
	}()

	require.Nil(t, app.Listen(":99999", ListenConfig{
		DisableStartupMessage: true,
		EnablePrefork:         true,
		CertFile:              "./.github/testdata/ssl.pem",
		CertKeyFile:           "./.github/testdata/ssl.key",
		CertClientFile:        "./.github/testdata/ca-chain.cert.pem",
	}))

}

// go test -run Test_Listener
func Test_Listener(t *testing.T) {
	app := New()

	go func() {
		time.Sleep(500 * time.Millisecond)
		require.Nil(t, app.Shutdown())
	}()

	ln := fasthttputil.NewInmemoryListener()
	require.Nil(t, app.Listener(ln))
}

<<<<<<< HEAD
// go test -run Test_Listener_Prefork
func Test_Listener_Prefork(t *testing.T) {
	testPreforkMaster = true

	app := New()

	ln := fasthttputil.NewInmemoryListener()
	require.Nil(t, app.Listener(ln, ListenConfig{DisableStartupMessage: true, EnablePrefork: true}))
}

// go test -run Test_Listener_CustomTLS
func Test_Listener_CustomTLS(t *testing.T) {
=======
func Test_App_Listener_TLS_Listener(t *testing.T) {
>>>>>>> 319b8ea3
	// Create tls certificate
	cer, err := tls.LoadX509KeyPair("./.github/testdata/ssl.pem", "./.github/testdata/ssl.key")
	if err != nil {
		require.NoError(t, err)
	}
	config := &tls.Config{Certificates: []tls.Certificate{cer}}

	ln, err := tls.Listen(NetworkTCP4, ":0", config)
	require.NoError(t, err)

	app := New()

	go func() {
		time.Sleep(time.Millisecond * 500)
		require.Nil(t, app.Shutdown())
	}()

	require.Nil(t, app.Listener(ln))
}

// go test -run Test_Listen_TLSConfigFunc
func Test_Listen_TLSConfigFunc(t *testing.T) {
	var callTLSConfig bool
	app := New()

	go func() {
		time.Sleep(1000 * time.Millisecond)
		require.Nil(t, app.Shutdown())
	}()

	require.Nil(t, app.Listen(":0", ListenConfig{
		DisableStartupMessage: true,
		TLSConfigFunc: func(tlsConfig *tls.Config) {
			callTLSConfig = true
		},
		CertFile:    "./.github/testdata/ssl.pem",
		CertKeyFile: "./.github/testdata/ssl.key",
	}))

	require.True(t, callTLSConfig)
}

// go test -run Test_Listen_ListenerAddrFunc
func Test_Listen_ListenerAddrFunc(t *testing.T) {
	var network string
	app := New()

	go func() {
<<<<<<< HEAD
		time.Sleep(1000 * time.Millisecond)
		require.Nil(t, app.Shutdown())
	}()

	require.Nil(t, app.Listen(":0", ListenConfig{
		DisableStartupMessage: true,
		ListenerAddrFunc: func(addr net.Addr) {
			network = addr.Network()
		},
		CertFile:    "./.github/testdata/ssl.pem",
		CertKeyFile: "./.github/testdata/ssl.key",
	}))

	require.Equal(t, "tcp", network)
}

// go test -run Test_Listen_BeforeServeFunc
func Test_Listen_BeforeServeFunc(t *testing.T) {
	var handlers uint32
	app := New()

	go func() {
		time.Sleep(1000 * time.Millisecond)
		require.Nil(t, app.Shutdown())
	}()

	require.Equal(t, errors.New("test"), app.Listen(":0", ListenConfig{
		DisableStartupMessage: true,
		BeforeServeFunc: func(fiber *App) error {
			handlers = fiber.HandlersCount()

			return errors.New("test")
		},
	}))

	require.Equal(t, uint32(0), handlers)
=======
		var buf bytes.Buffer
		wg.Done()
		_, err := io.Copy(&buf, reader)
		if err != nil {
			panic(err)
		}
		out <- buf.String()
	}()
	wg.Wait()
	f()
	err = writer.Close()
	if err != nil {
		panic(err)
	}
	return <-out
>>>>>>> 319b8ea3
}

// go test -run Test_Listen_ListenerNetwork
func Test_Listen_ListenerNetwork(t *testing.T) {
	var network string
	app := New()

	go func() {
		time.Sleep(1000 * time.Millisecond)
		require.Nil(t, app.Shutdown())
	}()

	require.Nil(t, app.Listen(":0", ListenConfig{
		DisableStartupMessage: true,
		ListenerNetwork:       NetworkTCP6,
		ListenerAddrFunc: func(addr net.Addr) {
			network = addr.String()
		},
	}))

	require.True(t, strings.Contains(network, "[::]:"))

	go func() {
		time.Sleep(1000 * time.Millisecond)
		require.Nil(t, app.Shutdown())
	}()

	require.Nil(t, app.Listen(":0", ListenConfig{
		DisableStartupMessage: true,
		ListenerNetwork:       NetworkTCP4,
		ListenerAddrFunc: func(addr net.Addr) {
			network = addr.String()
		},
	}))

	require.True(t, strings.Contains(network, "0.0.0.0:"))
}

// go test -run Test_Listen_Master_Process_Show_Startup_Message
func Test_Listen_Master_Process_Show_Startup_Message(t *testing.T) {
	cfg := ListenConfig{
		EnablePrefork: true,
	}

	startupMessage := captureOutput(func() {
		New().
			startupMessage(":3000", true, strings.Repeat(",11111,22222,33333,44444,55555,60000", 10), cfg)
	})
	fmt.Println(startupMessage)
	require.True(t, strings.Contains(startupMessage, "https://127.0.0.1:3000"))
	require.True(t, strings.Contains(startupMessage, "(bound on host 0.0.0.0 and port 3000)"))
	require.True(t, strings.Contains(startupMessage, "Child PIDs"))
	require.True(t, strings.Contains(startupMessage, "11111, 22222, 33333, 44444, 55555, 60000"))
	require.True(t, strings.Contains(startupMessage, "Prefork ........ Enabled"))
}

// go test -run Test_Listen_Master_Process_Show_Startup_MessageWithAppName
func Test_Listen_Master_Process_Show_Startup_MessageWithAppName(t *testing.T) {
	cfg := ListenConfig{
		EnablePrefork: true,
	}

	app := New(Config{AppName: "Test App v3.0.0"})
	startupMessage := captureOutput(func() {
		app.startupMessage(":3000", true, strings.Repeat(",11111,22222,33333,44444,55555,60000", 10), cfg)
	})
	fmt.Println(startupMessage)
	require.Equal(t, "Test App v3.0.0", app.Config().AppName)
	require.True(t, strings.Contains(startupMessage, app.Config().AppName))
}

// go test -run Test_Listen_Print_Route
func Test_Listen_Print_Route(t *testing.T) {
	app := New()
	app.Get("/", emptyHandler).Name("routeName")

	printRoutesMessage := captureOutput(func() {
		app.printRoutesMessage()
	})

	fmt.Println(printRoutesMessage)

	require.True(t, strings.Contains(printRoutesMessage, "GET"))
	require.True(t, strings.Contains(printRoutesMessage, "/"))
	require.True(t, strings.Contains(printRoutesMessage, "emptyHandler"))
	require.True(t, strings.Contains(printRoutesMessage, "routeName"))
}

// go test -run Test_Listen_Print_Route_With_Group
func Test_Listen_Print_Route_With_Group(t *testing.T) {
	app := New()
	app.Get("/", emptyHandler)

	v1 := app.Group("v1")
	v1.Get("/test", emptyHandler).Name("v1")
	v1.Post("/test/fiber", emptyHandler)
	v1.Put("/test/fiber/*", emptyHandler)

	printRoutesMessage := captureOutput(func() {
		app.printRoutesMessage()
	})

	fmt.Println(printRoutesMessage)

	require.True(t, strings.Contains(printRoutesMessage, "GET"))
	require.True(t, strings.Contains(printRoutesMessage, "/"))
	require.True(t, strings.Contains(printRoutesMessage, "emptyHandler"))
	require.True(t, strings.Contains(printRoutesMessage, "/v1/test"))
	require.True(t, strings.Contains(printRoutesMessage, "POST"))
	require.True(t, strings.Contains(printRoutesMessage, "/v1/test/fiber"))
	require.True(t, strings.Contains(printRoutesMessage, "PUT"))
	require.True(t, strings.Contains(printRoutesMessage, "/v1/test/fiber/*"))
}

func emptyHandler(_ Ctx) error {
	return nil
}

func captureOutput(f func()) string {
	reader, writer, err := os.Pipe()
	if err != nil {
		panic(err)
	}
	stdout := os.Stdout
	stderr := os.Stderr
	defer func() {
		os.Stdout = stdout
		os.Stderr = stderr
		log.SetOutput(os.Stderr)
	}()
	os.Stdout = writer
	os.Stderr = writer
	log.SetOutput(writer)
	out := make(chan string)
	wg := new(sync.WaitGroup)
	wg.Add(1)
	go func() {
		var buf bytes.Buffer
		wg.Done()
		io.Copy(&buf, reader)
		out <- buf.String()
	}()
	wg.Wait()
	f()
	writer.Close()
	return <-out
}<|MERGE_RESOLUTION|>--- conflicted
+++ resolved
@@ -216,22 +216,7 @@
 	require.Nil(t, app.Listener(ln))
 }
 
-<<<<<<< HEAD
-// go test -run Test_Listener_Prefork
-func Test_Listener_Prefork(t *testing.T) {
-	testPreforkMaster = true
-
-	app := New()
-
-	ln := fasthttputil.NewInmemoryListener()
-	require.Nil(t, app.Listener(ln, ListenConfig{DisableStartupMessage: true, EnablePrefork: true}))
-}
-
-// go test -run Test_Listener_CustomTLS
-func Test_Listener_CustomTLS(t *testing.T) {
-=======
 func Test_App_Listener_TLS_Listener(t *testing.T) {
->>>>>>> 319b8ea3
 	// Create tls certificate
 	cer, err := tls.LoadX509KeyPair("./.github/testdata/ssl.pem", "./.github/testdata/ssl.key")
 	if err != nil {
@@ -280,7 +265,6 @@
 	app := New()
 
 	go func() {
-<<<<<<< HEAD
 		time.Sleep(1000 * time.Millisecond)
 		require.Nil(t, app.Shutdown())
 	}()
@@ -317,23 +301,6 @@
 	}))
 
 	require.Equal(t, uint32(0), handlers)
-=======
-		var buf bytes.Buffer
-		wg.Done()
-		_, err := io.Copy(&buf, reader)
-		if err != nil {
-			panic(err)
-		}
-		out <- buf.String()
-	}()
-	wg.Wait()
-	f()
-	err = writer.Close()
-	if err != nil {
-		panic(err)
-	}
-	return <-out
->>>>>>> 319b8ea3
 }
 
 // go test -run Test_Listen_ListenerNetwork
@@ -448,10 +415,6 @@
 	require.True(t, strings.Contains(printRoutesMessage, "/v1/test/fiber/*"))
 }
 
-func emptyHandler(_ Ctx) error {
-	return nil
-}
-
 func captureOutput(f func()) string {
 	reader, writer, err := os.Pipe()
 	if err != nil {
@@ -473,11 +436,21 @@
 	go func() {
 		var buf bytes.Buffer
 		wg.Done()
-		io.Copy(&buf, reader)
+		_, err := io.Copy(&buf, reader)
+		if err != nil {
+			panic(err)
+		}
 		out <- buf.String()
 	}()
 	wg.Wait()
 	f()
-	writer.Close()
+	err = writer.Close()
+	if err != nil {
+		panic(err)
+	}
 	return <-out
+}
+
+func emptyHandler(_ Ctx) error {
+	return nil
 }