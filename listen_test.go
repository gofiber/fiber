//nolint:wrapcheck // We must not wrap errors in tests
package fiber

import (
	"bytes"
	"context"
	"crypto/tls"
	"errors"
	"fmt"
	"io"
	"log"
	"net"
	"os"
	"strings"
	"sync"
	"testing"
	"time"

	"github.com/stretchr/testify/require"
	"github.com/valyala/fasthttp"
	"github.com/valyala/fasthttp/fasthttputil"
)

// go test -run Test_Listen
func Test_Listen(t *testing.T) {
	app := New()

	require.Error(t, app.Listen(":99999"))

	go func() {
		time.Sleep(1000 * time.Millisecond)
		require.NoError(t, app.Shutdown())
	}()

	require.NoError(t, app.Listen(":4003", ListenConfig{DisableStartupMessage: true}))
}

// go test -run Test_Listen_Graceful_Shutdown
func Test_Listen_Graceful_Shutdown(t *testing.T) {
	var mu sync.Mutex
	var shutdown bool

	app := New()

	app.Get("/", func(c Ctx) error {
		return c.SendString(c.Hostname())
	})

	ln := fasthttputil.NewInmemoryListener()

	go func() {
		ctx, cancel := context.WithTimeout(context.Background(), 250*time.Millisecond)
		defer cancel()

		err := app.Listener(ln, ListenConfig{
			DisableStartupMessage: true,
			GracefulContext:       ctx,
			OnShutdownSuccess: func() {
				mu.Lock()
				shutdown = true
				mu.Unlock()
			},
		})

		require.NoError(t, err)
	}()

	testCases := []struct {
		Time               time.Duration
		ExpectedBody       string
		ExpectedStatusCode int
		ExceptedErr        error
	}{
		{Time: 100 * time.Millisecond, ExpectedBody: "example.com", ExpectedStatusCode: StatusOK, ExceptedErr: nil},
		{Time: 500 * time.Millisecond, ExpectedBody: "", ExpectedStatusCode: StatusOK, ExceptedErr: errors.New("InmemoryListener is already closed: use of closed network connection")},
	}

	for _, tc := range testCases {
		time.Sleep(tc.Time)

		req := fasthttp.AcquireRequest()
		req.SetRequestURI("http://example.com")

<<<<<<< HEAD
		client := fasthttp.HostClient{}
		client.Dial = func(addr string) (net.Conn, error) { return ln.Dial() }

		resp := fasthttp.AcquireResponse()
		err := client.Do(req, resp)

		require.Equal(t, tc.ExceptedErr, err)
		require.Equal(t, tc.ExpectedStatusCode, resp.StatusCode())
		require.Equal(t, tc.ExpectedBody, string(resp.Body()))
=======
		require.Equal(t, tc.ExpectedStatusCode, code)
		require.Equal(t, tc.ExpectedBody, body)
		require.Len(t, errs, tc.ExceptedErrsLen)
>>>>>>> 3c4509f0
	}

	mu.Lock()
	require.True(t, shutdown)
	mu.Unlock()
}

// go test -run Test_Listen_Prefork
func Test_Listen_Prefork(t *testing.T) {
	testPreforkMaster = true

	app := New()

	require.NoError(t, app.Listen(":99999", ListenConfig{DisableStartupMessage: true, EnablePrefork: true}))
}

// go test -run Test_Listen_TLS
func Test_Listen_TLS(t *testing.T) {
	app := New()

	// invalid port
	require.Error(t, app.Listen(":99999", ListenConfig{
		CertFile:    "./.github/testdata/ssl.pem",
		CertKeyFile: "./.github/testdata/ssl.key",
	}))

	go func() {
		time.Sleep(1000 * time.Millisecond)
		require.NoError(t, app.Shutdown())
	}()

	require.NoError(t, app.Listen(":0", ListenConfig{
		CertFile:    "./.github/testdata/ssl.pem",
		CertKeyFile: "./.github/testdata/ssl.key",
	}))
}

// go test -run Test_Listen_TLS_Prefork
func Test_Listen_TLS_Prefork(t *testing.T) {
	testPreforkMaster = true

	app := New()

	// invalid key file content
	require.Error(t, app.Listen(":0", ListenConfig{
		DisableStartupMessage: true,
		EnablePrefork:         true,
		CertFile:              "./.github/testdata/ssl.pem",
		CertKeyFile:           "./.github/testdata/template.tmpl",
	}))

	go func() {
		time.Sleep(1000 * time.Millisecond)
		require.NoError(t, app.Shutdown())
	}()

	require.NoError(t, app.Listen(":99999", ListenConfig{
		DisableStartupMessage: true,
		EnablePrefork:         true,
		CertFile:              "./.github/testdata/ssl.pem",
		CertKeyFile:           "./.github/testdata/ssl.key",
	}))
}

// go test -run Test_Listen_MutualTLS
func Test_Listen_MutualTLS(t *testing.T) {
	app := New()

	// invalid port
	require.Error(t, app.Listen(":99999", ListenConfig{
		CertFile:       "./.github/testdata/ssl.pem",
		CertKeyFile:    "./.github/testdata/ssl.key",
		CertClientFile: "./.github/testdata/ca-chain.cert.pem",
	}))

	go func() {
		time.Sleep(1000 * time.Millisecond)
		require.NoError(t, app.Shutdown())
	}()

	require.NoError(t, app.Listen(":0", ListenConfig{
		CertFile:       "./.github/testdata/ssl.pem",
		CertKeyFile:    "./.github/testdata/ssl.key",
		CertClientFile: "./.github/testdata/ca-chain.cert.pem",
	}))
}

// go test -run Test_Listen_MutualTLS_Prefork
func Test_Listen_MutualTLS_Prefork(t *testing.T) {
	testPreforkMaster = true

	app := New()

	// invalid key file content
	require.Error(t, app.Listen(":0", ListenConfig{
		DisableStartupMessage: true,
		EnablePrefork:         true,
		CertFile:              "./.github/testdata/ssl.pem",
		CertKeyFile:           "./.github/testdata/template.html",
		CertClientFile:        "./.github/testdata/ca-chain.cert.pem",
	}))

	go func() {
		time.Sleep(1000 * time.Millisecond)
		require.NoError(t, app.Shutdown())
	}()

	require.NoError(t, app.Listen(":99999", ListenConfig{
		DisableStartupMessage: true,
		EnablePrefork:         true,
		CertFile:              "./.github/testdata/ssl.pem",
		CertKeyFile:           "./.github/testdata/ssl.key",
		CertClientFile:        "./.github/testdata/ca-chain.cert.pem",
	}))
}

// go test -run Test_Listener
func Test_Listener(t *testing.T) {
	app := New()

	go func() {
		time.Sleep(500 * time.Millisecond)
		require.NoError(t, app.Shutdown())
	}()

	ln := fasthttputil.NewInmemoryListener()
	require.NoError(t, app.Listener(ln))
}

func Test_App_Listener_TLS_Listener(t *testing.T) {
	t.Parallel()
	// Create tls certificate
	cer, err := tls.LoadX509KeyPair("./.github/testdata/ssl.pem", "./.github/testdata/ssl.key")
	if err != nil {
		require.NoError(t, err)
	}
	//nolint:gosec // We're in a test so using old ciphers is fine
	config := &tls.Config{Certificates: []tls.Certificate{cer}}

	//nolint:gosec // We're in a test so listening on all interfaces is fine
	ln, err := tls.Listen(NetworkTCP4, ":0", config)
	require.NoError(t, err)

	app := New()

	go func() {
		time.Sleep(time.Millisecond * 500)
		require.NoError(t, app.Shutdown())
	}()

	require.NoError(t, app.Listener(ln))
}

// go test -run Test_Listen_TLSConfigFunc
func Test_Listen_TLSConfigFunc(t *testing.T) {
	var callTLSConfig bool
	app := New()

	go func() {
		time.Sleep(1000 * time.Millisecond)
		require.NoError(t, app.Shutdown())
	}()

	require.NoError(t, app.Listen(":0", ListenConfig{
		DisableStartupMessage: true,
		TLSConfigFunc: func(tlsConfig *tls.Config) {
			callTLSConfig = true
		},
		CertFile:    "./.github/testdata/ssl.pem",
		CertKeyFile: "./.github/testdata/ssl.key",
	}))

	require.True(t, callTLSConfig)
}

// go test -run Test_Listen_ListenerAddrFunc
func Test_Listen_ListenerAddrFunc(t *testing.T) {
	var network string
	app := New()

	go func() {
		time.Sleep(1000 * time.Millisecond)
		require.NoError(t, app.Shutdown())
	}()

	require.NoError(t, app.Listen(":0", ListenConfig{
		DisableStartupMessage: true,
		ListenerAddrFunc: func(addr net.Addr) {
			network = addr.Network()
		},
		CertFile:    "./.github/testdata/ssl.pem",
		CertKeyFile: "./.github/testdata/ssl.key",
	}))

	require.Equal(t, "tcp", network)
}

// go test -run Test_Listen_BeforeServeFunc
func Test_Listen_BeforeServeFunc(t *testing.T) {
	var handlers uint32
	app := New()

	go func() {
		time.Sleep(1000 * time.Millisecond)
		require.NoError(t, app.Shutdown())
	}()

	wantErr := errors.New("test")
	require.ErrorIs(t, app.Listen(":0", ListenConfig{
		DisableStartupMessage: true,
		BeforeServeFunc: func(fiber *App) error {
			handlers = fiber.HandlersCount()

			return wantErr
		},
	}), wantErr)

	require.Zero(t, handlers)
}

// go test -run Test_Listen_ListenerNetwork
func Test_Listen_ListenerNetwork(t *testing.T) {
	var network string
	app := New()

	go func() {
		time.Sleep(1000 * time.Millisecond)
		require.NoError(t, app.Shutdown())
	}()

	require.NoError(t, app.Listen(":0", ListenConfig{
		DisableStartupMessage: true,
		ListenerNetwork:       NetworkTCP6,
		ListenerAddrFunc: func(addr net.Addr) {
			network = addr.String()
		},
	}))

	require.Contains(t, network, "[::]:")

	go func() {
		time.Sleep(1000 * time.Millisecond)
		require.NoError(t, app.Shutdown())
	}()

	require.NoError(t, app.Listen(":0", ListenConfig{
		DisableStartupMessage: true,
		ListenerNetwork:       NetworkTCP4,
		ListenerAddrFunc: func(addr net.Addr) {
			network = addr.String()
		},
	}))

	require.Contains(t, network, "0.0.0.0:")
}

// go test -run Test_Listen_Master_Process_Show_Startup_Message
func Test_Listen_Master_Process_Show_Startup_Message(t *testing.T) {
	cfg := ListenConfig{
		EnablePrefork: true,
	}

	startupMessage := captureOutput(func() {
		New().
			startupMessage(":3000", true, strings.Repeat(",11111,22222,33333,44444,55555,60000", 10), cfg)
	})
	colors := Colors{}
	require.Contains(t, startupMessage, "https://127.0.0.1:3000")
	require.Contains(t, startupMessage, "(bound on host 0.0.0.0 and port 3000)")
	require.Contains(t, startupMessage, "Child PIDs")
	require.Contains(t, startupMessage, "11111, 22222, 33333, 44444, 55555, 60000")
	require.Contains(t, startupMessage, fmt.Sprintf("Prefork: %sEnabled%s", colors.Blue, colors.Reset))
}

// go test -run Test_Listen_Master_Process_Show_Startup_MessageWithAppName
func Test_Listen_Master_Process_Show_Startup_MessageWithAppName(t *testing.T) {
	cfg := ListenConfig{
		EnablePrefork: true,
	}

	app := New(Config{AppName: "Test App v3.0.0"})
	startupMessage := captureOutput(func() {
		app.startupMessage(":3000", true, strings.Repeat(",11111,22222,33333,44444,55555,60000", 10), cfg)
	})
	require.Equal(t, "Test App v3.0.0", app.Config().AppName)
	require.Contains(t, startupMessage, app.Config().AppName)
}

// go test -run Test_Listen_Master_Process_Show_Startup_MessageWithAppNameNonAscii
func Test_Listen_Master_Process_Show_Startup_MessageWithAppNameNonAscii(t *testing.T) {
	cfg := ListenConfig{
		EnablePrefork: true,
	}

	appName := "Serveur de vérification des données"
	app := New(Config{AppName: appName})

	startupMessage := captureOutput(func() {
		app.startupMessage(":3000", false, "", cfg)
	})
	require.Contains(t, startupMessage, "Serveur de vérification des données")
}

// go test -run Test_Listen_Master_Process_Show_Startup_MessageWithDisabledPreforkAndCustomEndpoint
func Test_Listen_Master_Process_Show_Startup_MessageWithDisabledPreforkAndCustomEndpoint(t *testing.T) {
	cfg := ListenConfig{
		EnablePrefork: false,
	}

	appName := "Fiber Example Application"
	app := New(Config{AppName: appName})
	startupMessage := captureOutput(func() {
		app.startupMessage("server.com:8081", true, strings.Repeat(",11111,22222,33333,44444,55555,60000", 5), cfg)
	})
	colors := Colors{}
	require.Contains(t, startupMessage, fmt.Sprintf("%sINFO%s", colors.Green, colors.Reset))
	require.Contains(t, startupMessage, fmt.Sprintf("%s%s%s", colors.Blue, appName, colors.Reset))
	require.Contains(t, startupMessage, fmt.Sprintf("%s%s%s", colors.Blue, "https://server.com:8081", colors.Reset))
	require.Contains(t, startupMessage, fmt.Sprintf("Prefork: %sDisabled%s", colors.Red, colors.Reset))
}

// go test -run Test_Listen_Print_Route
func Test_Listen_Print_Route(t *testing.T) {
	app := New()
	app.Get("/", emptyHandler).Name("routeName")
	printRoutesMessage := captureOutput(func() {
		app.printRoutesMessage()
	})
	require.Contains(t, printRoutesMessage, MethodGet)
	require.Contains(t, printRoutesMessage, "/")
	require.Contains(t, printRoutesMessage, "emptyHandler")
	require.Contains(t, printRoutesMessage, "routeName")
}

// go test -run Test_Listen_Print_Route_With_Group
func Test_Listen_Print_Route_With_Group(t *testing.T) {
	app := New()
	app.Get("/", emptyHandler)

	v1 := app.Group("v1")
	v1.Get("/test", emptyHandler).Name("v1")
	v1.Post("/test/fiber", emptyHandler)
	v1.Put("/test/fiber/*", emptyHandler)

	printRoutesMessage := captureOutput(func() {
		app.printRoutesMessage()
	})

	require.Contains(t, printRoutesMessage, MethodGet)
	require.Contains(t, printRoutesMessage, "/")
	require.Contains(t, printRoutesMessage, "emptyHandler")
	require.Contains(t, printRoutesMessage, "/v1/test")
	require.Contains(t, printRoutesMessage, "POST")
	require.Contains(t, printRoutesMessage, "/v1/test/fiber")
	require.Contains(t, printRoutesMessage, "PUT")
	require.Contains(t, printRoutesMessage, "/v1/test/fiber/*")
}

func captureOutput(f func()) string {
	reader, writer, err := os.Pipe()
	if err != nil {
		panic(err)
	}
	stdout := os.Stdout
	stderr := os.Stderr
	defer func() {
		os.Stdout = stdout
		os.Stderr = stderr
		log.SetOutput(os.Stderr)
	}()
	os.Stdout = writer
	os.Stderr = writer
	log.SetOutput(writer)
	out := make(chan string)
	wg := new(sync.WaitGroup)
	wg.Add(1)
	go func() {
		var buf bytes.Buffer
		wg.Done()
		_, err := io.Copy(&buf, reader)
		if err != nil {
			panic(err)
		}
		out <- buf.String()
	}()
	wg.Wait()
	f()
	err = writer.Close()
	if err != nil {
		panic(err)
	}
	return <-out
}

func emptyHandler(_ Ctx) error {
	return nil
}<|MERGE_RESOLUTION|>--- conflicted
+++ resolved
@@ -81,7 +81,6 @@
 		req := fasthttp.AcquireRequest()
 		req.SetRequestURI("http://example.com")
 
-<<<<<<< HEAD
 		client := fasthttp.HostClient{}
 		client.Dial = func(addr string) (net.Conn, error) { return ln.Dial() }
 
@@ -91,11 +90,6 @@
 		require.Equal(t, tc.ExceptedErr, err)
 		require.Equal(t, tc.ExpectedStatusCode, resp.StatusCode())
 		require.Equal(t, tc.ExpectedBody, string(resp.Body()))
-=======
-		require.Equal(t, tc.ExpectedStatusCode, code)
-		require.Equal(t, tc.ExpectedBody, body)
-		require.Len(t, errs, tc.ExceptedErrsLen)
->>>>>>> 3c4509f0
 	}
 
 	mu.Lock()
