--- conflicted
+++ resolved
@@ -328,11 +328,7 @@
 }
 
 // startupMessage prepares the startup message with the handler number, port, address and other information
-<<<<<<< HEAD
-func (app *App[TCtx]) startupMessage(addr string, isTLS bool, pids string, cfg ListenConfig[TCtx]) { //nolint: revive // Accepting a bool param named isTLS if fine here
-=======
-func (app *App) startupMessage(addr string, isTLS bool, pids string, cfg ListenConfig) { //nolint:revive // Accepting a bool param named isTLS if fine here
->>>>>>> e90fe8af
+func (app *App[TCtx]) startupMessage(addr string, isTLS bool, pids string, cfg ListenConfig[TCtx]) { //nolint:revive // Accepting a bool param named isTLS if fine here
 	// ignore child processes
 	if IsChild() {
 		return
