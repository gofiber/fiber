--- conflicted
+++ resolved
@@ -1,4 +1,3 @@
-<<<<<<< HEAD
 <p align="center">
   <a href="https://gofiber.io">
     <img alt="Fiber" height="125" src="https://github.com/gofiber/docs/blob/master/static/fiber_v2_logo.svg">
@@ -617,7 +616,7 @@
 - [arsmn/fiber-introspect](https://github.com/arsmn/fiber-introspect)
 - [shareed2k/fiber_tracing](https://github.com/shareed2k/fiber_tracing)
 - [shareed2k/fiber_limiter](https://github.com/shareed2k/fiber_limiter)
-- [thomasvvugt/fiber-boilerpplate](https://github.com/thomasvvugt/fiber-boilerplate)
+- [thomasvvugt/fiber-boilerplate](https://github.com/thomasvvugt/fiber-boilerplate)
 - [arsmn/gqlgen](https://github.com/arsmn/gqlgen)
 </div>
 
@@ -634,7 +633,9 @@
 - [Is switching from Express to Fiber worth it? 🤔](https://dev.to/koddr/are-sure-what-your-lovely-web-framework-running-so-fast-2jl1) — _01 Apr 2020_
 - [Creating Fast APIs In Go Using Fiber](https://dev.to/jozsefsallai/creating-fast-apis-in-go-using-fiber-59m9) — _07 Apr 2020_
 - [Building a Basic REST API in Go using Fiber](https://tutorialedge.net/golang/basic-rest-api-go-fiber/) - _23 Apr 2020_
+- [📺 Building a REST API using GORM and Fiber](https://youtu.be/Iq2qT0fRhAA) - _25 Apr 2020_
 - [🌎 Create a travel list app with Go, Fiber, Angular, MongoDB and Google Cloud Secret Manager](https://blog.yongweilun.me/create-a-travel-list-app-with-go-fiber-angular-mongodb-and-google-cloud-secret-manager-ck9fgxy0p061pcss1xt1ubu8t) - _25 Apr 2020_
+- [Fiber v1.9.6 🔥 How to improve performance by 817% and stay fast, flexible and friendly?](https://dev.to/koddr/fiber-v1-9-5-how-to-improve-performance-by-817-and-stay-fast-flexible-and-friendly-2dp6) - _12 May 2020_
 </div>
 
 <div dir="rtl">
@@ -708,718 +709,4 @@
 - [FastHTTP](https://github.com/valyala/fasthttp/blob/master/LICENSE)
 - [Schema](https://github.com/gorilla/schema/blob/master/LICENSE)
 - [bytebufferpool](https://github.com/valyala/bytebufferpool/blob/master/LICENSE)
-</div>
-=======
-<p align="center">
-  <a href="https://gofiber.io">
-    <img alt="Fiber" height="125" src="https://github.com/gofiber/docs/blob/master/static/fiber_v2_logo.svg">
-  </a>
-  <br>
-  <a href="https://github.com/gofiber/fiber/blob/master/.github/README.md">
-    <img height="20px" src="https://github.com/gofiber/docs/blob/master/static/flags/en.svg">
-  </a>
-  <a href="https://github.com/gofiber/fiber/blob/master/.github/README_ru.md">
-    <img height="20px" src="https://github.com/gofiber/docs/blob/master/static/flags/ru.svg">
-  </a>
-  <a href="https://github.com/gofiber/fiber/blob/master/.github/README_es.md">
-    <img height="20px" src="https://github.com/gofiber/docs/blob/master/static/flags/es.svg">
-  </a>
-  <a href="https://github.com/gofiber/fiber/blob/master/.github/README_ja.md">
-    <img height="20px" src="https://github.com/gofiber/docs/blob/master/static/flags/jp.svg">
-  </a>
-  <a href="https://github.com/gofiber/fiber/blob/master/.github/README_pt.md">
-    <img height="20px" src="https://github.com/gofiber/docs/blob/master/static/flags/pt.svg">
-  </a>
-  <a href="https://github.com/gofiber/fiber/blob/master/.github/README_zh-CN.md">
-    <img height="20px" src="https://github.com/gofiber/docs/blob/master/static/flags/ch.svg">
-  </a>
-  <a href="https://github.com/gofiber/fiber/blob/master/.github/README_de.md">
-    <img height="20px" src="https://github.com/gofiber/docs/blob/master/static/flags/de.svg">
-  </a>
-  <a href="https://github.com/gofiber/fiber/blob/master/.github/README_nl.md">
-    <img height="20px" src="https://github.com/gofiber/docs/blob/master/static/flags/nl.svg">
-  </a>
-  <a href="https://github.com/gofiber/fiber/blob/master/.github/README_ko.md">
-    <img height="20px" src="https://github.com/gofiber/docs/blob/master/static/flags/ko.svg">
-  </a>
-  <a href="https://github.com/gofiber/fiber/blob/master/.github/README_fr.md">
-    <img height="20px" src="https://github.com/gofiber/docs/blob/master/static/flags/fr.svg">
-  </a>
-  <a href="https://github.com/gofiber/fiber/blob/master/.github/README_tr.md">
-    <img height="20px" src="https://github.com/gofiber/docs/blob/master/static/flags/tr.svg">
-  </a>
-  <a href="https://github.com/gofiber/fiber/blob/master/.github/README_id.md">
-    <img height="20px" src="https://github.com/gofiber/docs/blob/master/static/flags/id.svg">
-  </a>
-  <!-- <a href="https://github.com/gofiber/fiber/blob/master/.github/README_he.md">
-    <img height="20px" src="https://github.com/gofiber/docs/blob/master/static/flags/il.svg">
-  </a> -->
-  <br><br>
-  <div dir="rtl">
-  <a href="https://github.com/gofiber/fiber/releases">
-    <img src="https://img.shields.io/github/release/gofiber/fiber?style=flat-square">
-  </a>
-  <a href="https://docs.gofiber.io">
-    <img src="https://img.shields.io/badge/api-docs-blue?style=flat-square">
-  </a>
-  <a href="https://pkg.go.dev/github.com/gofiber/fiber?tab=doc">
-    <img src="https://img.shields.io/badge/go.dev-007d9c?logo=go&logoColor=white&style=flat-square">
-  </a>
-  <a href="https://goreportcard.com/report/github.com/gofiber/fiber">
-    <img src="https://goreportcard.com/badge/github.com/gofiber/fiber?style=flat-square">
-  </a>
-  <a href="https://gocover.io/github.com/gofiber/fiber">
-    <img src="https://img.shields.io/badge/coverage-91%25-brightgreen?style=flat-square">
-  </a>
-  <a href="https://github.com/gofiber/fiber/actions?query=workflow%3ATest">
-    <img src="https://img.shields.io/github/workflow/status/gofiber/fiber/Test?label=tests&style=flat-square">
-  </a>
-  <a href="https://github.com/gofiber/fiber/actions?query=workflow%3AGosec">
-    <img src="https://img.shields.io/github/workflow/status/gofiber/fiber/Gosec?label=gosec&style=flat-square">
-  </a>
-  <a href="https://gofiber.io/discord">
-    <img src="https://img.shields.io/badge/discord-join%20channel-7289DA?style=flat-square">
-  </a>
-  </div>
-</p>
-<p align="center">
-  <div dir="rtl">
-
-  <b>Fiber</b> היא <b>web framework</b> בהשראת <a href="https://github.com/expressjs/express">Express</a> הבנויה על גבי <a href="https://github.com/valyala/fasthttp">Fasthttp</a>, מנוע ה-HTTP <b>המהיר ביותר</b> עבור <a href="https://golang.org/doc/">Go</a>.  
-  נועדה <b>להקל</b> על העניינים למען פיתוח <b>מהיר</b>, <b>ללא הקצאות זכרון</b> ולוקחת <b>ביצועים</b> בחשבון.  
-  </div>
-</p>
-
-<div dir="rtl">
-
-## ⚡️ התחלה מהירה
-</div>
-
-```go
-package main
-
-import "github.com/gofiber/fiber"
-
-func main() {
-  app := fiber.New()
-
-  app.Get("/", func(c *fiber.Ctx) {
-    c.Send("Hello, World!")
-  })
-
-  app.Listen(3000)
-}
-```
-
-<div dir="rtl">
-
-## ⚙️ התקנה
-</div>
-
-<div dir="rtl">
-
-קודם כל, [הורידו](https://golang.org/dl/) והתקינו את Go. נדרשת גרסה <span dir="ltr">`1.11`</span> ומעלה.
-</div>
-
-<div dir="rtl">
-
-ההתקנה מתבצעת באמצעות הפקודה <span dir="ltr">[`go get`](https://golang.org/cmd/go/#hdr-Add_dependencies_to_current_module_and_install_them)</span>:
-</div>
-
-```bash
-go get -u github.com/gofiber/fiber
-```
-
-<div dir="rtl">
-
-## 🤖 מדדים
-</div>
-
-<div dir="rtl">
-
-הבדיקות מבוצעות על ידי [TechEmpower](https://github.com/TechEmpower/FrameworkBenchmarks) ו-[Go Web](https://github.com/smallnest/go-web-framework-benchmark). אם אתם רוצים לראות את כל התוצאות, אנא בקרו ב-[Wiki](https://docs.gofiber.io/benchmarks) שלנו.
-</div>
-
-<p float="left" align="middle">
-  <img src="https://github.com/gofiber/docs/blob/master/.gitbook/assets//benchmark-pipeline.png" width="49%">
-  <img src="https://github.com/gofiber/docs/blob/master/.gitbook/assets//benchmark_alloc.png" width="49%">
-</p>
-
-<div dir="rtl">
-
-## 🎯 יכולות
-</div>
-
-<div dir="rtl">
-
-- [ניתוב](https://docs.gofiber.io/routing) רובסטי
-- הנגשת [קבצים סטטיים](https://docs.gofiber.io/application#static)
-- [ביצועים](https://docs.gofiber.io/benchmarks) גבוהים במיוחד
-- צורך כמות [זכרון קטנה](https://docs.gofiber.io/benchmarks)
-- [נקודות קצה עבור API](https://docs.gofiber.io/context)
-- תמיכה ב-[Middleware](https://docs.gofiber.io/middleware) & [Next](https://docs.gofiber.io/context#next)
-- תכנות [מהיר](https://dev.to/koddr/welcome-to-fiber-an-express-js-styled-fastest-web-framework-written-with-on-golang-497) של צד שרת
-- [מנועי תבניות](https://docs.gofiber.io/middleware#template)
-- [תמיכה ב-WebSocket](https://docs.gofiber.io/middleware#websocket)
-- [הגבלת קצבים ובקשות](https://docs.gofiber.io/middleware#limiter)
-- תורגם ל-12 שפות אחרות
-- והרבה יותר, [חקור את Fiber](https://docs.gofiber.io/)
-</div>
-
-<div dir="rtl">
-
-## 💡 פילוסופיה
-</div>
-
-<div dir="rtl">
-
-gophers חדשים שעושים את המעבר מ-[Node.js](https://nodejs.org/en/about/) ל-[Go](https://golang.org/doc/) מתמודדים עם עקומת למידה לפני שהם יכולים להתחיל לבנות את יישומי האינטרנט או המיקרו-שירותים שלהם.  
-Fiber כ-**web framework**, נוצרה עם רעיון **המינימליזם** ועוקבת אחרי **הדרך של UNIX**, כך ש-gophers חדשים יוכלו להיכנס במהירות לעולם של Go עם קבלת פנים חמה ואמינה.
-</div>
-
-<div dir="rtl">
-
-Fiber נוצרה **בהשראת** Express, ה-web framework הפופולרית ביותר ברחבי האינטרנט. שילבנו את **הקלות** של Express ו**הביצועים הגולמיים** של Go. אם אי-פעם מימשתם יישום web ב-Node.js (_באמצעות Express או דומיו_), אז הרבה מהפונקציות והעקרונות ייראו לכם **מאוד מוכרים**.
-</div>
-
-<div dir="rtl">
-
-אנחנו **מקשיבים** למשתמשים שלנו ב-[issues](https://github.com/gofiber/fiber/issues) (_ובכל רחבי האינטרנט_) כדי ליצור web framework **מהירה**, **גמישה**, ו**ידידותית** בשפת Go עבור **כל** משימה, **תאריך יעד** ו**כישורי** מפתח! בדיוק כמו ש-Express מבצע בעולם של JavaScript.
-</div>
-
-<div dir="rtl">
-
-## 👀 דוגמאות
-</div>
-
-<div dir="rtl">
-
-להלן כמה מהדוגמאות הנפוצות.
-</div>
-
-<div dir="rtl">
-
-> אם ברצונכם לראות דוגמאות קוד נוספות, אנא בקרו ב[מאגר המתכונים](https://github.com/gofiber/recipes) שלנו או בקרו ב[תיעוד ה-API](https://docs.gofiber.io) שלנו.
-</div>
-
-
-<div dir="rtl">
-
-### ניתוב
-</div>
-
-<div dir="rtl">
-
-📖 [ניתוב](https://docs.gofiber.io/#basic-routing)  
-</div>
-
-```go
-func main() {
-  app := fiber.New()
-
-  // GET /john
-  app.Get("/:name", func(c *fiber.Ctx) {
-    fmt.Printf("Hello %s!", c.Params("name"))
-    // => Hello john!
-  })
-
-  // GET /john
-  app.Get("/:name/:age?", func(c *fiber.Ctx) {
-    fmt.Printf("Name: %s, Age: %s", c.Params("name"), c.Params("age"))
-    // => Name: john, Age:
-  })
-
-  // GET /api/register
-  app.Get("/api/*", func(c *fiber.Ctx) {
-    fmt.Printf("/api/%s", c.Params("*"))
-    // => /api/register
-  })
-
-  app.Listen(3000)
-}
-```
-
-<div dir="rtl">
-
-### הנגשת קבצים סטטיים
-</div>
-
-<div dir="rtl">
-
-📖 [קבצים סטטיים](https://docs.gofiber.io/application#static)  
-</div>
-
-```go
-func main() {
-  app := fiber.New()
-
-  app.Static("/", "/public")
-  // => http://localhost:3000/js/script.js
-  // => http://localhost:3000/css/style.css
-
-  app.Static("/prefix", "/public")
-  // => http://localhost:3000/prefix/js/script.js
-  // => http://localhost:3000/prefix/css/style.css
-
-  app.Static("*", "/public/index.html")
-  // => http://localhost:3000/any/path/shows/index/html
-
-  app.Listen(3000)
-}
-```
-
-<div dir="rtl">
-
-### Middleware & Next
-</div>
-
-<div dir="rtl">
-
-📖 [Middleware](https://docs.gofiber.io/routing#middleware)  
-📖 [Next](https://docs.gofiber.io/context#next)  
-</div>
-
-```go
-func main() {
-  app := fiber.New()
-
-  // Match any route
-  app.Use(func(c *fiber.Ctx) {
-    fmt.Println("First middleware")
-    c.Next()
-  })
-
-  // Match all routes starting with /api
-  app.Use("/api", func(c *fiber.Ctx) {
-    fmt.Println("Second middleware")
-    c.Next()
-  })
-
-  // GET /api/register
-  app.Get("/api/list", func(c *fiber.Ctx) {
-    fmt.Println("Last middleware")
-    c.Send("Hello, World!")
-  })
-
-  app.Listen(3000)
-}
-```
-
-<div dir="rtl">
-<details>
-  <summary>📚 הצג דוגמאות קוד נוספות</summary>
-  
-
-### מנועי תבניות
-
-📖 [הגדרות](https://docs.gofiber.io/application#settings)  
-📖 [רנדור](https://docs.gofiber.io/context#render)  
-📖 [תבניות](https://docs.gofiber.io/middleware#template)  
-
-Fiber תומך כברירת מחדל ב[מנוע התבניות של Go](https://golang.org/pkg/html/template/).
-
-אבל אם ברצונכם להשתמש במנוע תבניות אחר כמו [amber](https://github.com/eknkc/amber), [handlebars](https://github.com/aymerick/raymond), [mustache](https://github.com/cbroglie/mustache) או [pug](https://github.com/Joker/jade).
-
-אתם יכולים להשתמש ב[Middleware של התבניות](https://docs.gofiber.io/middleware#template) שלנו.
-
-<div dir="ltr">
-
-```go
-import (
-  "github.com/gofiber/fiber"
-  "github.com/gofiber/template"
-)
-
-func main() {
-  // You can setup template engine before initiation app:
-  app := fiber.New(&fiber.Settings{
-    TemplateEngine:    template.Mustache(),
-    TemplateFolder:    "./views",
-    TemplateExtension: ".tmpl",
-  })
-
-  // OR after initiation app at any convenient location:
-  app.Settings.TemplateEngine = template.Mustache()
-  app.Settings.TemplateFolder = "./views"
-  app.Settings.TemplateExtension = ".tmpl"
-
-  // And now, you can call template `./views/home.tmpl` like this:
-  app.Get("/", func(c *fiber.Ctx) {
-    c.Render("home", fiber.Map{
-      "title": "Homepage",
-      "year":  1999,
-    })
-  })
-
-  // ...
-}
-```
-</div>
-
-### קיבוץ routes ל-chains
-
-📖 [קבוצות](https://docs.gofiber.io/application#group)  
-
-<div dir="ltr">
-
-```go
-func main() {
-  app := fiber.New()
-
-  // Root API route
-  api := app.Group("/api", cors())  // /api
-
-  // API v1 routes
-  v1 := api.Group("/v1", mysql())   // /api/v1
-  v1.Get("/list", handler)          // /api/v1/list
-  v1.Get("/user", handler)          // /api/v1/user
-
-  // API v2 routes
-  v2 := api.Group("/v2", mongodb()) // /api/v2
-  v2.Get("/list", handler)          // /api/v2/list
-  v2.Get("/user", handler)          // /api/v2/user
-
-  // ...
-}
-```
-</div>
-
-### Middleware של לוגים
-
-📖 [Logger](https://docs.gofiber.io/middleware#logger)  
-
-<div dir="ltr">
-
-```go
-import (
-    "github.com/gofiber/fiber"
-    "github.com/gofiber/logger"
-)
-
-func main() {
-    app := fiber.New()
-
-    // Optional logger config
-    config := logger.Config{
-      Format:     "${time} - ${method} ${path}\n",
-      TimeFormat: "Mon, 2 Jan 2006 15:04:05 MST",
-    }
-
-    // Logger with config
-    app.Use(logger.New(config))
-
-    app.Listen(3000)
-}
-```
-</div>
-
-### שיתוף משאבים בין מקורות (CORS)
-
-📖 [CORS](https://docs.gofiber.io/middleware#cors)  
-
-<div dir="ltr">
-
-```go
-import (
-    "github.com/gofiber/fiber"
-    "github.com/gofiber/cors"
-)
-
-func main() {
-    app := fiber.New()
-
-    // CORS with default config
-    app.Use(cors.New())
-
-    app.Listen(3000)
-}
-```
-</div>
-
-בדוק את ה-CORS על ידי העברת כל domain ב-header של <span dir="ltr">`Origin`</span>:
-
-<div dir="ltr">
-
-```bash
-curl -H "Origin: http://example.com" --verbose http://localhost:3000
-```
-</div>
-
-### תגובת 404 מותאמת אישית
-
-📖 [שיטות HTTP](https://docs.gofiber.io/application#http-methods)  
-
-<div dir="ltr">
-
-```go
-func main() {
-  app := fiber.New()
-
-  app.Static("/public")
-
-  app.Get("/demo", func(c *fiber.Ctx) {
-    c.Send("This is a demo!")
-  })
-
-  app.Post("/register", func(c *fiber.Ctx) {
-    c.Send("Welcome!")
-  })
-
-  // Last middleware to match anything
-  app.Use(func(c *fiber.Ctx) {
-    c.SendStatus(404) 
-    // => 404 "Not Found"
-  })
-
-  app.Listen(3000)
-}
-```
-</div>
-
-### תגובת JSON
-
-📖 [JSON](https://docs.gofiber.io/context#json)  
-
-<div dir="ltr">
-
-```go
-type User struct {
-  Name string `json:"name"`
-  Age  int    `json:"age"`
-}
-
-func main() {
-  app := fiber.New()
-
-  app.Get("/user", func(c *fiber.Ctx) {
-    c.JSON(&User{"John", 20})
-    // => {"name":"John", "age":20}
-  })
-
-  app.Get("/json", func(c *fiber.Ctx) {
-    c.JSON(fiber.Map{
-      "success": true,
-      "message": "Hi John!",
-    })
-    // => {"success":true, "message":"Hi John!"}
-  })
-
-  app.Listen(3000)
-}
-```
-</div>
-
-### WebSocket Upgrade
-
-📖 [Websocket](https://docs.gofiber.io/middleware#websocket)  
-
-<div dir="ltr">
-
-```go
-import (
-    "github.com/gofiber/fiber"
-    "github.com/gofiber/websocket"
-)
-
-func main() {
-  app := fiber.New()
-
-  app.Get("/ws", websocket.New(func(c *websocket.Conn) {
-    for {
-      mt, msg, err := c.ReadMessage()
-      if err != nil {
-        log.Println("read:", err)
-        break
-      }
-      log.Printf("recv: %s", msg)
-      err = c.WriteMessage(mt, msg)
-      if err != nil {
-        log.Println("write:", err)
-        break
-      }
-    }
-  }))
-
-  app.Listen(3000)
-  // ws://localhost:3000/ws
-}
-```
-</div>
-
-### Middleware של התאוששות
-
-📖 [התאוששות](https://docs.gofiber.io/middleware#recover)  
-
-<div dir="ltr">
-
-```go
-import (
-    "github.com/gofiber/fiber"
-    "github.com/gofiber/recover"
-)
-
-func main() {
-  app := fiber.New()
-
-  // Optional recover config
-  config := recover.Config{
-    Handler: func(c *fiber.Ctx, err error) {
-			c.SendString(err.Error())
-			c.SendStatus(500)
-		},
-  }
-
-  // Logger with custom config
-  app.Use(recover.New(config))
-
-  app.Listen(3000)
-}
-```
-</div>
-</details>
-</div>
-
-<div dir="rtl">
-
-## 🧬 Official Middlewares
-</div>
-
-<div dir="rtl">
-
-For an more _maintainable_ middleware _ecosystem_, we've put official [middlewares](https://docs.gofiber.io/middleware) into separate repositories:
-</div>
-
-<div dir="rtl">
-
-- [gofiber/compression](https://github.com/gofiber/compression)
-- [gofiber/basicauth](https://github.com/gofiber/basicauth)
-- [gofiber/requestid](https://github.com/gofiber/requestid)
-- [gofiber/websocket](https://github.com/gofiber/websocket)
-- [gofiber/keyauth](https://github.com/gofiber/keyauth)
-- [gofiber/rewrite](https://github.com/gofiber/rewrite)
-- [gofiber/recover](https://github.com/gofiber/recover)
-- [gofiber/limiter](https://github.com/gofiber/limiter)
-- [gofiber/session](https://github.com/gofiber/session)
-- [gofiber/adaptor](https://github.com/gofiber/adaptor)
-- [gofiber/logger](https://github.com/gofiber/logger)
-- [gofiber/helmet](https://github.com/gofiber/helmet)
-- [gofiber/embed](https://github.com/gofiber/embed)
-- [gofiber/pprof](https://github.com/gofiber/pprof)
-- [gofiber/cors](https://github.com/gofiber/cors)
-- [gofiber/csrf](https://github.com/gofiber/csrf)
-- [gofiber/jwt](https://github.com/gofiber/jwt)
-
-</div>
-
-<div dir="rtl">
-
-## 🌱 Third Party Middlewares
-</div>
-
-<div dir="rtl">
-
-This is a list of middlewares that are created by the Fiber community, please create a PR if you want to see yours!
-</div>
-
-<div dir="rtl">
-
-- [arsmn/fiber-swagger](https://github.com/arsmn/fiber-swagger)
-- [arsmn/fiber-casbin](https://github.com/arsmn/fiber-casbin)
-- [arsmn/fiber-introspect](https://github.com/arsmn/fiber-introspect)
-- [shareed2k/fiber_tracing](https://github.com/shareed2k/fiber_tracing)
-- [shareed2k/fiber_limiter](https://github.com/shareed2k/fiber_limiter)
-- [thomasvvugt/fiber-boilerplate](https://github.com/thomasvvugt/fiber-boilerplate)
-- [arsmn/gqlgen](https://github.com/arsmn/gqlgen)
-</div>
-
-<div dir="rtl">
-
-## 💬 מדיה
-</div>
-
-<div dir="ltr">
-
-- [Welcome to Fiber — an Express.js styled web framework written in Go with ❤️](https://dev.to/koddr/welcome-to-fiber-an-express-js-styled-fastest-web-framework-written-with-on-golang-497) — _03 Feb 2020_
-- [Fiber released v1.7! 🎉 What's new and is it still fast, flexible and friendly?](https://dev.to/koddr/fiber-v2-is-out-now-what-s-new-and-is-he-still-fast-flexible-and-friendly-3ipf) — _21 Feb 2020_
-- [🚀 Fiber v1.8. What's new, updated and re-thinked?](https://dev.to/koddr/fiber-v1-8-what-s-new-updated-and-re-thinked-339h) — _03 Mar 2020_
-- [Is switching from Express to Fiber worth it? 🤔](https://dev.to/koddr/are-sure-what-your-lovely-web-framework-running-so-fast-2jl1) — _01 Apr 2020_
-- [Creating Fast APIs In Go Using Fiber](https://dev.to/jozsefsallai/creating-fast-apis-in-go-using-fiber-59m9) — _07 Apr 2020_
-- [Building a Basic REST API in Go using Fiber](https://tutorialedge.net/golang/basic-rest-api-go-fiber/) - _23 Apr 2020_
-- [📺 Building a REST API using GORM and Fiber](https://youtu.be/Iq2qT0fRhAA) - _25 Apr 2020_
-- [🌎 Create a travel list app with Go, Fiber, Angular, MongoDB and Google Cloud Secret Manager](https://blog.yongweilun.me/create-a-travel-list-app-with-go-fiber-angular-mongodb-and-google-cloud-secret-manager-ck9fgxy0p061pcss1xt1ubu8t) - _25 Apr 2020_
-- [Fiber v1.9.6 🔥 How to improve performance by 817% and stay fast, flexible and friendly?](https://dev.to/koddr/fiber-v1-9-5-how-to-improve-performance-by-817-and-stay-fast-flexible-and-friendly-2dp6) - _12 May 2020_
-</div>
-
-<div dir="rtl">
-
-## 👍 לתרום
-</div>
-
-<div dir="rtl">
-
-אם אתם רוצים לומר **תודה** או/ו לתמוך בפיתוח הפעיל של <span dir="ltr">`Fiber`</span>:
-
-</div>
-
-<div dir="rtl">
-
-1. תוסיפו [GitHub Star](https://github.com/gofiber/fiber/stargazers) לפרויקט.
-2. צייצו לגבי הפרויקט [בטוויטר שלכם](https://twitter.com/intent/tweet?text=Fiber%20is%20an%20Express%20inspired%20%23web%20%23framework%20built%20on%20top%20of%20Fasthttp%2C%20the%20fastest%20HTTP%20engine%20for%20%23Go.%20Designed%20to%20ease%20things%20up%20for%20%23fast%20development%20with%20zero%20memory%20allocation%20and%20%23performance%20in%20mind%20%F0%9F%9A%80%20https%3A%2F%2Fgithub.com%2Fgofiber%2Ffiber).
-3. כתבו ביקורת או מדריך ב-[Medium](https://medium.com/), [Dev.to](https://dev.to/) או בבלוג האישי שלכם.
-4. עזרו לנו לתרגם את ה-<span dir="ltr">`README`</span> הזה לשפה אחרת.
-5. תמכו בפרויקט על ידי תרומת [כוס קפה](https://buymeacoff.ee/fenny).
-</div>
-
-
-<div dir="rtl">
-
-## ☕ תומכים
-</div>
-
-<div dir="rtl">
-
-Fiber היא פרויקט קוד פתוח שתשלום חשובונתיו מסתמך על תרומות, כגון שם ה-domain שלנו, gitbook, netlify ו-serverless hosting. אם אתם רוצים לתמוך ב-Fiber, אתם יכולים ☕ [**קנו קפה כאן**](https://buymeacoff.ee/fenny).
-</div>
-
-|                                                             | משתמש                                           | תרומה |
-| :---------------------------------------------------------- | :---------------------------------------------- | :---- |
-| ![](https://avatars.githubusercontent.com/u/59947262?s=25 ) | [@thomasvvugt](https://github.com/thomasvvugt)  | ☕ x 5    |
-| ![](https://avatars.githubusercontent.com/u/1094221?s=25 )  | [@ekaputra07](https://github.com/ekaputra07)    | ☕ x 5    |
-| ![](https://avatars.githubusercontent.com/u/186637?s=25 )   | [@candidosales](https://github.com/candidosales)| ☕ x 5    |
-| ![](https://avatars.githubusercontent.com/u/635852?s=25 )   | [@bihe](https://github.com/bihe)                | ☕ x 3    |
-| ![](https://avatars.githubusercontent.com/u/307334?s=25 )   | [@justdave](https://github.com/justdave)        | ☕ x 3    |
-| ![](https://avatars.githubusercontent.com/u/11155743?s=25 ) | [@koddr](https://github.com/koddr)              | ☕ x 1    |
-| ![](https://avatars.githubusercontent.com/u/29042462?s=25 ) | [@lapolinar](https://github.com/lapolinar)      | ☕ x 1    |
-| ![](https://avatars.githubusercontent.com/u/2978730?s=25 )  | [@diegowifi](https://github.com/diegowifi)      | ☕ x 1    |
-| ![](https://avatars.githubusercontent.com/u/44171355?s=25 ) | [@ssimk0](https://github.com/ssimk0)            | ☕ x 1    |
-| ![](https://avatars.githubusercontent.com/u/5638101?s=25 )  | [@raymayemir](https://github.com/raymayemir)    | ☕ x 1    |
-| ![](https://avatars.githubusercontent.com/u/619996?s=25 )   | [@melkorm](https://github.com/melkorm)          | ☕ x 1    |
-| ![](https://avatars.githubusercontent.com/u/31022056?s=25 ) | [@marvinjwendt](https://github.com/thomasvvugt) | ☕ x 1    |
-| ![](https://avatars.githubusercontent.com/u/31921460?s=25 ) | [@toishy](https://github.com/toishy)            | ☕ x 1    |
-
-
-<div dir="rtl">
-
-## ‎‍💻 תורמי קוד
-</div>
-
-<img src="https://opencollective.com/fiber/contributors.svg?width=890&button=false" alt="Code Contributors" style="max-width:100%;">
-
-<div dir="rtl">
-
-## ⚠️ רישיון
-</div>
-
-<div dir="ltr">
-
-Copyright (c) 2019-present [Fenny](https://github.com/fenny) and [Contributors](https://github.com/gofiber/fiber/graphs/contributors). `Fiber` is free and open-source software licensed under the [MIT License](https://github.com/gofiber/fiber/blob/master/LICENSE). Official logo was created by [Vic Shóstak](https://github.com/koddr) and distributed under [Creative Commons](https://creativecommons.org/licenses/by-sa/4.0/) license (CC BY-SA 4.0 International).
-</div>
-
-<div dir="rtl">
-
-**רישיונות של ספריות צד שלישי**
-- [FastHTTP](https://github.com/valyala/fasthttp/blob/master/LICENSE)
-- [Schema](https://github.com/gorilla/schema/blob/master/LICENSE)
-- [bytebufferpool](https://github.com/valyala/bytebufferpool/blob/master/LICENSE)
-</div>
->>>>>>> 8f82bee5
+</div>