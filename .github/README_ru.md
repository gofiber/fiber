<p align="center">
  <a href="https://gofiber.io">
  
  <picture>
    <source height="125" media="(prefers-color-scheme: dark)" srcset="https://raw.githubusercontent.com/gofiber/docs/master/static/img/logo-dark.svg">
    <img height="125" alt="Fiber" src="https://raw.githubusercontent.com/gofiber/docs/master/static/img/logo.svg">
  </picture>
  
  </a>
  <br>
  <!-- base64 flags are available at https://www.phoca.cz/cssflags/ -->
   <a href="https://github.com/gofiber/fiber/blob/master/.github/README.md">
    <img height="20px" src="https://img.shields.io/badge/EN-flag.svg?color=555555&style=flat-square&logo=data:image/svg+xml;base64,PHN2ZyB3aWR0aD0iMTIwMCIgeG1sbnM9Imh0dHA6Ly93d3cudzMub3JnLzIwMDAvc3ZnIiB2aWV3Qm94PSIwIDAgNjAgMzAiIGhlaWdodD0iNjAwIj4NCjxkZWZzPg0KPGNsaXBQYXRoIGlkPSJ0Ij4NCjxwYXRoIGQ9Im0zMCwxNWgzMHYxNXp2MTVoLTMwemgtMzB2LTE1enYtMTVoMzB6Ii8+DQo8L2NsaXBQYXRoPg0KPC9kZWZzPg0KPHBhdGggZmlsbD0iIzAwMjQ3ZCIgZD0ibTAsMHYzMGg2MHYtMzB6Ii8+DQo8cGF0aCBzdHJva2U9IiNmZmYiIHN0cm9rZS13aWR0aD0iNiIgZD0ibTAsMGw2MCwzMG0wLTMwbC02MCwzMCIvPg0KPHBhdGggc3Ryb2tlPSIjY2YxNDJiIiBzdHJva2Utd2lkdGg9IjQiIGQ9Im0wLDBsNjAsMzBtMC0zMGwtNjAsMzAiIGNsaXAtcGF0aD0idXJsKCN0KSIvPg0KPHBhdGggc3Ryb2tlPSIjZmZmIiBzdHJva2Utd2lkdGg9IjEwIiBkPSJtMzAsMHYzMG0tMzAtMTVoNjAiLz4NCjxwYXRoIHN0cm9rZT0iI2NmMTQyYiIgc3Ryb2tlLXdpZHRoPSI2IiBkPSJtMzAsMHYzMG0tMzAtMTVoNjAiLz4NCjwvc3ZnPg0K">
  </a>
  <!-- <a href="https://github.com/gofiber/fiber/blob/master/.github/README_ru.md">
    <img height="20px" src="https://img.shields.io/badge/RU-flag.svg?color=555555&style=flat-square&logo=data:image/svg+xml;base64,PHN2ZyB4bWxucz0iaHR0cDovL3d3dy53My5vcmcvMjAwMC9zdmciIHZpZXdCb3g9IjAgMCA0NTAgMzAwIj4NCjxwYXRoIGZpbGw9IiNmZmYiIGQ9Im0wLDBoNDUwdjEwMGgtNDUweiIvPg0KPHBhdGggZmlsbD0iIzAwZiIgZD0ibTAsMTAwaDQ1MHYxMDBoLTQ1MHoiLz4NCjxwYXRoIGZpbGw9IiNmMDAiIGQ9Im0wLDIwMGg0NTB2MTAwaC00NTB6Ii8+DQo8L3N2Zz4NCg==">
  </a> -->
  <a href="https://github.com/gofiber/fiber/blob/master/.github/README_es.md">
    <img height="20px" src="https://img.shields.io/badge/ES-flag.svg?color=555555&style=flat-square&logo=data:image/svg+xml;base64,PHN2ZyB4bWxucz0iaHR0cDovL3d3dy53My5vcmcvMjAwMC9zdmciIHZpZXdCb3g9IjAgMCA3NTAgNTAwIj4NCjxwYXRoIGZpbGw9IiNjNjBiMWUiIGQ9Im0wLDBoNzUwdjUwMGgtNzUweiIvPg0KPHBhdGggZmlsbD0iI2ZmYzQwMCIgZD0ibTAsMTI1aDc1MHYyNTBoLTc1MHoiLz4NCjwvc3ZnPg0K">
  </a>
  <a href="https://github.com/gofiber/fiber/blob/master/.github/README_ja.md">
    <img height="20px" src="https://img.shields.io/badge/JA-flag.svg?color=555555&style=flat-square&logo=data:image/svg+xml;base64,PHN2ZyB4bWxucz0iaHR0cDovL3d3dy53My5vcmcvMjAwMC9zdmciIHZpZXdCb3g9IjAgMCA5MDAgNjAwIj4NCjxwYXRoIGZpbGw9IiNmZmYiIGQ9Im0wLDBoOTAwdjYwMGgtOTAweiIvPg0KPGNpcmNsZSBmaWxsPSIjYmUwMDI2IiBjeD0iNDUwIiBjeT0iMzAwIiByPSIxODAiLz4NCjwvc3ZnPg0K">
  </a>
  <a href="https://github.com/gofiber/fiber/blob/master/.github/README_pt.md">
    <img height="20px" src="https://img.shields.io/badge/PT-flag.svg?color=555555&style=flat-square&logo=data:image/svg+xml;base64,PD94bWwgdmVyc2lvbj0iMS4wIiBlbmNvZGluZz0iaXNvLTg4NTktMSI/Pgo8IS0tIEdlbmVyYXRvcjogQWRvYmUgSWxsdXN0cmF0b3IgMTkuMC4wLCBTVkcgRXhwb3J0IFBsdWctSW4gLiBTVkcgVmVyc2lvbjogNi4wMCBCdWlsZCAwKSAgLS0+CjxzdmcgeG1sbnM9Imh0dHA6Ly93d3cudzMub3JnLzIwMDAvc3ZnIiB4bWxuczp4bGluaz0iaHR0cDovL3d3dy53My5vcmcvMTk5OS94bGluayIgdmVyc2lvbj0iMS4xIiBpZD0iQ2FwYV8xIiB4PSIwcHgiIHk9IjBweCIgdmlld0JveD0iMCAwIDUxMiA1MTIiIHN0eWxlPSJlbmFibGUtYmFja2dyb3VuZDpuZXcgMCAwIDUxMiA1MTI7IiB4bWw6c3BhY2U9InByZXNlcnZlIj4KPHJlY3QgeT0iODUuMzM3IiBzdHlsZT0iZmlsbDojRDgwMDI3OyIgd2lkdGg9IjUxMiIgaGVpZ2h0PSIzNDEuMzI2Ii8+Cjxwb2x5Z29uIHN0eWxlPSJmaWxsOiM2REE1NDQ7IiBwb2ludHM9IjE5Ni42NDEsODUuMzM3IDE5Ni42NDEsMjYxLjU2NSAxOTYuNjQxLDQyNi42NjMgMCw0MjYuNjYzIDAsODUuMzM3ICIvPgo8Y2lyY2xlIHN0eWxlPSJmaWxsOiNGRkRBNDQ7IiBjeD0iMTk2LjY0MSIgY3k9IjI1NiIgcj0iNjQiLz4KPHBhdGggc3R5bGU9ImZpbGw6I0Q4MDAyNzsiIGQ9Ik0xNjAuNjM4LDIyNHY0MC4wMDFjMCwxOS44ODIsMTYuMTE4LDM2LDM2LDM2czM2LTE2LjExOCwzNi0zNlYyMjRIMTYwLjYzOHoiLz4KPHBhdGggc3R5bGU9ImZpbGw6I0YwRjBGMDsiIGQ9Ik0xOTYuNjM4LDI3NmMtNi42MTcsMC0xMi01LjM4My0xMi0xMnYtMTZoMjQuMDAxdjE2QzIwOC42MzgsMjcwLjYxNiwyMDMuMjU0LDI3NiwxOTYuNjM4LDI3NnoiLz4KPGc+CjwvZz4KPGc+CjwvZz4KPGc+CjwvZz4KPGc+CjwvZz4KPGc+CjwvZz4KPGc+CjwvZz4KPGc+CjwvZz4KPGc+CjwvZz4KPGc+CjwvZz4KPGc+CjwvZz4KPGc+CjwvZz4KPGc+CjwvZz4KPGc+CjwvZz4KPGc+CjwvZz4KPGc+CjwvZz4KPC9zdmc+Cg==">
  </a>
  <a href="https://github.com/gofiber/fiber/blob/master/.github/README_zh-CN.md">
    <img height="20px" src="https://img.shields.io/badge/CN-flag.svg?color=555555&style=flat-square&logo=data:image/svg+xml;base64,PHN2ZyB4bWxucz0iaHR0cDovL3d3dy53My5vcmcvMjAwMC9zdmciIHZpZXdCb3g9IjAgMCAxMjAwIDgwMCIgeG1sbnM6eGxpbms9Imh0dHA6Ly93d3cudzMub3JnLzE5OTkveGxpbmsiPg0KPHBhdGggZmlsbD0iI2RlMjkxMCIgZD0ibTAsMGgxMjAwdjgwMGgtMTIwMHoiLz4NCjxwYXRoIGZpbGw9IiNmZmRlMDAiIGQ9Im0tMTYuNTc5Niw5OS42MDA3bDIuMzY4Ni04LjEwMzItNi45NTMtNC43ODgzIDguNDM4Ni0uMjUxNCAyLjQwNTMtOC4wOTI0IDIuODQ2Nyw3Ljk0NzkgOC40Mzk2LS4yMTMxLTYuNjc5Miw1LjE2MzQgMi44MTA2LDcuOTYwNy02Ljk3NDctNC43NTY3LTYuNzAyNSw1LjEzMzF6IiB0cmFuc2Zvcm09Im1hdHJpeCg5LjkzMzUyIC4yNzc0NyAtLjI3NzQ3IDkuOTMzNTIgMzI0LjI5MjUgLTY5NS4yNDE1KSIvPg0KPHBhdGggZmlsbD0iI2ZmZGUwMCIgaWQ9InN0YXIiIGQ9Im0zNjUuODU1MiwzMzIuNjg5NWwyOC4zMDY4LDExLjM3NTcgMTkuNjcyMi0yMy4zMTcxLTIuMDcxNiwzMC40MzY3IDI4LjI1NDksMTEuNTA0LTI5LjU4NzIsNy40MzUyLTIuMjA5NywzMC40MjY5LTE2LjIxNDItMjUuODQxNS0yOS42MjA2LDcuMzAwOSAxOS41NjYyLTIzLjQwNjEtMTYuMDk2OC0yNS45MTQ4eiIvPg0KPGcgZmlsbD0iI2ZmZGUwMCI+DQo8cGF0aCBkPSJtNTE5LjA3NzksMTc5LjMxMjlsLTMwLjA1MzQtNS4yNDE4LTE0LjM5NDUsMjYuODk3Ni00LjMwMTctMzAuMjAyMy0zMC4wMjkzLTUuMzc4MSAyNy4zOTQ4LTEzLjQyNDItNC4xNjQ3LTMwLjIyMTUgMjEuMjMyNiwyMS45MDU3IDI3LjQ1NTQtMTMuMjk5OC0xNC4yNzIzLDI2Ljk2MjcgMjEuMTMzMSwyMi4wMDE3eiIvPg0KPHBhdGggZD0ibTQ1NS4yNTkyLDMxNS45Nzk1bDkuMzczNC0yOS4wMzE0LTI0LjYzMjUtMTcuOTk3OCAzMC41MDctLjA1NjYgOS41MDUtMjguOTg4NiA5LjQ4MSwyOC45OTY0IDMwLjUwNywuMDgxOC0yNC42NDc0LDE3Ljk3NzQgOS4zNDkzLDI5LjAzOTItMjQuNzE0LTE3Ljg4NTgtMjQuNzI4OCwxNy44NjUzeiIvPg0KPC9nPg0KPHVzZSB4bGluazpocmVmPSIjc3RhciIgdHJhbnNmb3JtPSJtYXRyaXgoLjk5ODYzIC4wNTIzNCAtLjA1MjM0IC45OTg2MyAxOS40MDAwNSAtMzAwLjUzNjgxKSIvPg0KPC9zdmc+DQo=">
  </a>
  <a href="https://github.com/gofiber/fiber/blob/master/.github/README_zh-TW.md">
    <img height="20px" src="https://img.shields.io/badge/TW-flag.svg?color=555555&style=flat-square&logo=data:image/svg+xml;base64,PD94bWwgdmVyc2lvbj0iMS4wIiBlbmNvZGluZz0iVVRGLTgiPz4NCjwhRE9DVFlQRSBzdmc+DQo8c3ZnIHdpZHRoPSI5MDAiIGhlaWdodD0iNjAwIiB2aWV3Qm94PSItNjAgLTQwIDI0MCAxNjAiIHhtbG5zPSJodHRwOi8vd3d3LnczLm9yZy8yMDAwL3N2ZyIgeG1sbnM6eGxpbms9Imh0dHA6Ly93d3cudzMub3JnLzE5OTkveGxpbmsiPg0KICAgPHJlY3QgeD0iLTYwIiB5PSItNDAiIHdpZHRoPSIxMDAlIiBoZWlnaHQ9IjEwMCUiIGZpbGw9IiNmZTAwMDAiLz4NCiAgIDxyZWN0IHg9Ii02MCIgeT0iLTQwIiB3aWR0aD0iNTAlIiBoZWlnaHQ9IjUwJSIgZmlsbD0iIzAwMDA5NSIvPg0KICAgPHBhdGggaWQ9ImZvdXJfcmF5cyIgZD0iTSA4LDAgTCAwLDMwIEwgLTgsMCBMIDAsLTMwIE0gMCw4IEwgMzAsMCBMIDAsLTggTCAtMzAsMCIgZmlsbD0iI2ZmZiIvPg0KICAgPHVzZSB4bGluazpocmVmPSIjZm91cl9yYXlzIiB0cmFuc2Zvcm09InJvdGF0ZSgzMCkiLz4NCiAgIDx1c2UgeGxpbms6aHJlZj0iI2ZvdXJfcmF5cyIgdHJhbnNmb3JtPSJyb3RhdGUoNjApIi8+DQogICA8Y2lyY2xlIHI9IjE3IiBmaWxsPSIjMDAwMDk1Ii8+DQogICA8Y2lyY2xlIHI9IjE1IiBmaWxsPSIjZmZmIi8+DQo8L3N2Zz4=">
  </a>
  <a href="https://github.com/gofiber/fiber/blob/master/.github/README_de.md">
    <img height="20px" src="https://img.shields.io/badge/DE-flag.svg?color=555555&style=flat-square&logo=data:image/svg+xml;base64,PHN2ZyB3aWR0aD0iMTAwMCIgeG1sbnM9Imh0dHA6Ly93d3cudzMub3JnLzIwMDAvc3ZnIiBoZWlnaHQ9IjYwMCIgdmlld0JveD0iMCAwIDUgMyI+DQo8cGF0aCBkPSJtMCwwaDV2M2gtNXoiLz4NCjxwYXRoIGZpbGw9IiNkMDAiIGQ9Im0wLDFoNXYyaC01eiIvPg0KPHBhdGggZmlsbD0iI2ZmY2UwMCIgZD0ibTAsMmg1djFoLTV6Ii8+DQo8L3N2Zz4NCg==">
  </a>
  <a href="https://github.com/gofiber/fiber/blob/master/.github/README_nl.md">
    <img height="20px" src="https://img.shields.io/badge/NL-flag.svg?color=555555&style=flat-square&logo=data:image/svg+xml;base64,PHN2ZyB3aWR0aD0iOTAwIiB4bWxucz0iaHR0cDovL3d3dy53My5vcmcvMjAwMC9zdmciIGhlaWdodD0iNjAwIiB2aWV3Qm94PSIwIDAgOSA2Ij4NCjxwYXRoIGZpbGw9IiMyMTQ2OGIiIGQ9Im0wLDBoOXY2aC05eiIvPg0KPHBhdGggZmlsbD0iI2ZmZiIgZD0ibTAsMGg5djRoLTl6Ii8+DQo8cGF0aCBmaWxsPSIjYWUxYzI4IiBkPSJtMCwwaDl2MmgtOXoiLz4NCjwvc3ZnPg0K">
  </a>
  <a href="https://github.com/gofiber/fiber/blob/master/.github/README_ko.md">
    <img height="20px" src="https://img.shields.io/badge/KO-flag.svg?color=555555&style=flat-square&logo=data:image/svg+xml;base64,PHN2ZyB3aWR0aD0iOTAwIiB4bWxucz0iaHR0cDovL3d3dy53My5vcmcvMjAwMC9zdmciIGhlaWdodD0iNjAwIiB2aWV3Qm94PSItMzYgLTI0IDcyIDQ4IiB4bWxuczp4bGluaz0iaHR0cDovL3d3dy53My5vcmcvMTk5OS94bGluayI+DQo8cGF0aCBmaWxsPSIjZmZmIiBkPSJtLTM2LTI0aDcydjQ4aC03MnoiLz4NCjxnIHRyYW5zZm9ybT0ibWF0cml4KC41NTQ3IC0uODMyMDUgLjgzMjA1IC41NTQ3IDAgMCkiPg0KPGcgaWQ9ImIyIj4NCjxwYXRoIHN0cm9rZT0iIzAwMCIgaWQ9ImIiIHN0cm9rZS13aWR0aD0iMiIgZD0iTS02LTI1SDZNLTYtMjJINk0tNi0xOUg2Ii8+DQo8dXNlIHk9IjQ0IiB4bGluazpocmVmPSIjYiIvPg0KPC9nPg0KPHBhdGggc3Ryb2tlPSIjZmZmIiBkPSJtMCwxN3YxMCIvPg0KPGNpcmNsZSBmaWxsPSIjYzYwYzMwIiByPSIxMiIvPg0KPHBhdGggZmlsbD0iIzAwMzQ3OCIgZD0iTTAtMTJBNiw2IDAgMCAwIDAsMEE2LDYgMCAwIDEgMCwxMkExMiwxMiAwIDAsMSAwLTEyWiIvPg0KPC9nPg0KPGcgdHJhbnNmb3JtPSJtYXRyaXgoLS41NTQ3IC0uODMyMDUgLjgzMjA1IC0uNTU0NyAwIDApIj4NCjx1c2UgeGxpbms6aHJlZj0iI2IyIi8+DQo8cGF0aCBzdHJva2U9IiNmZmYiIGQ9Im0wLTIzLjV2M20wLDM3LjV2My41bTAsM3YzIi8+DQo8L2c+DQo8L3N2Zz4NCg==">
  </a>
  <a href="https://github.com/gofiber/fiber/blob/master/.github/README_fr.md">
    <img height="20px" src="https://img.shields.io/badge/FR-flag.svg?color=555555&style=flat-square&logo=data:image/svg+xml;base64,PHN2ZyB4bWxucz0iaHR0cDovL3d3dy53My5vcmcvMjAwMC9zdmciIHZpZXdCb3g9IjAgMCA5MDAgNjAwIj4NCjxwYXRoIGZpbGw9IiNlZDI5MzkiIGQ9Im0wLDBoOTAwdjYwMGgtOTAweiIvPg0KPHBhdGggZmlsbD0iI2ZmZiIgZD0ibTAsMGg2MDB2NjAwaC02MDB6Ii8+DQo8cGF0aCBmaWxsPSIjMDAyMzk1IiBkPSJtMCwwaDMwMHY2MDBoLTMwMHoiLz4NCjwvc3ZnPg0K">
  </a>
  <a href="https://github.com/gofiber/fiber/blob/master/.github/README_tr.md">
    <img height="20px" src="https://img.shields.io/badge/TR-flag.svg?color=555555&style=flat-square&logo=data:image/svg+xml;base64,PHN2ZyB3aWR0aD0iMTIwMCIgeG1sbnM9Imh0dHA6Ly93d3cudzMub3JnLzIwMDAvc3ZnIiBoZWlnaHQ9IjgwMCIgdmlld0JveD0iMCAwIDM2MCAyNDAiIHhtbG5zOnhsaW5rPSJodHRwOi8vd3d3LnczLm9yZy8xOTk5L3hsaW5rIj4NCjxwYXRoIGZpbGw9IiNlMzBhMTciIGQ9Im0wLDBoMzYwdjI0MGgtMzYweiIvPg0KPGNpcmNsZSBmaWxsPSIjZmZmIiBjeD0iMTIwIiBjeT0iMTIwIiByPSI2MCIvPg0KPGNpcmNsZSBmaWxsPSIjZTMwYTE3IiBjeD0iMTM1IiBjeT0iMTIwIiByPSI0OCIvPg0KPGcgZmlsbD0iI2ZmZiIgdHJhbnNmb3JtPSJtYXRyaXgoMCAtMzAgMzAgMCAyMDAuNyAxMjApIj4NCjxnIGlkPSJnMiI+DQo8cGF0aCBpZD0iZzEiIGQ9Im0wLDAgMCwxIC41LDB6IiB0cmFuc2Zvcm09Im1hdHJpeCguOTUxMDYgLjMwOTAyIC0uMzA5MDIgLjk1MTA2IDAgLTEpIi8+DQo8dXNlIHhsaW5rOmhyZWY9IiNnMSIgdHJhbnNmb3JtPSJzY2FsZSgtMSAxKSIvPg0KPC9nPg0KPHVzZSB4bGluazpocmVmPSIjZzIiIHRyYW5zZm9ybT0icm90YXRlKDcyKSIvPg0KPHVzZSB4bGluazpocmVmPSIjZzIiIHRyYW5zZm9ybT0ibWF0cml4KC4zMDkwMiAtLjk1MTA2IC45NTEwNiAuMzA5MDIgMCAwKSIvPg0KPHVzZSB4bGluazpocmVmPSIjZzIiIHRyYW5zZm9ybT0icm90YXRlKDE0NCkiLz4NCjx1c2UgeGxpbms6aHJlZj0iI2cyIiB0cmFuc2Zvcm09Im1hdHJpeCgtLjgwOTAyIC0uNTg3NzkgLjU4Nzc5IC0uODA5MDIgMCAwKSIvPg0KPC9nPg0KPC9zdmc+DQo=">
  </a>
  <a href="https://github.com/gofiber/fiber/blob/master/.github/README_id.md">
    <img height="20px" src="https://img.shields.io/badge/ID-flag.svg?color=555555&style=flat-square&logo=data:image/svg+xml;base64,PHN2ZyB4bWxucz0iaHR0cDovL3d3dy53My5vcmcvMjAwMC9zdmciIHZpZXdCb3g9IjAgMCA2MDAgNDAwIj4NCjxwYXRoIGZpbGw9IiNjZTExMjYiIGQ9Im0wLDBoNjAwdjIwMGgtNjAweiIvPg0KPHBhdGggZmlsbD0iI2ZmZiIgZD0ibTAsMjAwaDYwMHYyMDBoLTYwMHoiLz4NCjwvc3ZnPg0K">
  </a>
  <a href="https://github.com/gofiber/fiber/blob/master/.github/README_he.md">
    <img height="20px" src="https://img.shields.io/badge/HE-flag.svg?color=555555&style=flat-square&logo=data:image/svg+xml;base64,PHN2ZyB3aWR0aD0iNjYwIiB4bWxucz0iaHR0cDovL3d3dy53My5vcmcvMjAwMC9zdmciIGhlaWdodD0iNDgwIiB2aWV3Qm94PSIwIDAgMjIwIDE2MCIgeG1sbnM6eGxpbms9Imh0dHA6Ly93d3cudzMub3JnLzE5OTkveGxpbmsiPg0KPGRlZnM+DQo8cGF0aCBzdHJva2U9IiMwMDM4YjgiIGZpbGwtb3BhY2l0eT0iMCIgaWQ9InRyaWFuZ2xlIiBzdHJva2Utd2lkdGg9IjUuNSIgZD0ibTAtMjkuMTQxLTI1LjIzNjksNDMuNzExNSA1MC40NzM4LTB6Ii8+DQo8L2RlZnM+DQo8cGF0aCBmaWxsPSIjZmZmIiBkPSJtMCwwaDIyMHYxNjBoLTIyMHoiLz4NCjxnIGZpbGw9IiMwMDM4YjgiPg0KPHBhdGggZD0ibTAsMTVoMjIwdjI1aC0yMjB6Ii8+DQo8cGF0aCBkPSJtMCwxMjBoMjIwdjI1aC0yMjB6Ii8+DQo8L2c+DQo8dXNlIHhsaW5rOmhyZWY9IiN0cmlhbmdsZSIgdHJhbnNmb3JtPSJ0cmFuc2xhdGUoMTEwIDgwKSIvPg0KPHVzZSB4bGluazpocmVmPSIjdHJpYW5nbGUiIHRyYW5zZm9ybT0ibWF0cml4KC0xIDAgLTAgLTEgMTEwIDgwKSIvPg0KPC9zdmc+DQo=">
  </a>
   <a href="https://github.com/gofiber/fiber/blob/master/.github/README_sa.md">
     <img height="20px" src="https://img.shields.io/badge/SA-flag.svg?color=555555&style=flat-square&logo=data:image/svg+xml;base64,PHN2ZyB3aWR0aD0iMTIwMCIgeG1sbnM9Imh0dHA6Ly93d3cudzMub3JnLzIwMDAvc3ZnIiBoZWlnaHQ9IjYwMCIgdmlld0JveD0iMCAwIDEyIDYiIHhtbG5zOnhsaW5rPSJodHRwOi8vd3d3LnczLm9yZy8xOTk5L3hsaW5rIj4NCjxwYXRoIGZpbGw9IiNjZTExMjYiIGQ9Im0wLDBoM3Y2aC0zeiIvPg0KPHBhdGggZmlsbD0iIzAwOWEwMCIgZD0ibTMsMGg5djJoLTl6Ii8+DQo8cGF0aCBmaWxsPSIjZmZmIiBkPSJtMywyaDl2MmgtOXoiLz4NCjxwYXRoIGQ9Im0zLDRoOXYyaC05eiIvPg0KPC9zdmc+DQo=">
   </a>
         <a href="https://github.com/gofiber/fiber/blob/master/.github/README_fa.md">
     <img height="20px" src="https://img.shields.io/badge/IR-flag.svg?color=555555&style=flat-square&logo=data:image/svg+xml;base64,PHN2ZyB4bWxucz0iaHR0cDovL3d3dy53My5vcmcvMjAwMC9zdmciIHhtbG5zOnhsaW5rPSJodHRwOi8vd3d3LnczLm9yZy8xOTk5L3hsaW5rIiB3aWR0aD0iMTAwMCIgaGVpZ2h0PSI1NzIuMiIgdmlld0JveD0iLTcuMjE3IC00LjEyOSAxMDAwIDU3Mi4yIj48cGF0aCBkPSJNLTcuMjE3LTQuMTI5aDEwMDB2NTcyLjJoLTEwMDB6IiBmaWxsPSIjMjM5ZjQwIi8+PHBhdGggZD0iTS03LjIxNyAyODEuOTcxaDEwMDB2Mjg2LjFoLTEwMDB6IiBmaWxsPSIjZGEwMDAwIi8+PHBhdGggZD0iTS03LjIxNyAxODYuNTcxaDEwMDB2MTkwLjc1aC0xMDAweiIgZmlsbD0iI2ZmZiIvPjxnIHRyYW5zZm9ybT0idHJhbnNsYXRlKC03LjIxNyAxNTUuNDcxKSBzY2FsZSg0LjQ0NDUpIj48ZyBpZD0iZSI+PGcgaWQ9ImMiIGZpbGw9Im5vbmUiIHN0cm9rZT0iI2ZmZiI+PHBhdGggaWQ9ImIiIGQ9Ik0zIC41aDEzTTMuNSA1VjIuNWg0djJoNHYtMkg5bS00IDJoMW0xMCAwaC0yLjV2LTJoNG0wLTIuNXY0LjVoNFYwbS0yIDB2NC41Ii8+PHBhdGggaWQ9ImEiIGQ9Ik0zIDdoOW0xIDBoOSIgc3Ryb2tlLXdpZHRoPSIyIi8+PHVzZSB4bGluazpocmVmPSIjYSIgeT0iNDIuOTEzIiB3aWR0aD0iMTAwJSIgaGVpZ2h0PSIxMDAlIi8+PHVzZSB4bGluazpocmVmPSIjYiIgeT0iNTEuOTEzIiB3aWR0aD0iMTAwJSIgaGVpZ2h0PSIxMDAlIi8+PC9nPjxnIGlkPSJkIj48dXNlIHhsaW5rOmhyZWY9IiNjIiB4PSIyMCIgd2lkdGg9IjEwMCUiIGhlaWdodD0iMTAwJSIvPjx1c2UgeGxpbms6aHJlZj0iI2MiIHg9IjQwIiB3aWR0aD0iMTAwJSIgaGVpZ2h0PSIxMDAlIi8+PHVzZSB4bGluazpocmVmPSIjYyIgeD0iNjAiIHdpZHRoPSIxMDAlIiBoZWlnaHQ9IjEwMCUiLz48L2c+PC9nPjx1c2UgeGxpbms6aHJlZj0iI2QiIHg9IjYwIiB3aWR0aD0iMTAwJSIgaGVpZ2h0PSIxMDAlIi8+PHVzZSB4bGluazpocmVmPSIjZSIgeD0iMTQwIiB3aWR0aD0iMTAwJSIgaGVpZ2h0PSIxMDAlIi8+PC9nPjxnIHRyYW5zZm9ybT0ibWF0cml4KDY5LjI4NSAwIDAgNjkuMjg1IDQ5Mi43ODMgMjgxLjk3MSkiIGZpbGw9IiNkYTAwMDAiPjxnIGlkPSJmIj48cGF0aCBkPSJNLS41NDguODM2QS45MTIuOTEyIDAgMCAwIC4zMjktLjcyMiAxIDEgMCAwIDEtLjU0OC44MzYiLz48cGF0aCBkPSJNLjYxOC42NjFBLjc2NC43NjQgMCAwIDAgLjQyMi0uNzQgMSAxIDAgMCAxIC42MTguNjYxTTAgMWwtLjA1LTFMMC0uNzg3YS4zMS4zMSAwIDAgMCAuMTE4LjA5OVYtLjFsLS4wNC45OTN6TS0uMDItLjg1TDAtLjgzMWEuMTQ0LjE0NCAwIDAgMCAuMjUyLS4xMzdBLjEzNi4xMzYgMCAwIDEgMC0uOTI1Ii8+PC9nPjx1c2UgeGxpbms6aHJlZj0iI2YiIHRyYW5zZm9ybT0ic2NhbGUoLTEgMSkiIHdpZHRoPSIxMDAlIiBoZWlnaHQ9IjEwMCUiLz48L2c+PC9zdmc+">
   </a>
  <a href="https://github.com/gofiber/fiber/blob/master/.github/README_it.md">
    <img height="20px" src="https://img.shields.io/badge/IT-flag.svg?color=555555&style=flat-square&logo=data:image/svg+xml;base64,PHN2ZyB3aWR0aD0iMTUwMCIgeG1sbnM9Imh0dHA6Ly93d3cudzMub3JnLzIwMDAvc3ZnIiBoZWlnaHQ9IjEwMDAiIHZpZXdCb3g9IjAgMCAzIDIiPg0KPHBhdGggZmlsbD0iIzAwOTI0NiIgZD0ibTAsMGgxdjJoLTF6Ii8+DQo8cGF0aCBmaWxsPSIjZmZmIiBkPSJtMSwwaDF2MmgtMXoiLz4NCjxwYXRoIGZpbGw9IiNjZTJiMzciIGQ9Im0yLDBoMXYyaC0xeiIvPg0KPC9zdmc+DQo=">
  </a>
  <a href="https://github.com/gofiber/fiber/blob/master/.github/README_uk.md">
    <img height="20px" src="https://img.shields.io/badge/UK-flag.svg?color=555555&style=flat-square&logo=data:image/svg+xml;base64,PHN2ZyB4bWxucz0iaHR0cDovL3d3dy53My5vcmcvMjAwMC9zdmciIHhtbG5zOnhsaW5rPSJodHRwOi8vd3d3LnczLm9yZy8xOTk5L3hsaW5rIiB2ZXJzaW9uPSIxLjEiIGlkPSJMYXllcl8xIiB4PSIwcHgiIHk9IjBweCIgdmlld0JveD0iMCAwIDU1LjIgMzguNCIgc3R5bGU9ImVuYWJsZS1iYWNrZ3JvdW5kOm5ldyAwIDAgNTUuMiAzOC40IiB4bWw6c3BhY2U9InByZXNlcnZlIj48c3R5bGUgdHlwZT0idGV4dC9jc3MiPjwhW0NEQVRBWwoJLnN0MHtmaWxsOiNGRkQ1MDA7fQoJLnN0MXtmaWxsOiMwMDVCQkI7fQpdXT48L3N0eWxlPjxnPjxwYXRoIGNsYXNzPSJzdDEiIGQ9Ik0zLjAzLDBoNDkuMTNjMS42NywwLDMuMDMsMS4zNiwzLjAzLDMuMDN2MzIuMzNjMCwxLjY3LTEuMzcsMy4wMy0zLjAzLDMuMDNIMy4wM0MxLjM3LDM4LjQsMCwzNy4wNCwwLDM1LjM3IFYzLjAzQzAsMS4zNiwxLjM3LDAsMy4wMywwTDMuMDMsMHoiLz48cGF0aCBjbGFzcz0ic3QwIiBkPSJNMCwxOS4yaDU1LjJ2MTYuMTdjMCwxLjY3LTEuMzcsMy4wMy0zLjAzLDMuMDNIMy4wM0MxLjM3LDM4LjQsMCwzNy4wNCwwLDM1LjM3VjE5LjJMMCwxOS4yeiIvPjwvZz48L3N2Zz4=">
  </a>
  <a href="https://github.com/gofiber/fiber/blob/master/.github/README_az.md">
    <img height="20px" src="https://img.shields.io/badge/AZ-flag.svg?color=555555&style=flat-square&logo=data:image/svg+xml;base64,PD94bWwgdmVyc2lvbj0iMS4wIiBlbmNvZGluZz0iVVRGLTgiPz4NCjxzdmcgeG1sbnM9Imh0dHA6Ly93d3cudzMub3JnLzIwMDAvc3ZnIiB3aWR0aD0iMTIwMCIgaGVpZ2h0PSI2MDAiPg0KPHJlY3Qgd2lkdGg9IjEyMDAiIGhlaWdodD0iNjAwIiBmaWxsPSIjNTA5ZTJmIi8+DQo8cmVjdCB3aWR0aD0iMTIwMCIgaGVpZ2h0PSI0MDAiIGZpbGw9IiNlZjMzNDAiLz4NCjxyZWN0IHdpZHRoPSIxMjAwIiBoZWlnaHQ9IjIwMCIgZmlsbD0iIzAwYjVlMiIvPg0KPGNpcmNsZSBjeD0iNTcwIiBjeT0iMzAwIiByPSI5MCIgZmlsbD0iI2ZmZiIvPg0KPGNpcmNsZSBjeD0iNTkwIiBjeT0iMzAwIiByPSI3NSIgZmlsbD0iI2VmMzM0MCIvPg0KPHBhdGggZD0iTTY3MCAyNTBsOS41NjcgMjYuOTAzIDI1Ljc4OC0xMi4yNTgtMTIuMjU4IDI1Ljc4OEw3MjAgMzAwbC0yNi45MDMgOS41NjcgMTIuMjU4IDI1Ljc4OC0yNS43ODgtMTIuMjU4TDY3MCAzNTBsLTkuNTY3LTI2LjkwMy0yNS43ODggMTIuMjU4IDEyLjI1OC0yNS43ODhMNjIwIDMwMGwyNi45MDMtOS41NjctMTIuMjU4LTI1Ljc4OCAyNS43ODggMTIuMjU4eiIgZmlsbD0iI2ZmZiIvPg0KPC9zdmc+">
  </a>
  <a href="https://github.com/gofiber/fiber/blob/master/.github/README_eg.md">
    <img height="20px" src="https://img.shields.io/badge/EG-flag.svg?color=555555&style=flat-square&logo=data:image/svg+xml;base64,PHN2ZyB3aWR0aD0iMjQiIGhlaWdodD0iMTgiIHhtbG5zPSJodHRwOi8vd3d3LnczLm9yZy8yMDAwL3N2ZyI+CiA8Zz4KICA8dGl0bGU+TGF5ZXIgMTwvdGl0bGU+CiAgPHJlY3Qgc3Ryb2tlPSIjMDAwIiBmaWxsPSIjZmZmZmZmIiB5PSI1LjkzMDMxIiB3aWR0aD0iMjQuMDM4NTEiIGhlaWdodD0iNi4xMjUiIGlkPSJzdmdfMiIgc3Ryb2tlLXdpZHRoPSIwIiB4PSItMC4wMzUzOSIvPgogIDxyZWN0IGZpbGw9IiNiNTA5MDkiIHk9Ii0wLjAwOTI2IiB3aWR0aD0iMjQuMDM4NTEiIGhlaWdodD0iNi4wMDk2MyIgaWQ9InN2Z18xIiBzdHJva2Utd2lkdGg9IjAiIHg9Ii0wLjAzNTM5IiBzdHJva2U9IiMwMDAiLz4KICA8cmVjdCBmaWxsPSIjMDAwMDAwIiB5PSIxMi4wNTM0NCIgd2lkdGg9IjI0LjAzODUxIiBoZWlnaHQ9IjYuMDA5NjMiIGlkPSJzdmdfMyIgc3Ryb2tlLXdpZHRoPSIwIiB4PSItMC4wMzUzOSIgc3Ryb2tlPSIjMDAwIi8+CiAgPGcgaWQ9InN2Z182IiBzdHJva2U9Im51bGwiPgogICA8cmVjdCBmaWxsPSIjZTBiMzM4IiBzdHJva2Utd2lkdGg9IjAiIHg9IjEwLjAwMzQyIiB5PSI4LjA1MTgzIiB3aWR0aD0iMy45NjA4OSIgaGVpZ2h0PSIzLjE5NjAzIiBpZD0ic3ZnXzQiIHN0cm9rZT0iIzAwMCIvPgogICA8cmVjdCBmaWxsPSIjZTBiMzM4IiBzdHJva2Utd2lkdGg9IjAiIHg9IjExLjUzMzE0IiB5PSI2LjgyMjU5IiB3aWR0aD0iMC45MDE0NCIgaGVpZ2h0PSIxLjI4Mzg3IiBpZD0ic3ZnXzUiIHN0cm9rZT0iIzAwMCIvPgogIDwvZz4KIDwvZz4KCjwvc3ZnPg==">
  </a>
  <a href="https://github.com/gofiber/fiber/blob/master/.github/README_pl.md">
    <img height="20px" src="https://img.shields.io/badge/PL-flag.svg?color=555555&style=flat-square&logo=data:image/svg+xml;base64,PHN2ZyB4bWxucz0iaHR0cDovL3d3dy53My5vcmcvMjAwMC9zdmciIHZpZXdCb3g9IjAgMCAxMjgwIDgwMCI+DQo8cGF0aCBmaWxsPSIjZTllOGU3IiBkPSJtMCwwaDEyODB2NDAwaC0xMjgweiIvPg0KPHBhdGggZmlsbD0iI2Q0MjEzZCIgZD0ibTAsNDAwaDEyODB2NDAwaC0xMjgweiIvPg0KPC9zdmc+DQo=">
  </a>
  <br>
  <a href="https://pkg.go.dev/github.com/gofiber/fiber/v3#pkg-overview">
    <img src="https://img.shields.io/badge/%F0%9F%93%9A%20godoc-pkg-00ACD7.svg?color=00ACD7&style=flat-square">
  </a>
  <a href="https://goreportcard.com/report/github.com/gofiber/fiber/v3">
    <img src="https://img.shields.io/badge/%F0%9F%93%9D%20goreport-A%2B-75C46B?style=flat-square">
  </a>
  <a href="https://gocover.io/github.com/gofiber/fiber">
    <img src="https://img.shields.io/badge/%F0%9F%94%8E%20gocover-97.8%25-75C46B.svg?style=flat-square">
  </a>
  <a href="https://github.com/gofiber/fiber/actions?query=workflow%3ASecurity">
    <img src="https://img.shields.io/github/actions/workflow/status/gofiber/fiber/security.yml?branch=master&label=%F0%9F%94%91%20gosec&style=flat-square&color=75C46B">
  </a>
  <a href="https://github.com/gofiber/fiber/actions?query=workflow%3ATest">
    <img src="https://img.shields.io/github/actions/workflow/status/gofiber/fiber/test.yml?branch=master&label=%F0%9F%A7%AA%20tests&style=flat-square&color=75C46B">
  </a>
    <a href="https://docs.gofiber.io">
    <img src="https://img.shields.io/badge/%F0%9F%92%A1%20fiber-docs-00ACD7.svg?style=flat-square">
  </a>
  <a href="https://gofiber.io/discord">
    <img src="https://img.shields.io/discord/704680098577514527?style=flat-square&label=%F0%9F%92%AC%20discord&color=00ACD7">
  </a>
</p>
<p align="center">
  <strong>Fiber</strong> — это <strong>веб фреймворк</strong>, который был вдохновлен <a href="https://github.com/expressjs/express">Express</a> и основан на <a href="https://github.com/valyala/fasthttp">Fasthttp</a>, самом быстром HTTP-движке написанном на <a href="https://go.dev/doc/">Go</a>. Фреймворк был разработан с целью <strong>упростить</strong> процесс <strong>быстрой</strong> разработки <strong>высокопроизводительных</strong> веб-приложений с <strong>нулевым распределением памяти</strong>.
</p>

## ⚡️ Быстрый старт

```go
package main

import "github.com/gofiber/fiber/v3"

func main() {
    app := fiber.New()

    app.Get("/", func(c fiber.Ctx) error {
        return c.SendString("Hello, World 👋!")
    })

    app.Listen(":3000")
}
```

## 🤖 Бенчмарки

Тестирование проводилось с помощью [TechEmpower](https://www.techempower.com/benchmarks/#section=data-r19&hw=ph&test=plaintext) и [Go Web](https://github.com/smallnest/go-web-framework-benchmark). Если вы хотите увидеть все результаты, пожалуйста, посетите наш [Wiki](https://docs.gofiber.io/extra/benchmarks).

<p float="left" align="middle">
  <img src="https://raw.githubusercontent.com/gofiber/docs/master/static/img/benchmark-pipeline.png" width="49%">
  <img src="https://raw.githubusercontent.com/gofiber/docs/master/static/img/benchmark_alloc.png" width="49%">
</p>

## ⚙️ Установка

<<<<<<< HEAD
Убедитесь, что Go установлен ([скачать](https://golang.org/dl/)). Требуется версия `1.14` или выше. 

Инициализируйте проект, создав папку, а затем запустив `go mod init github.com/your/repo` ([подробнее](https://blog.golang.org/using-go-modules)) внутри этой папки. Далее, установите Fiber с помощью команды [`go get`](https://golang.org/cmd/go/#hdr-Add_dependencies_to_current_module_and_install_them):
=======
Убедитесь, что Go установлен ([скачать](https://go.dev/dl/)). Требуется версия `1.17` или выше.

Инициализируйте проект, создав папку, а затем запустив `go mod init github.com/your/repo` ([подробнее](https://go.dev/blog/using-go-modules)) внутри этой папки. Далее, установите Fiber с помощью команды [`go get`](https://pkg.go.dev/cmd/go/#hdr-Add_dependencies_to_current_module_and_install_them):
>>>>>>> f7da5689

```bash
go get -u github.com/gofiber/fiber/v3
```

## 🎯 Особенности

-   Надежная [маршрутизация](https://docs.gofiber.io/guide/routing)
-   Доступ к [статичным файлам](https://docs.gofiber.io/api/app#static)
-   Экстремальная [производительность](https://docs.gofiber.io/extra/benchmarks)
-   [Низкий объем потребления памяти](https://docs.gofiber.io/extra/benchmarks)
-   [Эндпоинты](https://docs.gofiber.io/context), как в [API](https://docs.gofiber.io/api/ctx) Express
-   [Middleware](https://docs.gofiber.io/category/-middleware) и поддержка [Next](https://docs.gofiber.io/api/ctx#next)
-   [Быстрое](https://dev.to/koddr/welcome-to-fiber-an-express-js-styled-fastest-web-framework-written-with-on-golang-497) программирование на стороне сервера
-   [Template engines](https://github.com/gofiber/template)
-   [Поддержка WebSocket](https://github.com/gofiber/websocket)
-   [Server-Sent events](https://github.com/gofiber/recipes/tree/master/sse)
-   [Rate Limiter](https://docs.gofiber.io/api/middleware/limiter)
-   Документация доступна на [19 языках](https://docs.gofiber.io/)
-   И многое другое, [посетите наш Wiki](https://docs.gofiber.io/)

## 💡 Философия

Новые Go-программисты, которые переключаются с [Node.js](https://nodejs.org/en/about/) на [Go](https://go.dev/doc/), имеют дело с очень извилистой кривой обучения, прежде чем они смогут начать создавать свои веб-приложения или микросервисы. Fiber, как **веб-фреймворк**, был создан с идеей **минимализма** и следовал **принципу UNIX**, так что новички смогут быстро войти в мир Go без особых проблем.

Fiber **вдохновлен** Express, самым популярным веб фреймворком в Интернете. Мы объединили **простоту** Express и **чистую производительность** Go. Если вы когда-либо реализовывали веб-приложение на Node.js (_с использованием Express или аналогичного фреймворка_), то многие методы и принципы покажутся вам **очень знакомыми**.

Мы **прислушиваемся** к нашим пользователям в [issues](https://github.com/gofiber/fiber/issues), Discord [канале](https://gofiber.io/discord) _и в остальном Интернете_, чтобы создать **быстрый**, **гибкий** и **дружелюбный** веб фреймворк на Go для **любых** задач, **дедлайнов** и **уровней** разработчиков! Как это делает Express в мире JavaScript.

## ⚠️ Ограничения

-   Из-за того, что Fiber использует пакет unsafe, библиотека не всегда может быть совместима с последней версией Go. Fiber 2.40.0 был протестирован с версиями Go от 1.17 до 1.21.
-   Fiber не совместим с интерфейсами net/http. Это означает, что вы не сможете использовать такие проекты, как gqlgen, go-swagger или любые другие, которые являются частью экосистемы net/http.

## 👀 Примеры

Ниже перечислены некоторые из распространенных примеров. Если вы хотите увидеть больше примеров кода, пожалуйста, посетите наш [репозиторий рецептов](https://github.com/gofiber/recipes) или [документацию по API](https://docs.gofiber.io).

#### 📖 [**Basic Routing**](https://docs.gofiber.io/#basic-routing)

```go
func main() {
    app := fiber.New()

    // GET /api/register
    app.Get("/api/*", func(c fiber.Ctx) error {
        msg := fmt.Sprintf("✋ %s", c.Params("*"))
        return c.SendString(msg) // => ✋ register
    })

    // GET /flights/LAX-SFO
    app.Get("/flights/:from-:to", func(c fiber.Ctx) error {
        msg := fmt.Sprintf("💸 From: %s, To: %s", c.Params("from"), c.Params("to"))
        return c.SendString(msg) // => 💸 From: LAX, To: SFO
    })

    // GET /dictionary.txt
    app.Get("/:file.:ext", func(c fiber.Ctx) error {
        msg := fmt.Sprintf("📃 %s.%s", c.Params("file"), c.Params("ext"))
        return c.SendString(msg) // => 📃 dictionary.txt
    })

    // GET /john/75
    app.Get("/:name/:age/:gender?", func(c fiber.Ctx) error {
        msg := fmt.Sprintf("👴 %s is %s years old", c.Params("name"), c.Params("age"))
        return c.SendString(msg) // => 👴 john is 75 years old
    })

    // GET /john
    app.Get("/:name", func(c fiber.Ctx) error {
        msg := fmt.Sprintf("Hello, %s 👋!", c.Params("name"))
        return c.SendString(msg) // => Hello john 👋!
    })

    log.Fatal(app.Listen(":3000"))
}

```

#### 📖 [**Route Naming**](https://docs.gofiber.io/api/app#name)

```go
func main() {
    app := fiber.New()

    // GET /api/register
    app.Get("/api/*", func(c fiber.Ctx) error {
        msg := fmt.Sprintf("✋ %s", c.Params("*"))
        return c.SendString(msg) // => ✋ register
    }).Name("api")

    data, _ := json.MarshalIndent(app.GetRoute("api"), "", "  ")
    fmt.Print(string(data))
    // Prints:
    // {
    //    "method": "GET",
    //    "name": "api",
    //    "path": "/api/*",
    //    "params": [
    //      "*1"
    //    ]
    // }


    log.Fatal(app.Listen(":3000"))
}

```

#### 📖 [**Serving Static Files**](https://docs.gofiber.io/api/app#static)

```go
func main() {
    app := fiber.New()

    app.Static("/", "./public")
    // => http://localhost:3000/js/script.js
    // => http://localhost:3000/css/style.css

    app.Static("/prefix", "./public")
    // => http://localhost:3000/prefix/js/script.js
    // => http://localhost:3000/prefix/css/style.css

    app.Static("*", "./public/index.html")
    // => http://localhost:3000/any/path/shows/index/html

    log.Fatal(app.Listen(":3000"))
}

```

#### 📖 [**Middleware & Next**](https://docs.gofiber.io/api/ctx#next)

```go
func main() {
    app := fiber.New()

    // Match any route
    app.Use(func(c fiber.Ctx) error {
        fmt.Println("🥇 First handler")
        return c.Next()
    })

    // Match all routes starting with /api
    app.Use("/api", func(c fiber.Ctx) error {
        fmt.Println("🥈 Second handler")
        return c.Next()
    })

    // GET /api/register
    app.Get("/api/list", func(c fiber.Ctx) error {
        fmt.Println("🥉 Last handler")
        return c.SendString("Hello, World 👋!")
    })

    log.Fatal(app.Listen(":3000"))
}

```

<details>
  <summary>📚 Показать больше примеров кода</summary>

### Views engines

📖 [Config](https://docs.gofiber.io/api/fiber#config)
📖 [Engines](https://github.com/gofiber/template)
📖 [Render](https://docs.gofiber.io/api/ctx#render)

<<<<<<< HEAD
Если не указано ни одного движка для views, Fiber использует [html/template](https://golang.org/pkg/html/template/).
=======
Если не указано ни одного движка для views, Fiber использует [html/template](https://pkg.go.dev/html/template/).
>>>>>>> f7da5689

Вы можете использовать движки [amber](https://github.com/eknkc/amber), [handlebars](https://github.com/aymerick/raymond), [mustache](https://github.com/cbroglie/mustache) или [pug](https://github.com/Joker/jade) и другие...

Ознакомьтесь с пакетом [Template](https://github.com/gofiber/template), который поддерживает множество движков для views.

```go
import (
    "github.com/gofiber/fiber/v3"
    "github.com/gofiber/template/pug"
)

func main() {
    // You can setup Views engine before initiation app:
    app := fiber.New(fiber.Config{
        Views: pug.New("./views", ".pug"),
    })

    // And now, you can call template `./views/home.pug` like this:
    app.Get("/", func(c fiber.Ctx) error {
        return c.Render("home", fiber.Map{
            "title": "Homepage",
            "year":  1999,
        })
    })

    log.Fatal(app.Listen(":3000"))
}

```

### Группировка путей в цепочки

📖 [Group](https://docs.gofiber.io/api/app#group)

```go
func middleware(c fiber.Ctx) error {
    fmt.Println("Don't mind me!")
    return c.Next()
}

func handler(c fiber.Ctx) error {
    return c.SendString(c.Path())
}

func main() {
    app := fiber.New()

    // Root API route
    api := app.Group("/api", middleware) // /api

    // API v1 routes
    v1 := api.Group("/v1", middleware) // /api/v1
    v1.Get("/list", handler)           // /api/v1/list
    v1.Get("/user", handler)           // /api/v1/user

    // API v2 routes
    v2 := api.Group("/v2", middleware) // /api/v2
    v2.Get("/list", handler)           // /api/v2/list
    v2.Get("/user", handler)           // /api/v2/user

    // ...
}

```

### Middleware logger

📖 [Logger](https://docs.gofiber.io/api/middleware/logger)

```go
import (
    "log"

    "github.com/gofiber/fiber/v3"
    "github.com/gofiber/fiber/v3/middleware/logger"
)

func main() {
    app := fiber.New()

    app.Use(logger.New())

    // ...

    log.Fatal(app.Listen(":3000"))
}

```

### Cross-Origin Resource Sharing (CORS)

📖 [CORS](https://docs.gofiber.io/api/middleware/cors)

```go
import (
    "log"

    "github.com/gofiber/fiber/v3"
    "github.com/gofiber/fiber/v3/middleware/cors"
)

func main() {
    app := fiber.New()

    app.Use(cors.New())

    // ...

    log.Fatal(app.Listen(":3000"))
}

```

Проверем CORS, присвоив домен в заголовок `Origin`, отличный от `localhost`:

```bash
curl -H "Origin: http://example.com" --verbose http://localhost:3000
```

### Custom 404 response

📖 [HTTP Methods](https://docs.gofiber.io/api/ctx#status)

```go
func main() {
    app := fiber.New()

    app.Static("/", "./public")

    app.Get("/demo", func(c fiber.Ctx) error {
        return c.SendString("This is a demo!")
    })

    app.Post("/register", func(c fiber.Ctx) error {
        return c.SendString("Welcome!")
    })

    // Last middleware to match anything
    app.Use(func(c fiber.Ctx) error {
        return c.SendStatus(404)
        // => 404 "Not Found"
    })

    log.Fatal(app.Listen(":3000"))
}

```

### JSON Response

📖 [JSON](https://docs.gofiber.io/api/ctx#json)

```go
type User struct {
    Name string `json:"name"`
    Age  int    `json:"age"`
}

func main() {
    app := fiber.New()

    app.Get("/user", func(c fiber.Ctx) error {
        return c.JSON(&User{"John", 20})
        // => {"name":"John", "age":20}
    })

    app.Get("/json", func(c fiber.Ctx) error {
        return c.JSON(fiber.Map{
            "success": true,
            "message": "Hi John!",
        })
        // => {"success":true, "message":"Hi John!"}
    })

    log.Fatal(app.Listen(":3000"))
}

```

### WebSocket Upgrade

📖 [Websocket](https://github.com/gofiber/websocket)

```go
import (
    "github.com/gofiber/fiber/v3"
    "github.com/gofiber/fiber/v3/middleware/websocket"
)

func main() {
  app := fiber.New()

  app.Get("/ws", websocket.New(func(c *websocket.Conn) {
    for {
      mt, msg, err := c.ReadMessage()
      if err != nil {
        log.Println("read:", err)
        break
      }

      log.Printf("recv: %s", msg)

      err = c.WriteMessage(mt, msg)
      if err != nil {
        log.Println("write:", err)
        break
      }
    }
  }))

  log.Fatal(app.Listen(":3000"))
  // => ws://localhost:3000/ws
}

```

### Server-Sent Events

📖 [More Info](https://developer.mozilla.org/en-US/docs/Web/API/Server-sent_events/Using_server-sent_events)

```go
import (
    "github.com/gofiber/fiber/v3"
    "github.com/valyala/fasthttp"
)

func main() {
  app := fiber.New()

  app.Get("/sse", func(c fiber.Ctx) error {
    c.Set("Content-Type", "text/event-stream")
    c.Set("Cache-Control", "no-cache")
    c.Set("Connection", "keep-alive")
    c.Set("Transfer-Encoding", "chunked")

    c.Context().SetBodyStreamWriter(fasthttp.StreamWriter(func(w *bufio.Writer) {
      fmt.Println("WRITER")
      var i int

      for {
        i++
        msg := fmt.Sprintf("%d - the time is %v", i, time.Now())
        fmt.Fprintf(w, "data: Message: %s\n\n", msg)
        fmt.Println(msg)

        w.Flush()
        time.Sleep(5 * time.Second)
      }
    }))

    return nil
  })

  log.Fatal(app.Listen(":3000"))
}
```

### Recover middleware

📖 [Recover](https://docs.gofiber.io/api/middleware/recover)

```go
import (
    "github.com/gofiber/fiber/v3"
    "github.com/gofiber/fiber/v3/middleware/recover"
)

func main() {
    app := fiber.New()

    app.Use(recover.New())

    app.Get("/", func(c fiber.Ctx) error {
        panic("normally this would crash your app")
    })

    log.Fatal(app.Listen(":3000"))
}

```

</details>

## 🧬 Внутренние Middleware

Вот список middleware, входящих в состав фреймворка Fiber.

<<<<<<< HEAD
| Middleware                                                                       | Описание                                                                                                                                                           |
| :------------------------------------------------------------------------------- | :-------------------------------------------------------------------------------------------------------------------------------------------------------------------- |
| [basicauth](https://github.com/gofiber/fiber/tree/master/middleware/basicauth)   | Basic auth middleware provides an HTTP basic authentication. It calls the next handler for valid credentials and 401 Unauthorized for missing or invalid credentials. |
| [compress](https://github.com/gofiber/fiber/tree/master/middleware/compress)     | Compression middleware for Fiber, it supports `deflate`, `gzip` and `brotli` by default.                                                                              |
| [cache](https://github.com/gofiber/fiber/tree/master/middleware/cache)           | Intercept and cache responses                                                                                                                                         |
| [cors](https://github.com/gofiber/fiber/tree/master/middleware/cors)             | Enable cross-origin resource sharing \(CORS\) with various options.                                                                                                   |
| [csrf](https://github.com/gofiber/fiber/tree/master/middleware/csrf)             | Protect from CSRF exploits.                                                                                                                                           |
| [filesystem](https://github.com/gofiber/fiber/tree/master/middleware/filesystem) | FileSystem middleware for Fiber, special thanks and credits to Alireza Salary                                                                                         |
| [favicon](https://github.com/gofiber/fiber/tree/master/middleware/favicon)       | Ignore favicon from logs or serve from memory if a file path is provided.                                                                                             |
| [limiter](https://github.com/gofiber/fiber/tree/master/middleware/limiter)       | Rate-limiting middleware for Fiber. Use to limit repeated requests to public APIs and/or endpoints such as password reset.                                            |
| [logger](https://github.com/gofiber/fiber/tree/master/middleware/logger)         | HTTP request/response logger.                                                                                                                                         |
| [pprof](https://github.com/gofiber/fiber/tree/master/middleware/pprof)           | Special thanks to Matthew Lee \(@mthli\)                                                                                                                              |
| [proxy](https://github.com/gofiber/fiber/tree/master/middleware/proxy)           | Allows you to proxy requests to a multiple servers                                                                                                                    |
| [requestid](https://github.com/gofiber/fiber/tree/master/middleware/requestid)   | Adds a requestid to every request.                                                                                                                                    |
| [recover](https://github.com/gofiber/fiber/tree/master/middleware/recover)       | Recover middleware recovers from panics anywhere in the stack chain and handles the control to the centralized[ ErrorHandler](error-handling.md).                     |
| [timeout](https://github.com/gofiber/fiber/tree/master/middleware/timeout)       | Adds a max time for a request and forwards to ErrorHandler if it is exceeded.                                                                                         |
=======
| Middleware                                                                             | Описание                                                                                                                                                                     |
| :------------------------------------------------------------------------------------- | :--------------------------------------------------------------------------------------------------------------------------------------------------------------------------- |
| [basicauth](https://github.com/gofiber/fiber/tree/master/middleware/basicauth)         | Basic auth middleware provides an HTTP basic authentication. It calls the next handler for valid credentials and 401 Unauthorized for missing or invalid credentials.        |
| [cache](https://github.com/gofiber/fiber/tree/master/middleware/cache)                 | Intercept and cache responses                                                                                                                                                |
| [compress](https://github.com/gofiber/fiber/tree/master/middleware/compress)           | Compression middleware for Fiber, it supports `deflate`, `gzip` and `brotli` by default.                                                                                     |
| [cors](https://github.com/gofiber/fiber/tree/master/middleware/cors)                   | Enable cross-origin resource sharing \(CORS\) with various options.                                                                                                          |
| [csrf](https://github.com/gofiber/fiber/tree/master/middleware/csrf)                   | Protect from CSRF exploits.                                                                                                                                                  |
| [encryptcookie](https://github.com/gofiber/fiber/tree/master/middleware/encryptcookie) | Encrypt middleware which encrypts cookie values.                                                                                                                             |
| [envvar](https://github.com/gofiber/fiber/tree/master/middleware/envvar)               | Expose environment variables with providing an optional config.                                                                                                              |
| [etag](https://github.com/gofiber/fiber/tree/master/middleware/etag)                   | ETag middleware that lets caches be more efficient and save bandwidth, as a web server does not need to resend a full response if the content has not changed.               |
| [expvar](https://github.com/gofiber/fiber/tree/master/middleware/expvar)               | Expvar middleware that serves via its HTTP server runtime exposed variants in the JSON format.                                                                               |
| [favicon](https://github.com/gofiber/fiber/tree/master/middleware/favicon)             | Ignore favicon from logs or serve from memory if a file path is provided.                                                                                                    |
| [filesystem](https://github.com/gofiber/fiber/tree/master/middleware/filesystem)       | FileSystem middleware for Fiber, special thanks and credits to Alireza Salary                                                                                                |
| [limiter](https://github.com/gofiber/fiber/tree/master/middleware/limiter)             | Rate-limiting middleware for Fiber. Use to limit repeated requests to public APIs and/or endpoints such as password reset.                                                   |
| [logger](https://github.com/gofiber/fiber/tree/master/middleware/logger)               | HTTP request/response logger.                                                                                                                                                |
| [monitor](https://github.com/gofiber/fiber/tree/master/middleware/monitor)             | Monitor middleware that reports server metrics, inspired by express-status-monitor                                                                                           |
| [pprof](https://github.com/gofiber/fiber/tree/master/middleware/pprof)                 | Special thanks to Matthew Lee \(@mthli\)                                                                                                                                     |
| [proxy](https://github.com/gofiber/fiber/tree/master/middleware/proxy)                 | Allows you to proxy requests to a multiple servers                                                                                                                           |
| [recover](https://github.com/gofiber/fiber/tree/master/middleware/recover)             | Recover middleware recovers from panics anywhere in the stack chain and handles the control to the centralized[ ErrorHandler](https://docs.gofiber.io/guide/error-handling). |
| [requestid](https://github.com/gofiber/fiber/tree/master/middleware/requestid)         | Adds a requestid to every request.                                                                                                                                           |
| [session](https://github.com/gofiber/fiber/tree/master/middleware/session)             | Session middleware. NOTE: This middleware uses our Storage package.                                                                                                          |
| [skip](https://github.com/gofiber/fiber/tree/master/middleware/skip)                   | Skip middleware that skips a wrapped handler is a predicate is true.                                                                                                         |
| [timeout](https://github.com/gofiber/fiber/tree/master/middleware/timeout)             | Adds a max time for a request and forwards to ErrorHandler if it is exceeded.                                                                                                |
| [keyauth](https://github.com/gofiber/keyauth)                                          | Key auth middleware provides a key based authentication.                                                                                                                     |
| [redirect](https://github.com/gofiber/redirect)                                        | Redirect middleware                                                                                                                                                          |
| [rewrite](https://github.com/gofiber/rewrite)                                          | Rewrite middleware rewrites the URL path based on provided rules. It can be helpful for backward compatibility or just creating cleaner and more descriptive links.          |
| [adaptor](https://github.com/gofiber/adaptor)                                          | Converter for net/http handlers to/from Fiber request handlers, special thanks to @arsmn!                                                                                    |
| [helmet](https://github.com/gofiber/helmet)                                            | Helps secure your apps by setting various HTTP headers.                                                                                                                      |
>>>>>>> f7da5689

## 🧬 Внешние Middleware

Список модулей middleware, размещенных на внешнем хостинге от [Fiber team](https://github.com/orgs/gofiber/people).

<<<<<<< HEAD
| Middleware                                        | Описание                                                                                                                                                         |
| :------------------------------------------------ | :------------------------------------------------------------------------------------------------------------------------------------------------------------------ |
| [adaptor](https://github.com/gofiber/adaptor)     | Converter for net/http handlers to/from Fiber request handlers, special thanks to @arsmn!                                                                           |
| [helmet](https://github.com/gofiber/helmet)       | Helps secure your apps by setting various HTTP headers.                                                                                                             |
| [jwt](https://github.com/gofiber/jwt)             | JWT returns a JSON Web Token \(JWT\) auth middleware.                                                                                                               |
| [keyauth](https://github.com/gofiber/keyauth)     | Key auth middleware provides a key based authentication.                                                                                                            |
| [rewrite](https://github.com/gofiber/rewrite)     | Rewrite middleware rewrites the URL path based on provided rules. It can be helpful for backward compatibility or just creating cleaner and more descriptive links. |
| [session](https://github.com/gofiber/session)     | This session middleware is build on top of fasthttp/session by @savsgio MIT. Special thanks to @thomasvvugt for helping with this middleware.                       |
| [template](https://github.com/gofiber/template)   | This package contains 8 template engines that can be used with Fiber `v1.10.x` Go version 1.13 or higher is required.                                               |
| [websocket](https://github.com/gofiber/websocket) | Based on Fasthttp WebSocket for Fiber with Locals support!                                                                                                          |

## 🌱 Middlewares от сторонних разработчиков

Это список middlewares, созданных сообществом Fiber. Пожалуйста, [создайте PR](https://github.com/gofiber/fiber/pulls), если хотите добавить в этот список свой или известный вам middleware для веб фреймворка Fiber!

-   [arsmn/fiber-casbin](https://github.com/arsmn/fiber-casbin)
-   [arsmn/fiber-introspect](https://github.com/arsmn/fiber-introspect)
-   [arsmn/fiber-swagger](https://github.com/arsmn/fiber-swagger)
-   [arsmn/gqlgen](https://github.com/arsmn/gqlgen)
-   [codemicro/fiber-cache](https://github.com/codemicro/fiber-cache)
-   [sujit-baniya/fiber-boilerplate](https://github.com/sujit-baniya/fiber-boilerplate)
-   [juandiii/go-jwk-security](https://github.com/juandiii/go-jwk-security)
-   [kiyonlin/fiber_limiter](https://github.com/kiyonlin/fiber_limiter)
-   [shareed2k/fiber_limiter](https://github.com/shareed2k/fiber_limiter)
-   [shareed2k/fiber_tracing](https://github.com/shareed2k/fiber_tracing)
-   [thomasvvugt/fiber-boilerplate](https://github.com/thomasvvugt/fiber-boilerplate)
-   [ansrivas/fiberprometheus](https://github.com/ansrivas/fiberprometheus)
-   [LdDl/fiber-long-poll](https://github.com/LdDl/fiber-long-poll)
=======
| Middleware                                        | Описание                                                                                                              |
| :------------------------------------------------ | :-------------------------------------------------------------------------------------------------------------------- |
| [jwt](https://github.com/gofiber/jwt)             | JWT returns a JSON Web Token \(JWT\) auth middleware.                                                                 |
| [storage](https://github.com/gofiber/storage)     | Premade storage drivers that implement the Storage interface, designed to be used with various Fiber middlewares.     |
| [template](https://github.com/gofiber/template)   | This package contains 8 template engines that can be used with Fiber `v1.10.x` Go version 1.13 or higher is required. |
| [websocket](https://github.com/gofiber/websocket) | Based on Fasthttp WebSocket for Fiber with Locals support!                                                            |

## 🕶️ Полезный список

Дополнительные статьи, middleware, примеры или инструменты смотри в нашем [полезном списке](https://github.com/gofiber/awesome-fiber).
>>>>>>> f7da5689

## 👍 Помощь проекту

Если вы хотите сказать **спасибо** и/или поддержать активное развитие `Fiber`:

1. Добавьте [GitHub Star](https://github.com/gofiber/fiber/stargazers) в проект.
2. Напишите о проекте [в вашем 𝕏 (Twitter)](https://x.com/intent/tweet?text=Fiber%20is%20an%20Express%20inspired%20%23web%20%23framework%20built%20on%20top%20of%20Fasthttp%2C%20the%20fastest%20HTTP%20engine%20for%20%23Go.%20Designed%20to%20ease%20things%20up%20for%20%23fast%20development%20with%20zero%20memory%20allocation%20and%20%23performance%20in%20mind%20%F0%9F%9A%80%20https%3A%2F%2Fgithub.com%2Fgofiber%2Ffiber).
3. Сделайте обзор фреймворка на [Medium](https://medium.com/), [Dev.to](https://dev.to/) или в личном блоге.
4. Поддержите проект, купив [чашку кофе](https://buymeacoff.ee/fenny).

## ☕ Поддержка проекта

Fiber — это проект с открытым исходным кодом, который работает на пожертвования для оплаты счетов, например, нашего доменного имени, GitBook, Netlify и serverless-хостинга.

Если вы хотите поддержать, то ☕ [**купите чашку кофе**](https://buymeacoff.ee/fenny).

|                                                            | Пользователи                                     | Пожертвования |
| :--------------------------------------------------------- | :----------------------------------------------- | :------------ |
| ![](https://avatars.githubusercontent.com/u/204341?s=25)   | [@destari](https://github.com/destari)           | ☕ x 10       |
| ![](https://avatars.githubusercontent.com/u/63164982?s=25) | [@dembygenesis](https://github.com/dembygenesis) | ☕ x 5        |
| ![](https://avatars.githubusercontent.com/u/56607882?s=25) | [@thomasvvugt](https://github.com/thomasvvugt)   | ☕ x 5        |
| ![](https://avatars.githubusercontent.com/u/27820675?s=25) | [@hendratommy](https://github.com/hendratommy)   | ☕ x 5        |
| ![](https://avatars.githubusercontent.com/u/1094221?s=25)  | [@ekaputra07](https://github.com/ekaputra07)     | ☕ x 5        |
| ![](https://avatars.githubusercontent.com/u/194590?s=25)   | [@jorgefuertes](https://github.com/jorgefuertes) | ☕ x 5        |
| ![](https://avatars.githubusercontent.com/u/186637?s=25)   | [@candidosales](https://github.com/candidosales) | ☕ x 5        |
| ![](https://avatars.githubusercontent.com/u/29659953?s=25) | [@l0nax](https://github.com/l0nax)               | ☕ x 3        |
| ![](https://avatars.githubusercontent.com/u/635852?s=25)   | [@bihe](https://github.com/bihe)                 | ☕ x 3        |
| ![](https://avatars.githubusercontent.com/u/307334?s=25)   | [@justdave](https://github.com/justdave)         | ☕ x 3        |
| ![](https://avatars.githubusercontent.com/u/11155743?s=25) | [@koddr](https://github.com/koddr)               | ☕ x 1        |
| ![](https://avatars.githubusercontent.com/u/29042462?s=25) | [@lapolinar](https://github.com/lapolinar)       | ☕ x 1        |
| ![](https://avatars.githubusercontent.com/u/2978730?s=25)  | [@diegowifi](https://github.com/diegowifi)       | ☕ x 1        |
| ![](https://avatars.githubusercontent.com/u/44171355?s=25) | [@ssimk0](https://github.com/ssimk0)             | ☕ x 1        |
| ![](https://avatars.githubusercontent.com/u/5638101?s=25)  | [@raymayemir](https://github.com/raymayemir)     | ☕ x 1        |
| ![](https://avatars.githubusercontent.com/u/619996?s=25)   | [@melkorm](https://github.com/melkorm)           | ☕ x 1        |
| ![](https://avatars.githubusercontent.com/u/31022056?s=25) | [@marvinjwendt](https://github.com/thomasvvugt)  | ☕ x 1        |
| ![](https://avatars.githubusercontent.com/u/31921460?s=25) | [@toishy](https://github.com/toishy)             | ☕ x 1        |

## ‎‍💻 Контрибьютеры

<img src="https://opencollective.com/fiber/contributors.svg?width=890&button=false" alt="Code Contributors" style="max-width:100%;">

## ⭐️ Stargazers

<img src="https://starchart.cc/gofiber/fiber.svg" alt="Stargazers over time" style="max-width: 100%">

## ⚠️ Лицензия

Copyright (c) 2019-настоящее время [Fenny](https://github.com/fenny) и [Контрибьютеры](https://github.com/gofiber/fiber/graphs/contributors). `Fiber` - это свободное программное обсепечение с открытым исходным кодом лицензированное под [MIT License](https://github.com/gofiber/fiber/blob/master/LICENSE). Официальный логотип создан [Vic Shóstak](https://github.com/koddr) и распространяется под [Creative Commons](https://creativecommons.org/licenses/by-sa/4.0/) лицензией (CC BY-SA 4.0 International).

**Third-party library licenses**

-   [colorable](https://github.com/mattn/go-colorable/blob/master/LICENSE)
-   [isatty](https://github.com/mattn/go-isatty/blob/master/LICENSE)
-   [runewidth](https://github.com/mattn/go-runewidth/blob/master/LICENSE)
-   [fasthttp](https://github.com/valyala/fasthttp/blob/master/LICENSE)
-   [bytebufferpool](https://github.com/valyala/bytebufferpool/blob/master/LICENSE)
-   [fwd](https://github.com/philhofer/fwd/blob/master/LICENSE.md)
-   [go-ole](https://github.com/go-ole/go-ole/blob/master/LICENSE)
-   [gopsutil](https://github.com/shirou/gopsutil/blob/master/LICENSE)
-   [msgp](https://github.com/tinylib/msgp/blob/master/LICENSE)
-   [schema](https://github.com/gorilla/schema/blob/master/LICENSE)
-   [uuid](https://github.com/google/uuid/blob/master/LICENSE)
-   [wmi](https://github.com/StackExchange/wmi/blob/master/LICENSE)<|MERGE_RESOLUTION|>--- conflicted
+++ resolved
@@ -128,15 +128,9 @@
 
 ## ⚙️ Установка
 
-<<<<<<< HEAD
-Убедитесь, что Go установлен ([скачать](https://golang.org/dl/)). Требуется версия `1.14` или выше. 
-
-Инициализируйте проект, создав папку, а затем запустив `go mod init github.com/your/repo` ([подробнее](https://blog.golang.org/using-go-modules)) внутри этой папки. Далее, установите Fiber с помощью команды [`go get`](https://golang.org/cmd/go/#hdr-Add_dependencies_to_current_module_and_install_them):
-=======
 Убедитесь, что Go установлен ([скачать](https://go.dev/dl/)). Требуется версия `1.17` или выше.
 
 Инициализируйте проект, создав папку, а затем запустив `go mod init github.com/your/repo` ([подробнее](https://go.dev/blog/using-go-modules)) внутри этой папки. Далее, установите Fiber с помощью команды [`go get`](https://pkg.go.dev/cmd/go/#hdr-Add_dependencies_to_current_module_and_install_them):
->>>>>>> f7da5689
 
 ```bash
 go get -u github.com/gofiber/fiber/v3
@@ -306,11 +300,7 @@
 📖 [Engines](https://github.com/gofiber/template)
 📖 [Render](https://docs.gofiber.io/api/ctx#render)
 
-<<<<<<< HEAD
-Если не указано ни одного движка для views, Fiber использует [html/template](https://golang.org/pkg/html/template/).
-=======
 Если не указано ни одного движка для views, Fiber использует [html/template](https://pkg.go.dev/html/template/).
->>>>>>> f7da5689
 
 Вы можете использовать движки [amber](https://github.com/eknkc/amber), [handlebars](https://github.com/aymerick/raymond), [mustache](https://github.com/cbroglie/mustache) или [pug](https://github.com/Joker/jade) и другие...
 
@@ -598,24 +588,6 @@
 
 Вот список middleware, входящих в состав фреймворка Fiber.
 
-<<<<<<< HEAD
-| Middleware                                                                       | Описание                                                                                                                                                           |
-| :------------------------------------------------------------------------------- | :-------------------------------------------------------------------------------------------------------------------------------------------------------------------- |
-| [basicauth](https://github.com/gofiber/fiber/tree/master/middleware/basicauth)   | Basic auth middleware provides an HTTP basic authentication. It calls the next handler for valid credentials and 401 Unauthorized for missing or invalid credentials. |
-| [compress](https://github.com/gofiber/fiber/tree/master/middleware/compress)     | Compression middleware for Fiber, it supports `deflate`, `gzip` and `brotli` by default.                                                                              |
-| [cache](https://github.com/gofiber/fiber/tree/master/middleware/cache)           | Intercept and cache responses                                                                                                                                         |
-| [cors](https://github.com/gofiber/fiber/tree/master/middleware/cors)             | Enable cross-origin resource sharing \(CORS\) with various options.                                                                                                   |
-| [csrf](https://github.com/gofiber/fiber/tree/master/middleware/csrf)             | Protect from CSRF exploits.                                                                                                                                           |
-| [filesystem](https://github.com/gofiber/fiber/tree/master/middleware/filesystem) | FileSystem middleware for Fiber, special thanks and credits to Alireza Salary                                                                                         |
-| [favicon](https://github.com/gofiber/fiber/tree/master/middleware/favicon)       | Ignore favicon from logs or serve from memory if a file path is provided.                                                                                             |
-| [limiter](https://github.com/gofiber/fiber/tree/master/middleware/limiter)       | Rate-limiting middleware for Fiber. Use to limit repeated requests to public APIs and/or endpoints such as password reset.                                            |
-| [logger](https://github.com/gofiber/fiber/tree/master/middleware/logger)         | HTTP request/response logger.                                                                                                                                         |
-| [pprof](https://github.com/gofiber/fiber/tree/master/middleware/pprof)           | Special thanks to Matthew Lee \(@mthli\)                                                                                                                              |
-| [proxy](https://github.com/gofiber/fiber/tree/master/middleware/proxy)           | Allows you to proxy requests to a multiple servers                                                                                                                    |
-| [requestid](https://github.com/gofiber/fiber/tree/master/middleware/requestid)   | Adds a requestid to every request.                                                                                                                                    |
-| [recover](https://github.com/gofiber/fiber/tree/master/middleware/recover)       | Recover middleware recovers from panics anywhere in the stack chain and handles the control to the centralized[ ErrorHandler](error-handling.md).                     |
-| [timeout](https://github.com/gofiber/fiber/tree/master/middleware/timeout)       | Adds a max time for a request and forwards to ErrorHandler if it is exceeded.                                                                                         |
-=======
 | Middleware                                                                             | Описание                                                                                                                                                                     |
 | :------------------------------------------------------------------------------------- | :--------------------------------------------------------------------------------------------------------------------------------------------------------------------------- |
 | [basicauth](https://github.com/gofiber/fiber/tree/master/middleware/basicauth)         | Basic auth middleware provides an HTTP basic authentication. It calls the next handler for valid credentials and 401 Unauthorized for missing or invalid credentials.        |
@@ -644,42 +616,11 @@
 | [rewrite](https://github.com/gofiber/rewrite)                                          | Rewrite middleware rewrites the URL path based on provided rules. It can be helpful for backward compatibility or just creating cleaner and more descriptive links.          |
 | [adaptor](https://github.com/gofiber/adaptor)                                          | Converter for net/http handlers to/from Fiber request handlers, special thanks to @arsmn!                                                                                    |
 | [helmet](https://github.com/gofiber/helmet)                                            | Helps secure your apps by setting various HTTP headers.                                                                                                                      |
->>>>>>> f7da5689
 
 ## 🧬 Внешние Middleware
 
 Список модулей middleware, размещенных на внешнем хостинге от [Fiber team](https://github.com/orgs/gofiber/people).
 
-<<<<<<< HEAD
-| Middleware                                        | Описание                                                                                                                                                         |
-| :------------------------------------------------ | :------------------------------------------------------------------------------------------------------------------------------------------------------------------ |
-| [adaptor](https://github.com/gofiber/adaptor)     | Converter for net/http handlers to/from Fiber request handlers, special thanks to @arsmn!                                                                           |
-| [helmet](https://github.com/gofiber/helmet)       | Helps secure your apps by setting various HTTP headers.                                                                                                             |
-| [jwt](https://github.com/gofiber/jwt)             | JWT returns a JSON Web Token \(JWT\) auth middleware.                                                                                                               |
-| [keyauth](https://github.com/gofiber/keyauth)     | Key auth middleware provides a key based authentication.                                                                                                            |
-| [rewrite](https://github.com/gofiber/rewrite)     | Rewrite middleware rewrites the URL path based on provided rules. It can be helpful for backward compatibility or just creating cleaner and more descriptive links. |
-| [session](https://github.com/gofiber/session)     | This session middleware is build on top of fasthttp/session by @savsgio MIT. Special thanks to @thomasvvugt for helping with this middleware.                       |
-| [template](https://github.com/gofiber/template)   | This package contains 8 template engines that can be used with Fiber `v1.10.x` Go version 1.13 or higher is required.                                               |
-| [websocket](https://github.com/gofiber/websocket) | Based on Fasthttp WebSocket for Fiber with Locals support!                                                                                                          |
-
-## 🌱 Middlewares от сторонних разработчиков
-
-Это список middlewares, созданных сообществом Fiber. Пожалуйста, [создайте PR](https://github.com/gofiber/fiber/pulls), если хотите добавить в этот список свой или известный вам middleware для веб фреймворка Fiber!
-
--   [arsmn/fiber-casbin](https://github.com/arsmn/fiber-casbin)
--   [arsmn/fiber-introspect](https://github.com/arsmn/fiber-introspect)
--   [arsmn/fiber-swagger](https://github.com/arsmn/fiber-swagger)
--   [arsmn/gqlgen](https://github.com/arsmn/gqlgen)
--   [codemicro/fiber-cache](https://github.com/codemicro/fiber-cache)
--   [sujit-baniya/fiber-boilerplate](https://github.com/sujit-baniya/fiber-boilerplate)
--   [juandiii/go-jwk-security](https://github.com/juandiii/go-jwk-security)
--   [kiyonlin/fiber_limiter](https://github.com/kiyonlin/fiber_limiter)
--   [shareed2k/fiber_limiter](https://github.com/shareed2k/fiber_limiter)
--   [shareed2k/fiber_tracing](https://github.com/shareed2k/fiber_tracing)
--   [thomasvvugt/fiber-boilerplate](https://github.com/thomasvvugt/fiber-boilerplate)
--   [ansrivas/fiberprometheus](https://github.com/ansrivas/fiberprometheus)
--   [LdDl/fiber-long-poll](https://github.com/LdDl/fiber-long-poll)
-=======
 | Middleware                                        | Описание                                                                                                              |
 | :------------------------------------------------ | :-------------------------------------------------------------------------------------------------------------------- |
 | [jwt](https://github.com/gofiber/jwt)             | JWT returns a JSON Web Token \(JWT\) auth middleware.                                                                 |
@@ -690,7 +631,6 @@
 ## 🕶️ Полезный список
 
 Дополнительные статьи, middleware, примеры или инструменты смотри в нашем [полезном списке](https://github.com/gofiber/awesome-fiber).
->>>>>>> f7da5689
 
 ## 👍 Помощь проекту
 
