--- conflicted
+++ resolved
@@ -869,11 +869,7 @@
 	require.Equal(t, fh.Filename, basename)
 
 	b1, err := os.ReadFile(filename)
-<<<<<<< HEAD
 	require.NoError(t, err)
-=======
-	utils.AssertEqual(t, nil, err)
->>>>>>> ff460298
 
 	b2 := make([]byte, fh.Size)
 	f, err := fh.Open()
@@ -1200,14 +1196,14 @@
 		request.Header.SetMethod("GET")
 		request.SetRequestURI("http://example.com")
 		err := a.Parse()
-		utils.AssertEqual(t, nil, err)
+		require.NoError(t, err)
 		a.HostClient.Dial = func(addr string) (net.Conn, error) { return ln.Dial() }
 		var d data
 		code, body, errs := a.Struct(&d)
-		utils.AssertEqual(t, StatusOK, code)
-		utils.AssertEqual(t, `{"success":true}`, string(body))
-		utils.AssertEqual(t, 0, len(errs))
-		utils.AssertEqual(t, true, d.Success)
+		require.Equal(t, StatusOK, code)
+		require.Equal(t, `{"success":true}`, string(body))
+		require.Equal(t, 0, len(errs))
+		require.True(t, d.Success)
 	})
 }
 
