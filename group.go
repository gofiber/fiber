--- conflicted
+++ resolved
@@ -109,110 +109,60 @@
 
 // Get registers a route for GET methods that requests a representation
 // of the specified resource. Requests using GET should only retrieve data.
-<<<<<<< HEAD
-func (grp *Group[TCtx]) Get(path string, handler Handler[TCtx], middleware ...Handler[TCtx]) Router[TCtx] {
-	return grp.Add([]string{MethodGet}, path, handler, middleware...)
-=======
-func (grp *Group) Get(path string, handler Handler, handlers ...Handler) Router {
+func (grp *Group[TCtx]) Get(path string, handler Handler[TCtx], handlers ...Handler[TCtx]) Router[TCtx] {
 	return grp.Add([]string{MethodGet}, path, handler, handlers...)
->>>>>>> bc4c920e
 }
 
 // Head registers a route for HEAD methods that asks for a response identical
 // to that of a GET request, but without the response body.
-<<<<<<< HEAD
-func (grp *Group[TCtx]) Head(path string, handler Handler[TCtx], middleware ...Handler[TCtx]) Router[TCtx] {
-	return grp.Add([]string{MethodHead}, path, handler, middleware...)
-=======
-func (grp *Group) Head(path string, handler Handler, handlers ...Handler) Router {
+func (grp *Group[TCtx]) Head(path string, handler Handler[TCtx], handlers ...Handler[TCtx]) Router[TCtx] {
 	return grp.Add([]string{MethodHead}, path, handler, handlers...)
->>>>>>> bc4c920e
 }
 
 // Post registers a route for POST methods that is used to submit an entity to the
 // specified resource, often causing a change in state or side effects on the server.
-<<<<<<< HEAD
-func (grp *Group[TCtx]) Post(path string, handler Handler[TCtx], middleware ...Handler[TCtx]) Router[TCtx] {
-	return grp.Add([]string{MethodPost}, path, handler, middleware...)
-=======
-func (grp *Group) Post(path string, handler Handler, handlers ...Handler) Router {
+func (grp *Group[TCtx]) Post(path string, handler Handler[TCtx], handlers ...Handler[TCtx]) Router[TCtx] {
 	return grp.Add([]string{MethodPost}, path, handler, handlers...)
->>>>>>> bc4c920e
 }
 
 // Put registers a route for PUT methods that replaces all current representations
 // of the target resource with the request payload.
-<<<<<<< HEAD
-func (grp *Group[TCtx]) Put(path string, handler Handler[TCtx], middleware ...Handler[TCtx]) Router[TCtx] {
-	return grp.Add([]string{MethodPut}, path, handler, middleware...)
+func (grp *Group[TCtx]) Put(path string, handler Handler[TCtx], handlers ...Handler[TCtx]) Router[TCtx] {
+	return grp.Add([]string{MethodPut}, path, handler, handlers...)
 }
 
 // Delete registers a route for DELETE methods that deletes the specified resource.
-func (grp *Group[TCtx]) Delete(path string, handler Handler[TCtx], middleware ...Handler[TCtx]) Router[TCtx] {
-	return grp.Add([]string{MethodDelete}, path, handler, middleware...)
-=======
-func (grp *Group) Put(path string, handler Handler, handlers ...Handler) Router {
-	return grp.Add([]string{MethodPut}, path, handler, handlers...)
-}
-
-// Delete registers a route for DELETE methods that deletes the specified resource.
-func (grp *Group) Delete(path string, handler Handler, handlers ...Handler) Router {
+func (grp *Group[TCtx]) Delete(path string, handler Handler[TCtx], handlers ...Handler[TCtx]) Router[TCtx] {
 	return grp.Add([]string{MethodDelete}, path, handler, handlers...)
->>>>>>> bc4c920e
 }
 
 // Connect registers a route for CONNECT methods that establishes a tunnel to the
 // server identified by the target resource.
-<<<<<<< HEAD
-func (grp *Group[TCtx]) Connect(path string, handler Handler[TCtx], middleware ...Handler[TCtx]) Router[TCtx] {
-	return grp.Add([]string{MethodConnect}, path, handler, middleware...)
-=======
-func (grp *Group) Connect(path string, handler Handler, handlers ...Handler) Router {
+func (grp *Group[TCtx]) Connect(path string, handler Handler[TCtx], handlers ...Handler[TCtx]) Router[TCtx] {
 	return grp.Add([]string{MethodConnect}, path, handler, handlers...)
->>>>>>> bc4c920e
 }
 
 // Options registers a route for OPTIONS methods that is used to describe the
 // communication options for the target resource.
-<<<<<<< HEAD
-func (grp *Group[TCtx]) Options(path string, handler Handler[TCtx], middleware ...Handler[TCtx]) Router[TCtx] {
-	return grp.Add([]string{MethodOptions}, path, handler, middleware...)
-=======
-func (grp *Group) Options(path string, handler Handler, handlers ...Handler) Router {
+func (grp *Group[TCtx]) Options(path string, handler Handler[TCtx], handlers ...Handler[TCtx]) Router[TCtx] {
 	return grp.Add([]string{MethodOptions}, path, handler, handlers...)
->>>>>>> bc4c920e
 }
 
 // Trace registers a route for TRACE methods that performs a message loop-back
 // test along the path to the target resource.
-<<<<<<< HEAD
-func (grp *Group[TCtx]) Trace(path string, handler Handler[TCtx], middleware ...Handler[TCtx]) Router[TCtx] {
-	return grp.Add([]string{MethodTrace}, path, handler, middleware...)
-=======
-func (grp *Group) Trace(path string, handler Handler, handlers ...Handler) Router {
+func (grp *Group[TCtx]) Trace(path string, handler Handler[TCtx], handlers ...Handler[TCtx]) Router[TCtx] {
 	return grp.Add([]string{MethodTrace}, path, handler, handlers...)
->>>>>>> bc4c920e
 }
 
 // Patch registers a route for PATCH methods that is used to apply partial
 // modifications to a resource.
-<<<<<<< HEAD
-func (grp *Group[TCtx]) Patch(path string, handler Handler[TCtx], middleware ...Handler[TCtx]) Router[TCtx] {
-	return grp.Add([]string{MethodPatch}, path, handler, middleware...)
+func (grp *Group[TCtx]) Patch(path string, handler Handler[TCtx], handlers ...Handler[TCtx]) Router[TCtx] {
+	return grp.Add([]string{MethodPatch}, path, handler, handlers...)
 }
 
 // Add allows you to specify multiple HTTP methods to register a route.
-func (grp *Group[TCtx]) Add(methods []string, path string, handler Handler[TCtx], middleware ...Handler[TCtx]) Router[TCtx] {
-	grp.app.register(methods, getGroupPath(grp.Prefix, path), grp, handler, middleware...)
-=======
-func (grp *Group) Patch(path string, handler Handler, handlers ...Handler) Router {
-	return grp.Add([]string{MethodPatch}, path, handler, handlers...)
-}
-
-// Add allows you to specify multiple HTTP methods to register a route.
-func (grp *Group) Add(methods []string, path string, handler Handler, handlers ...Handler) Router {
+func (grp *Group[TCtx]) Add(methods []string, path string, handler Handler[TCtx], handlers ...Handler[TCtx]) Router[TCtx] {
 	grp.app.register(methods, getGroupPath(grp.Prefix, path), grp, append([]Handler{handler}, handlers...)...)
->>>>>>> bc4c920e
 	if !grp.anyRouteDefined {
 		grp.anyRouteDefined = true
 	}
@@ -221,13 +171,8 @@
 }
 
 // All will register the handler on all HTTP methods
-<<<<<<< HEAD
-func (grp *Group[TCtx]) All(path string, handler Handler[TCtx], middleware ...Handler[TCtx]) Router[TCtx] {
-	_ = grp.Add(grp.app.config.RequestMethods, path, handler, middleware...)
-=======
-func (grp *Group) All(path string, handler Handler, handlers ...Handler) Router {
+func (grp *Group[TCtx]) All(path string, handler Handler[TCtx], handlers ...Handler[TCtx]) Router[TCtx] {
 	_ = grp.Add(grp.app.config.RequestMethods, path, handler, handlers...)
->>>>>>> bc4c920e
 	return grp
 }
 
