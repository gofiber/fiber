--- conflicted
+++ resolved
@@ -18,37 +18,7 @@
 	Prefix string
 }
 
-<<<<<<< HEAD
-// Mount attaches another app instance as a sub-router along a routing path.
-// It's very useful to split up a large API as many independent routers and
-// compose them as a single service using Mount.
-func (grp *Group) mount(prefix string, sub *App) Router {
-	stack := sub.Stack()
-	groupPath := getGroupPath(grp.Prefix, prefix)
-	groupPath = strings.TrimRight(groupPath, "/")
-	if groupPath == "" {
-		groupPath = "/"
-	}
-	for m := range stack {
-		for r := range stack[m] {
-			route := grp.app.copyRoute(stack[m][r])
-			grp.app.addRoute(route.Method, grp.app.addPrefixToRoute(groupPath, route))
-		}
-	}
-	// Support for configs of mounted-apps and sub-mounted-apps
-	for mountedPrefixes, subApp := range sub.appList {
-		grp.app.appList[groupPath+mountedPrefixes] = subApp
-		subApp.init()
-	}
-
-	atomic.AddUint32(&grp.app.handlersCount, sub.handlersCount)
-	return grp
-}
-
-// Assign name to specific route.
-=======
 // Name Assign name to specific route.
->>>>>>> 543e8bb7
 func (grp *Group) Name(name string) Router {
 	grp.app.mutex.Lock()
 	if strings.HasPrefix(grp.Prefix, grp.app.latestGroup.Prefix) {
@@ -83,14 +53,15 @@
 // This method will match all HTTP verbs: GET, POST, PUT, HEAD etc...
 func (grp *Group) Use(args ...any) Router {
 	prefix := ""
-	var subApp *App
+	var subApps []*App
 	var handlers []Handler
+
 	for i := 0; i < len(args); i++ {
 		switch arg := args[i].(type) {
 		case string:
 			prefix = arg
 		case *App:
-			subApp = arg
+			subApps = append(subApps, arg)
 		case Handler:
 			handlers = append(handlers, arg)
 		default:
@@ -98,8 +69,10 @@
 		}
 	}
 
-	if subApp != nil {
-		grp.mount(prefix, subApp)
+	if len(subApps) > 0 {
+		for _, subApp := range subApps {
+			grp.mount(prefix, subApp)
+		}
 		return grp
 	}
 
