--- conflicted
+++ resolved
@@ -75,17 +75,14 @@
 			panic(fmt.Sprintf("use: invalid handler %v\n", reflect.TypeOf(arg)))
 		}
 	}
-<<<<<<< HEAD
 
 	if subApp != nil {
 		grp.mount(prefix, subApp)
 		return grp
 	}
 
-	grp.app.register(methodUse, getGroupPath(grp.Prefix, prefix), handlers...)
-=======
 	grp.app.register([]string{methodUse}, getGroupPath(grp.Prefix, prefix), nil, handlers...)
->>>>>>> 709e0952
+
 	return grp
 }
 
