// Package memory Is a copy of the storage memory from the external storage packet as a purpose to test the behavior
// in the unittests when using a storages from these packets
package memory

import (
	"context"
	"fmt"
	"sync"
	"time"

	"github.com/gofiber/utils/v2"
)

// Storage provides an in-memory implementation of the storage interface for
// testing purposes.
type Storage struct {
	db         map[string]Entry
	done       chan struct{}
	gcInterval time.Duration
	mux        sync.RWMutex
}

// Entry represents a value stored in memory along with its expiration.
type Entry struct {
	data []byte
	// max value is 4294967295 -> Sun Feb 07 2106 06:28:15 GMT+0000
	expiry uint32
}

// New creates a new memory storage.
func New(config ...Config) *Storage {
	// Set default config
	cfg := configDefault(config...)

	// Create storage
	store := &Storage{
		db:         make(map[string]Entry),
		gcInterval: cfg.GCInterval,
		done:       make(chan struct{}),
	}

	// Start garbage collector
	utils.StartTimeStampUpdater()
	go store.gc()

	return store
}

// Get returns the stored value for key, ignoring missing or expired entries by
// returning nil.
func (s *Storage) Get(key string) ([]byte, error) {
	if len(key) == 0 {
		return nil, nil
	}
	s.mux.RLock()
	v, ok := s.db[key]
	s.mux.RUnlock()

	if !ok || v.expiry != 0 && v.expiry <= utils.Timestamp() {
		return nil, nil
	}

	// Return a copy to prevent callers from mutating stored data
	return utils.CopyBytes(v.data), nil
}

// GetWithContext retrieves the value for the given key while honoring context
// cancellation.
func (s *Storage) GetWithContext(ctx context.Context, key string) ([]byte, error) {
	if err := wrapContextError(ctx, "get"); err != nil {
		return nil, err
	}
	return s.Get(key)
}

// Set saves val under key and schedules it to expire after exp. A zero exp keeps
// the entry indefinitely.
func (s *Storage) Set(key string, val []byte, exp time.Duration) error {
	// Ain't Nobody Got Time For That
	if len(key) == 0 || len(val) == 0 {
		return nil
	}

	var expire uint32
	if exp != 0 {
		expire = uint32(exp.Seconds()) + utils.Timestamp()
	}

	// Copy both key and value to avoid unsafe reuse from sync.Pool
	keyCopy := utils.CopyString(key)
	valCopy := utils.CopyBytes(val)

<<<<<<< HEAD
	e := entry{data: valCopy, expiry: expire}
=======
	e := Entry{data: valCopy, expiry: expire}
>>>>>>> 0edd81d6
	s.mux.Lock()
	s.db[keyCopy] = e
	s.mux.Unlock()
	return nil
}

// SetWithContext sets the value for the given key while honoring context
// cancellation.
func (s *Storage) SetWithContext(ctx context.Context, key string, val []byte, exp time.Duration) error {
	if err := wrapContextError(ctx, "set"); err != nil {
		return err
	}
	return s.Set(key, val, exp)
}

// Delete removes the value stored for key.
func (s *Storage) Delete(key string) error {
	// Ain't Nobody Got Time For That
	if len(key) == 0 {
		return nil
	}
	s.mux.Lock()
	delete(s.db, key)
	s.mux.Unlock()
	return nil
}

// DeleteWithContext removes the value for the given key while honoring
// context cancellation.
func (s *Storage) DeleteWithContext(ctx context.Context, key string) error {
	if err := wrapContextError(ctx, "delete"); err != nil {
		return err
	}
	return s.Delete(key)
}

// Reset clears all keys and values from the storage map.
func (s *Storage) Reset() error {
	ndb := make(map[string]Entry)
	s.mux.Lock()
	s.db = ndb
	s.mux.Unlock()
	return nil
}

// ResetWithContext clears all stored keys while honoring context
// cancellation.
func (s *Storage) ResetWithContext(ctx context.Context) error {
	if err := wrapContextError(ctx, "reset"); err != nil {
		return err
	}
	return s.Reset()
}

// Close stops the background garbage collector and releases resources
// associated with the storage instance.
func (s *Storage) Close() error {
	s.done <- struct{}{}
	return nil
}

func (s *Storage) gc() {
	ticker := time.NewTicker(s.gcInterval)
	defer ticker.Stop()
	var expired []string

	for {
		select {
		case <-s.done:
			return
		case <-ticker.C:
			ts := utils.Timestamp()
			expired = expired[:0]
			s.mux.RLock()
			for id, v := range s.db {
				if v.expiry != 0 && v.expiry < ts {
					expired = append(expired, id)
				}
			}
			s.mux.RUnlock()

			if len(expired) == 0 {
				// avoid locking if nothing to delete
				continue
			}

			s.mux.Lock()
			// Double-checked locking.
			// We might have replaced the item in the meantime.
			for i := range expired {
				v := s.db[expired[i]]
				if v.expiry != 0 && v.expiry <= ts {
					delete(s.db, expired[i])
				}
			}
			s.mux.Unlock()
		}
	}
}

// Conn returns the underlying storage map. The map must not be modified by
// callers.
func (s *Storage) Conn() map[string]Entry {
	s.mux.RLock()
	defer s.mux.RUnlock()
	return s.db
}

// Keys returns all keys stored in the memory storage.
func (s *Storage) Keys() ([][]byte, error) {
	s.mux.RLock()
	defer s.mux.RUnlock()

	if len(s.db) == 0 {
		return nil, nil
	}

	ts := utils.Timestamp()
	keys := make([][]byte, 0, len(s.db))
	for key, v := range s.db {
		// Filter out the expired keys
		if v.expiry == 0 || v.expiry > ts {
			keys = append(keys, []byte(key))
		}
	}

	// Double check if no valid keys were found
	if len(keys) == 0 {
		return nil, nil
	}

	return keys, nil
}

func wrapContextError(ctx context.Context, op string) error {
	if err := ctx.Err(); err != nil {
		return fmt.Errorf("memory storage %s: %w", op, err)
	}
	return nil
}<|MERGE_RESOLUTION|>--- conflicted
+++ resolved
@@ -90,11 +90,7 @@
 	keyCopy := utils.CopyString(key)
 	valCopy := utils.CopyBytes(val)
 
-<<<<<<< HEAD
 	e := entry{data: valCopy, expiry: expire}
-=======
-	e := Entry{data: valCopy, expiry: expire}
->>>>>>> 0edd81d6
 	s.mux.Lock()
 	s.db[keyCopy] = e
 	s.mux.Unlock()
