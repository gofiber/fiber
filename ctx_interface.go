// ⚡️ Fiber is an Express inspired web framework written in Go with ☕️
// 🤖 Github Repository: https://github.com/gofiber/fiber
// 📌 API Documentation: https://docs.gofiber.io

package fiber

import (
	"context"
	"crypto/tls"
	"errors"
	"io"
	"mime/multipart"
	"sync"

	"github.com/valyala/fasthttp"
)

// Ctx represents the Context which hold the HTTP request and response.
// It has methods for the request query string, parameters, body, HTTP headers and so on.
type Ctx interface {
	// Accepts checks if the specified extensions or content types are acceptable.
	Accepts(offers ...string) string

	// AcceptsCharsets checks if the specified charset is acceptable.
	AcceptsCharsets(offers ...string) string

	// AcceptsEncodings checks if the specified encoding is acceptable.
	AcceptsEncodings(offers ...string) string

	// AcceptsLanguages checks if the specified language is acceptable.
	AcceptsLanguages(offers ...string) string

	// App returns the *App reference to the instance of the Fiber application
	App() *App

	// Append the specified value to the HTTP response header field.
	// If the header is not already set, it creates the header with the specified value.
	Append(field string, values ...string)

	// Attachment sets the HTTP response Content-Disposition header field to attachment.
	Attachment(filename ...string)

	// BaseURL returns (protocol + host + base path).
	BaseURL() string

	// Body contains the raw body submitted in a POST request.
	// Returned value is only valid within the handler. Do not store any references.
	// Make copies or use the Immutable setting instead.
	Body() []byte

	// ClearCookie expires a specific cookie by key on the client side.
	// If no key is provided it expires all cookies that came with the request.
	ClearCookie(key ...string)

	// Context returns *fasthttp.RequestCtx that carries a deadline
	// a cancellation signal, and other values across API boundaries.
	Context() *fasthttp.RequestCtx

	// UserContext returns a context implementation that was set by
	// user earlier or returns a non-nil, empty context,if it was not set earlier.
	UserContext() context.Context

	// SetUserContext sets a context implementation by user.
	SetUserContext(ctx context.Context)

	// Cookie sets a cookie by passing a cookie struct.
	Cookie(cookie *Cookie)

	// Cookies is used for getting a cookie value by key.
	// Defaults to the empty string "" if the cookie doesn't exist.
	// If a default value is given, it will return that value if the cookie doesn't exist.
	// The returned value is only valid within the handler. Do not store any references.
	// Make copies or use the Immutable setting to use the value outside the Handler.
	Cookies(key string, defaultValue ...string) string

	// Download transfers the file from path as an attachment.
	// Typically, browsers will prompt the user for download.
	// By default, the Content-Disposition header filename= parameter is the filepath (this typically appears in the browser dialog).
	// Override this default with the filename parameter.
	Download(file string, filename ...string) error

	// Request return the *fasthttp.Request object
	// This allows you to use all fasthttp request methods
	// https://godoc.org/github.com/valyala/fasthttp#Request
	Request() *fasthttp.Request

	// Response return the *fasthttp.Response object
	// This allows you to use all fasthttp response methods
	// https://godoc.org/github.com/valyala/fasthttp#Response
	Response() *fasthttp.Response

	// Format performs content-negotiation on the Accept HTTP header.
	// It uses Accepts to select a proper format and calls the matching
	// user-provided handler function.
	// If no accepted format is found, and a format with MediaType "default" is given,
	// that default handler is called. If no format is found and no default is given,
	// StatusNotAcceptable is sent.
	Format(handlers ...ResFmt) error

	// AutoFormat performs content-negotiation on the Accept HTTP header.
	// It uses Accepts to select a proper format.
	// The supported content types are text/html, text/plain, application/json, and application/xml.
	// For more flexible content negotiation, use Format.
	// If the header is not specified or there is no proper format, text/plain is used.
	AutoFormat(body any) error

	// FormFile returns the first file by key from a MultipartForm.
	FormFile(key string) (*multipart.FileHeader, error)

	// FormValue returns the first value by key from a MultipartForm.
	// Defaults to the empty string "" if the form value doesn't exist.
	// If a default value is given, it will return that value if the form value does not exist.
	// Returned value is only valid within the handler. Do not store any references.
	// Make copies or use the Immutable setting instead.
	FormValue(key string, defaultValue ...string) string

	// Fresh returns true when the response is still “fresh” in the client's cache,
	// otherwise false is returned to indicate that the client cache is now stale
	// and the full response should be sent.
	// When a client sends the Cache-Control: no-cache request header to indicate an end-to-end
	// reload request, this module will return false to make handling these requests transparent.
	// https://github.com/jshttp/fresh/blob/10e0471669dbbfbfd8de65bc6efac2ddd0bfa057/index.js#L33
	Fresh() bool

	// Get returns the HTTP request header specified by field.
	// Field names are case-insensitive
	// Returned value is only valid within the handler. Do not store any references.
	// Make copies or use the Immutable setting instead.
	Get(key string, defaultValue ...string) string

	// GetRespHeader returns the HTTP response header specified by field.
	// Field names are case-insensitive
	// Returned value is only valid within the handler. Do not store any references.
	// Make copies or use the Immutable setting instead.
	GetRespHeader(key string, defaultValue ...string) string

	// GetRespHeaders returns the HTTP response headers.
	// Returned value is only valid within the handler. Do not store any references.
	// Make copies or use the Immutable setting instead.
	GetRespHeaders() map[string][]string

	// GetReqHeaders returns the HTTP request headers.
	// Returned value is only valid within the handler. Do not store any references.
	// Make copies or use the Immutable setting instead.
	GetReqHeaders() map[string][]string

	// Host contains the host derived from the X-Forwarded-Host or Host HTTP header.
	// Returned value is only valid within the handler. Do not store any references.
	// Make copies or use the Immutable setting instead.
	// Please use Config.EnableTrustedProxyCheck to prevent header spoofing, in case when your app is behind the proxy.
	Host() string

	// Hostname contains the hostname derived from the X-Forwarded-Host or Host HTTP header using the c.Host() method.
	// Returned value is only valid within the handler. Do not store any references.
	// Make copies or use the Immutable setting instead.
	// Please use Config.EnableTrustedProxyCheck to prevent header spoofing, in case when your app is behind the proxy.
	Hostname() string

	// Port returns the remote port of the request.
	Port() string

	// IP returns the remote IP address of the request.
	// Please use Config.EnableTrustedProxyCheck to prevent header spoofing, in case when your app is behind the proxy.
	IP() string

	// IPs returns an string slice of IP addresses specified in the X-Forwarded-For request header.
	IPs() (ips []string)

	// Is returns the matching content type,
	// if the incoming request's Content-Type HTTP header field matches the MIME type specified by the type parameter
	Is(extension string) bool

	// JSON converts any interface or string to JSON.
	// Array and slice values encode as JSON arrays,
	// except that []byte encodes as a base64-encoded string,
	// and a nil slice encodes as the null JSON value.
	// If the ctype parameter is given, this method will set the
	// Content-Type header equal to ctype. If ctype is not given,
	// The Content-Type header will be set to application/json.
	JSON(data any, ctype ...string) error

	// JSONP sends a JSON response with JSONP support.
	// This method is identical to JSON, except that it opts-in to JSONP callback support.
	// By default, the callback name is simply callback.
	JSONP(data any, callback ...string) error

	// XML converts any interface or string to XML.
	// This method also sets the content header to application/xml.
	XML(data any) error

	// Links joins the links followed by the property to populate the response's Link HTTP header field.
	Links(link ...string)

	// Locals makes it possible to pass any values under string keys scoped to the request
	// and therefore available to all following routes that match the request.
	Locals(key any, value ...any) (val any)

	// Location sets the response Location HTTP header to the specified path parameter.
	Location(path string)

	// Method contains a string corresponding to the HTTP method of the request: GET, POST, PUT and so on.
	Method(override ...string) string

	// MultipartForm parse form entries from binary.
	// This returns a map[string][]string, so given a key the value will be a string slice.
	MultipartForm() (*multipart.Form, error)

	// Next executes the next method in the stack that matches the current route.
	Next() (err error)

	// RestartRouting instead of going to the next handler. This may be useful after
	// changing the request path. Note that handlers might be executed again.
	RestartRouting() error

	// OriginalURL contains the original request URL.
	// Returned value is only valid within the handler. Do not store any references.
	// Make copies or use the Immutable setting to use the value outside the Handler.
	OriginalURL() string

	// Params is used to get the route parameters.
	// Defaults to empty string "" if the param doesn't exist.
	// If a default value is given, it will return that value if the param doesn't exist.
	// Returned value is only valid within the handler. Do not store any references.
	// Make copies or use the Immutable setting to use the value outside the Handler.
	Params(key string, defaultValue ...string) string

	// ParamsInt is used to get an integer from the route parameters
	// it defaults to zero if the parameter is not found or if the
	// parameter cannot be converted to an integer
	// If a default value is given, it will return that value in case the param
	// doesn't exist or cannot be converted to an integer
	ParamsInt(key string, defaultValue ...int) (int, error)

	// Path returns the path part of the request URL.
	// Optionally, you could override the path.
	Path(override ...string) string

	// Scheme contains the request scheme string: http or https for TLS requests.
	// Use Config.EnableTrustedProxyCheck to prevent header spoofing, in case when your app is behind the proxy.
	Scheme() string

	// Protocol returns the HTTP protocol of request: HTTP/1.1 and HTTP/2.
	Protocol() string

	// Queries returns a map of query parameters and their values.
	//
	// GET /?name=alex&wanna_cake=2&id=
	// Queries()["name"] == "alex"
	// Queries()["wanna_cake"] == "2"
	// Queries()["id"] == ""
	//
	// GET /?field1=value1&field1=value2&field2=value3
	// Queries()["field1"] == "value2"
	// Queries()["field2"] == "value3"
	//
	// GET /?list_a=1&list_a=2&list_a=3&list_b[]=1&list_b[]=2&list_b[]=3&list_c=1,2,3
	// Queries()["list_a"] == "3"
	// Queries()["list_b[]"] == "3"
	// Queries()["list_c"] == "1,2,3"
	//
	// GET /api/search?filters.author.name=John&filters.category.name=Technology&filters[customer][name]=Alice&filters[status]=pending
	// Queries()["filters.author.name"] == "John"
	// Queries()["filters.category.name"] == "Technology"
	// Queries()["filters[customer][name]"] == "Alice"
	// Queries()["filters[status]"] == "pending"
	Queries() map[string]string

	// Query returns the query string parameter in the url.
	// Defaults to empty string "" if the query doesn't exist.
	// If a default value is given, it will return that value if the query doesn't exist.
	// Returned value is only valid within the handler. Do not store any references.
	// Make copies or use the Immutable setting to use the value outside the Handler.
	Query(key string, defaultValue ...string) string

	// Range returns a struct containing the type and a slice of ranges.
	Range(size int) (rangeData Range, err error)

	// Redirect returns the Redirect reference.
	// Use Redirect().Status() to set custom redirection status code.
	// If status is not specified, status defaults to 302 Found.
	// You can use Redirect().To(), Redirect().Route() and Redirect().Back() for redirection.
	Redirect() *Redirect

	// Add vars to default view var map binding to template engine.
	// Variables are read by the Render method and may be overwritten.
	BindVars(vars Map) error

	// GetRouteURL generates URLs to named routes, with parameters. URLs are relative, for example: "/user/1831"
	GetRouteURL(routeName string, params Map) (string, error)

	// Render a template with data and sends a text/html response.
	// We support the following engines: https://github.com/gofiber/template
	Render(name string, bind Map, layouts ...string) error

	// Route returns the matched Route struct.
	Route() *Route

	// SaveFile saves any multipart file to disk.
	SaveFile(fileheader *multipart.FileHeader, path string) error

	// SaveFileToStorage saves any multipart file to an external storage system.
	SaveFileToStorage(fileheader *multipart.FileHeader, path string, storage Storage) error

	// Secure returns whether a secure connection was established.
	Secure() bool

	// Send sets the HTTP response body without copying it.
	// From this point onward the body argument must not be changed.
	Send(body []byte) error

	// SendFile transfers the file from the given path.
	// The file is not compressed by default, enable this by passing a 'true' argument
	// Sets the Content-Type response HTTP header field based on the filenames extension.
	SendFile(file string, compress ...bool) error

	// SendStatus sets the HTTP status code and if the response body is empty,
	// it sets the correct status message in the body.
	SendStatus(status int) error

	// SendString sets the HTTP response body for string types.
	// This means no type assertion, recommended for faster performance
	SendString(body string) error

	// SendStream sets response body stream and optional body size.
	SendStream(stream io.Reader, size ...int) error

	// Set sets the response's HTTP header field to the specified key, value.
	Set(key, val string)

	// Subdomains returns a string slice of subdomains in the domain name of the request.
	// The subdomain offset, which defaults to 2, is used for determining the beginning of the subdomain segments.
	Subdomains(offset ...int) []string

	// Stale is not implemented yet, pull requests are welcome!
	Stale() bool

	// Status sets the HTTP status for the response.
	// This method is chainable.
	Status(status int) Ctx

	// String returns unique string representation of the ctx.
	//
	// The returned value may be useful for logging.
	String() string

	// Type sets the Content-Type HTTP header to the MIME type specified by the file extension.
	Type(extension string, charset ...string) Ctx

	// Vary adds the given header field to the Vary response header.
	// This will append the header, if not already listed, otherwise leaves it listed in the current location.
	Vary(fields ...string)

	// Write appends p into response body.
	Write(p []byte) (int, error)

	// Writef appends f & a into response body writer.
	Writef(f string, a ...any) (int, error)

	// WriteString appends s to response body.
	WriteString(s string) (int, error)

	// XHR returns a Boolean property, that is true, if the request's X-Requested-With header field is XMLHttpRequest,
	// indicating that the request was issued by a client library (such as jQuery).
	XHR() bool

	// IsProxyTrusted checks trustworthiness of remote ip.
	// If EnableTrustedProxyCheck false, it returns true
	// IsProxyTrusted can check remote ip by proxy ranges and ip map.
	IsProxyTrusted() bool

	// IsFromLocal will return true if request came from local.
	IsFromLocal() bool

	// Reset is a method to reset context fields by given request when to use server handlers.
	Reset(fctx *fasthttp.RequestCtx)

	// You can bind body, cookie, headers etc. into the map, map slice, struct easily by using Binding method.
	// It gives custom binding support, detailed binding options and more.
	// Replacement of: BodyParser, ParamsParser, GetReqHeaders, GetRespHeaders, AllParams, QueryParser, ReqHeaderParser
	Bind() *Bind

	// ClientHelloInfo return CHI from context
	ClientHelloInfo() *tls.ClientHelloInfo

	// SetReq resets fields of context that is relating to request.
	setReq(fctx *fasthttp.RequestCtx)

	// Release is a method to reset context fields when to use ReleaseCtx()
	release()
}

type CustomCtx interface {
	Ctx

	// Reset is a method to reset context fields by given request when to use server handlers.
	Reset(fctx *fasthttp.RequestCtx)

	// Methods to use with next stack.
	getMethodINT() int
	getIndexRoute() int
	getTreePath() string
	getDetectionPath() string
	getPathOriginal() string
	getValues() *[maxParams]string
	getMatched() bool
	setIndexHandler(handler int)
	setIndexRoute(route int)
	setMatched(matched bool)
	setRoute(route *Route)
}

func NewDefaultCtx(app *App) *DefaultCtx {
	// return ctx
	return &DefaultCtx{
		// Set app reference
		app: app,

		// Reset route and handler index
		indexRoute:   -1,
		indexHandler: 0,

		// Reset matched flag
		matched: false,

		// reset base uri
		baseURI: "",
	}
}

func (app *App) newCtx() Ctx {
	var c Ctx

	if app.newCtxFunc != nil {
		c = app.newCtxFunc(app)
	} else {
		c = NewDefaultCtx(app)
	}

	return c
}

// AcquireCtx retrieves a new Ctx from the pool.
func (app *App) AcquireCtx(fctx *fasthttp.RequestCtx) Ctx {
	ctx, ok := app.pool.Get().(Ctx)

	if !ok {
		panic(errors.New("failed to type-assert to Ctx"))
	}
	ctx.Reset(fctx)

	return ctx
}

// ReleaseCtx releases the ctx back into the pool.
func (app *App) ReleaseCtx(c Ctx) {
	c.release()
	app.pool.Put(c)
}

// Reset is a method to reset context fields by given request when to use server handlers.
func (c *DefaultCtx) Reset(fctx *fasthttp.RequestCtx) {
	// Set paths
	c.pathOriginal = c.app.getString(fctx.URI().PathOriginal())

	// Attach *fasthttp.RequestCtx to ctx
	c.setReq(fctx)
<<<<<<< HEAD

	// reset base uri
	c.baseURI = ""
=======
>>>>>>> ec48a76f

	// Set method
	c.method = c.app.getString(fctx.Request.Header.Method())
	c.methodINT = c.app.methodInt(c.method)

	// Prettify path
	c.configDependentPaths()
}

// Release is a method to reset context fields when to use ReleaseCtx()
func (c *DefaultCtx) release() {
	// Reset route and handler index
	c.indexRoute = -1
	c.indexHandler = 0

	// Reset matched flag
	c.matched = false

	// reset base uri
	c.baseURI = ""

	c.route = nil
	c.fasthttp = nil
	c.bind = nil
	c.redirectionMessages = c.redirectionMessages[:0]
	c.viewBindMap = sync.Map{}
	if c.redirect != nil {
		ReleaseRedirect(c.redirect)
		c.redirect = nil
	}
}

// SetReq resets fields of context that is relating to request.
func (c *DefaultCtx) setReq(fctx *fasthttp.RequestCtx) {
	// Set paths
	c.pathOriginal = c.app.getString(fctx.URI().PathOriginal())

	// Attach *fasthttp.RequestCtx to ctx
	c.fasthttp = fctx

	// Set method
	c.method = c.app.getString(fctx.Request.Header.Method())
	c.methodINT = c.app.methodInt(c.method)

	// Prettify path
	c.configDependentPaths()
}

// Methods to use with next stack.
func (c *DefaultCtx) getMethodINT() int {
	return c.methodINT
}

func (c *DefaultCtx) getIndexRoute() int {
	return c.indexRoute
}

func (c *DefaultCtx) getTreePath() string {
	return c.treePath
}

func (c *DefaultCtx) getDetectionPath() string {
	return c.detectionPath
}

func (c *DefaultCtx) getPathOriginal() string {
	return c.pathOriginal
}

func (c *DefaultCtx) getValues() *[maxParams]string {
	return &c.values
}

func (c *DefaultCtx) getMatched() bool {
	return c.matched
}

func (c *DefaultCtx) setIndexHandler(handler int) {
	c.indexHandler = handler
}

func (c *DefaultCtx) setIndexRoute(route int) {
	c.indexRoute = route
}

func (c *DefaultCtx) setMatched(matched bool) {
	c.matched = matched
}

func (c *DefaultCtx) setRoute(route *Route) {
	c.route = route
}<|MERGE_RESOLUTION|>--- conflicted
+++ resolved
@@ -464,12 +464,6 @@
 
 	// Attach *fasthttp.RequestCtx to ctx
 	c.setReq(fctx)
-<<<<<<< HEAD
-
-	// reset base uri
-	c.baseURI = ""
-=======
->>>>>>> ec48a76f
 
 	// Set method
 	c.method = c.app.getString(fctx.Request.Header.Method())
