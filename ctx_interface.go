// ⚡️ Fiber is an Express inspired web framework written in Go with ☕️
// 🤖 Github Repository: https://github.com/gofiber/fiber
// 📌 API Documentation: https://docs.gofiber.io

package fiber

import (
	"errors"

	"github.com/valyala/fasthttp"
)

<<<<<<< HEAD
// Ctx represents the Context which hold the HTTP request and response.
// It has methods for the request query string, parameters, body, HTTP headers and so on.
type Ctx interface {
	// Accepts checks if the specified extensions or content types are acceptable.
	Accepts(offers ...string) string

	// AcceptsCharsets checks if the specified charset is acceptable.
	AcceptsCharsets(offers ...string) string

	// AcceptsEncodings checks if the specified encoding is acceptable.
	AcceptsEncodings(offers ...string) string

	// AcceptsLanguages checks if the specified language is acceptable.
	AcceptsLanguages(offers ...string) string

	// App returns the *App reference to the instance of the Fiber application
	App() *App

	// Append the specified value to the HTTP response header field.
	// If the header is not already set, it creates the header with the specified value.
	Append(field string, values ...string)

	// Attachment sets the HTTP response Content-Disposition header field to attachment.
	Attachment(filename ...string)

	// BaseURL returns (protocol + host + base path).
	BaseURL() string

	// Bind unmarshal request data from context add assign to struct fields.
	// You can bind cookie, headers etc. into basic type, slice, or any customized binders by
	// implementing [encoding.TextUnmarshaler] or [bind.Unmarshaler].
	// Replacement of: BodyParser, ParamsParser, GetReqHeaders, GetRespHeaders, AllParams, QueryParser, ReqHeaderParser
	Bind() *Bind

	// BindWithValidate is an alias for `context.Bind` and `context.EnableValidate`
	// BindWithValidate(v any) error

	Validate(v any) error

	// Body contains the raw body submitted in a POST request.
	// Returned value is only valid within the handler. Do not store any references.
	// Make copies or use the Immutable setting instead.
	Body() []byte

	// ClearCookie expires a specific cookie by key on the client side.
	// If no key is provided it expires all cookies that came with the request.
	ClearCookie(key ...string)

	// Context returns *fasthttp.RequestCtx that carries a deadline
	// a cancellation signal, and other values across API boundaries.
	Context() *fasthttp.RequestCtx

	// UserContext returns a context implementation that was set by
	// user earlier or returns a non-nil, empty context,if it was not set earlier.
	UserContext() context.Context

	// SetUserContext sets a context implementation by user.
	SetUserContext(ctx context.Context)

	// Cookie sets a cookie by passing a cookie struct.
	Cookie(cookie *Cookie)

	// Cookies is used for getting a cookie value by key.
	// Defaults to the empty string "" if the cookie doesn't exist.
	// If a default value is given, it will return that value if the cookie doesn't exist.
	// The returned value is only valid within the handler. Do not store any references.
	// Make copies or use the Immutable setting to use the value outside the Handler.
	Cookies(key string, defaultValue ...string) string

	// Download transfers the file from path as an attachment.
	// Typically, browsers will prompt the user for download.
	// By default, the Content-Disposition header filename= parameter is the filepath (this typically appears in the browser dialog).
	// Override this default with the filename parameter.
	Download(file string, filename ...string) error

	// Request return the *fasthttp.Request object
	// This allows you to use all fasthttp request methods
	// https://godoc.org/github.com/valyala/fasthttp#Request
	Request() *fasthttp.Request

	// Response return the *fasthttp.Response object
	// This allows you to use all fasthttp response methods
	// https://godoc.org/github.com/valyala/fasthttp#Response
	Response() *fasthttp.Response

	// Format performs content-negotiation on the Accept HTTP header.
	// It uses Accepts to select a proper format and calls the matching
	// user-provided handler function.
	// If no accepted format is found, and a format with MediaType "default" is given,
	// that default handler is called. If no format is found and no default is given,
	// StatusNotAcceptable is sent.
	Format(handlers ...ResFmt) error

	// AutoFormat performs content-negotiation on the Accept HTTP header.
	// It uses Accepts to select a proper format.
	// The supported content types are text/html, text/plain, application/json, and application/xml.
	// For more flexible content negotiation, use Format.
	// If the header is not specified or there is no proper format, text/plain is used.
	AutoFormat(body any) error

	// FormFile returns the first file by key from a MultipartForm.
	FormFile(key string) (*multipart.FileHeader, error)

	// FormValue returns the first value by key from a MultipartForm.
	// Defaults to the empty string "" if the form value doesn't exist.
	// If a default value is given, it will return that value if the form value does not exist.
	// Returned value is only valid within the handler. Do not store any references.
	// Make copies or use the Immutable setting instead.
	FormValue(key string, defaultValue ...string) string

	// Fresh returns true when the response is still “fresh” in the client's cache,
	// otherwise false is returned to indicate that the client cache is now stale
	// and the full response should be sent.
	// When a client sends the Cache-Control: no-cache request header to indicate an end-to-end
	// reload request, this module will return false to make handling these requests transparent.
	// https://github.com/jshttp/fresh/blob/10e0471669dbbfbfd8de65bc6efac2ddd0bfa057/index.js#L33
	Fresh() bool

	// Get returns the HTTP request header specified by field.
	// Field names are case-insensitive
	// Returned value is only valid within the handler. Do not store any references.
	// Make copies or use the Immutable setting instead.
	Get(key string, defaultValue ...string) string

	// GetRespHeader returns the HTTP response header specified by field.
	// Field names are case-insensitive
	// Returned value is only valid within the handler. Do not store any references.
	// Make copies or use the Immutable setting instead.
	GetRespHeader(key string, defaultValue ...string) string

	// GetRespHeaders returns the HTTP response headers.
	// Returned value is only valid within the handler. Do not store any references.
	// Make copies or use the Immutable setting instead.
	GetRespHeaders() map[string][]string

	// GetReqHeaders returns the HTTP request headers.
	// Returned value is only valid within the handler. Do not store any references.
	// Make copies or use the Immutable setting instead.
	GetReqHeaders() map[string][]string

	// Host contains the host derived from the X-Forwarded-Host or Host HTTP header.
	// Returned value is only valid within the handler. Do not store any references.
	// Make copies or use the Immutable setting instead.
	// Please use Config.EnableTrustedProxyCheck to prevent header spoofing, in case when your app is behind the proxy.
	Host() string

	// Hostname contains the hostname derived from the X-Forwarded-Host or Host HTTP header using the c.Host() method.
	// Returned value is only valid within the handler. Do not store any references.
	// Make copies or use the Immutable setting instead.
	// Please use Config.EnableTrustedProxyCheck to prevent header spoofing, in case when your app is behind the proxy.
	Hostname() string

	// Port returns the remote port of the request.
	Port() string

	// IP returns the remote IP address of the request.
	// Please use Config.EnableTrustedProxyCheck to prevent header spoofing, in case when your app is behind the proxy.
	IP() string

	// IPs returns an string slice of IP addresses specified in the X-Forwarded-For request header.
	IPs() (ips []string)

	// Is returns the matching content type,
	// if the incoming request's Content-Type HTTP header field matches the MIME type specified by the type parameter
	Is(extension string) bool

	// JSON converts any interface or string to JSON.
	// Array and slice values encode as JSON arrays,
	// except that []byte encodes as a base64-encoded string,
	// and a nil slice encodes as the null JSON value.
	// If the ctype parameter is given, this method will set the
	// Content-Type header equal to ctype. If ctype is not given,
	// The Content-Type header will be set to application/json.
	JSON(data any, ctype ...string) error

	// JSONP sends a JSON response with JSONP support.
	// This method is identical to JSON, except that it opts-in to JSONP callback support.
	// By default, the callback name is simply callback.
	JSONP(data any, callback ...string) error

	// XML converts any interface or string to XML.
	// This method also sets the content header to application/xml.
	XML(data any) error

	// Links joins the links followed by the property to populate the response's Link HTTP header field.
	Links(link ...string)

	// Locals makes it possible to pass any values under string keys scoped to the request
	// and therefore available to all following routes that match the request.
	Locals(key any, value ...any) (val any)

	// Location sets the response Location HTTP header to the specified path parameter.
	Location(path string)

	// Method contains a string corresponding to the HTTP method of the request: GET, POST, PUT and so on.
	Method(override ...string) string

	// MultipartForm parse form entries from binary.
	// This returns a map[string][]string, so given a key the value will be a string slice.
	MultipartForm() (*multipart.Form, error)

	// Next executes the next method in the stack that matches the current route.
	Next() (err error)

	// RestartRouting instead of going to the next handler. This may be useful after
	// changing the request path. Note that handlers might be executed again.
	RestartRouting() error

	// OriginalURL contains the original request URL.
	// Returned value is only valid within the handler. Do not store any references.
	// Make copies or use the Immutable setting to use the value outside the Handler.
	OriginalURL() string

	// Params is used to get the route parameters.
	// Defaults to empty string "" if the param doesn't exist.
	// If a default value is given, it will return that value if the param doesn't exist.
	// Returned value is only valid within the handler. Do not store any references.
	// Make copies or use the Immutable setting to use the value outside the Handler.
	Params(key string, defaultValue ...string) string

	// ParamsInt is used to get an integer from the route parameters
	// it defaults to zero if the parameter is not found or if the
	// parameter cannot be converted to an integer
	// If a default value is given, it will return that value in case the param
	// doesn't exist or cannot be converted to an integer
	ParamsInt(key string, defaultValue ...int) (int, error)

	// Path returns the path part of the request URL.
	// Optionally, you could override the path.
	Path(override ...string) string

	// Scheme contains the request scheme string: http or https for TLS requests.
	// Use Config.EnableTrustedProxyCheck to prevent header spoofing, in case when your app is behind the proxy.
	Scheme() string

	// Protocol returns the HTTP protocol of request: HTTP/1.1 and HTTP/2.
	Protocol() string

	// Queries returns a map of query parameters and their values.
	//
	// GET /?name=alex&wanna_cake=2&id=
	// Queries()["name"] == "alex"
	// Queries()["wanna_cake"] == "2"
	// Queries()["id"] == ""
	//
	// GET /?field1=value1&field1=value2&field2=value3
	// Queries()["field1"] == "value2"
	// Queries()["field2"] == "value3"
	//
	// GET /?list_a=1&list_a=2&list_a=3&list_b[]=1&list_b[]=2&list_b[]=3&list_c=1,2,3
	// Queries()["list_a"] == "3"
	// Queries()["list_b[]"] == "3"
	// Queries()["list_c"] == "1,2,3"
	//
	// GET /api/search?filters.author.name=John&filters.category.name=Technology&filters[customer][name]=Alice&filters[status]=pending
	// Queries()["filters.author.name"] == "John"
	// Queries()["filters.category.name"] == "Technology"
	// Queries()["filters[customer][name]"] == "Alice"
	// Queries()["filters[status]"] == "pending"
	Queries() map[string]string

	// Query returns the query string parameter in the url.
	// Defaults to empty string "" if the query doesn't exist.
	// If a default value is given, it will return that value if the query doesn't exist.
	// Returned value is only valid within the handler. Do not store any references.
	// Make copies or use the Immutable setting to use the value outside the Handler.
	Query(key string, defaultValue ...string) string

	// Range returns a struct containing the type and a slice of ranges.
	Range(size int) (rangeData Range, err error)

	// Redirect returns the Redirect reference.
	// Use Redirect().Status() to set custom redirection status code.
	// If status is not specified, status defaults to 302 Found.
	// You can use Redirect().To(), Redirect().Route() and Redirect().Back() for redirection.
	Redirect() *Redirect

	// BindVars Add vars to default view var map binding to template engine.
	// Variables are read by the Render method and may be overwritten.
	BindVars(vars Map) error

	// GetRouteURL generates URLs to named routes, with parameters. URLs are relative, for example: "/user/1831"
	GetRouteURL(routeName string, params Map) (string, error)

	// Render a template with data and sends a text/html response.
	// We support the following engines: https://github.com/gofiber/template
	Render(name string, bind Map, layouts ...string) error

	// Route returns the matched Route struct.
	Route() *Route

	// SaveFile saves any multipart file to disk.
	SaveFile(fileheader *multipart.FileHeader, path string) error

	// SaveFileToStorage saves any multipart file to an external storage system.
	SaveFileToStorage(fileheader *multipart.FileHeader, path string, storage Storage) error

	// Secure returns whether a secure connection was established.
	Secure() bool

	// Send sets the HTTP response body without copying it.
	// From this point onward the body argument must not be changed.
	Send(body []byte) error

	// SendFile transfers the file from the given path.
	// The file is not compressed by default, enable this by passing a 'true' argument
	// Sets the Content-Type response HTTP header field based on the filenames extension.
	SendFile(file string, compress ...bool) error

	// SendStatus sets the HTTP status code and if the response body is empty,
	// it sets the correct status message in the body.
	SendStatus(status int) error

	// SendString sets the HTTP response body for string types.
	// This means no type assertion, recommended for faster performance
	SendString(body string) error

	// SendStream sets response body stream and optional body size.
	SendStream(stream io.Reader, size ...int) error

	// Set sets the response's HTTP header field to the specified key, value.
	Set(key, val string)

	// Subdomains returns a string slice of subdomains in the domain name of the request.
	// The subdomain offset, which defaults to 2, is used for determining the beginning of the subdomain segments.
	Subdomains(offset ...int) []string

	// Stale is not implemented yet, pull requests are welcome!
	Stale() bool

	// Status sets the HTTP status for the response.
	// This method is chainable.
	Status(status int) Ctx

	// String returns unique string representation of the ctx.
	//
	// The returned value may be useful for logging.
	String() string

	// Type sets the Content-Type HTTP header to the MIME type specified by the file extension.
	Type(extension string, charset ...string) Ctx

	// Vary adds the given header field to the Vary response header.
	// This will append the header, if not already listed, otherwise leaves it listed in the current location.
	Vary(fields ...string)

	// Write appends p into response body.
	Write(p []byte) (int, error)

	// Writef appends f & a into response body writer.
	Writef(f string, a ...any) (int, error)

	// WriteString appends s to response body.
	WriteString(s string) (int, error)

	// XHR returns a Boolean property, that is true, if the request's X-Requested-With header field is XMLHttpRequest,
	// indicating that the request was issued by a client library (such as jQuery).
	XHR() bool

	// IsProxyTrusted checks trustworthiness of remote ip.
	// If EnableTrustedProxyCheck false, it returns true
	// IsProxyTrusted can check remote ip by proxy ranges and ip map.
	IsProxyTrusted() bool

	// IsFromLocal will return true if request came from local.
	IsFromLocal() bool

	// Reset is a method to reset context fields by given request when to use server handlers.
	Reset(fctx *fasthttp.RequestCtx)

	// ClientHelloInfo return CHI from context
	ClientHelloInfo() *tls.ClientHelloInfo

	// AllParams Params is used to get all route parameters.
	// Using Params method to get params.
	GetParams() map[string]string

	// SetReq resets fields of context that is relating to request.
	setReq(fctx *fasthttp.RequestCtx)

	// Release is a method to reset context fields when to use ReleaseCtx()
	release()
}

=======
>>>>>>> 4b1ee0b4
type CustomCtx interface {
	Ctx

	// Reset is a method to reset context fields by given request when to use server handlers.
	Reset(fctx *fasthttp.RequestCtx)

	// Methods to use with next stack.
	getMethodINT() int
	getIndexRoute() int
	getTreePath() string
	getDetectionPath() string
	getPathOriginal() string
	getValues() *[maxParams]string
	getMatched() bool
	setIndexHandler(handler int)
	setIndexRoute(route int)
	setMatched(matched bool)
	setRoute(route *Route)
}

func NewDefaultCtx(app *App) *DefaultCtx {
	// return ctx
	return &DefaultCtx{
		// Set app reference
		app: app,
	}
}

func (app *App) newCtx() Ctx {
	var c Ctx

	if app.newCtxFunc != nil {
		c = app.newCtxFunc(app)
	} else {
		c = NewDefaultCtx(app)
	}

	return c
}

// AcquireCtx retrieves a new Ctx from the pool.
func (app *App) AcquireCtx(fctx *fasthttp.RequestCtx) Ctx {
	ctx, ok := app.pool.Get().(Ctx)

	if !ok {
		panic(errors.New("failed to type-assert to Ctx"))
	}
	ctx.Reset(fctx)

	return ctx
}

// ReleaseCtx releases the ctx back into the pool.
func (app *App) ReleaseCtx(c Ctx) {
	c.release()
	app.pool.Put(c)
<<<<<<< HEAD
}

// Reset is a method to reset context fields by given request when to use server handlers.
func (c *DefaultCtx) Reset(fctx *fasthttp.RequestCtx) {
	// Set paths
	c.pathOriginal = c.app.getString(fctx.URI().PathOriginal())

	// Attach *fasthttp.RequestCtx to ctx
	c.setReq(fctx)

	// Set method
	c.method = c.app.getString(fctx.Request.Header.Method())
	c.methodINT = c.app.methodInt(c.method)

	// Prettify path
	c.configDependentPaths()
}

// Release is a method to reset context fields when to use ReleaseCtx()
func (c *DefaultCtx) release() {
	// Reset route and handler index
	c.indexRoute = -1
	c.indexHandler = 0

	// Reset matched flag
	c.matched = false

	// reset base uri
	c.baseURI = ""

	c.route = nil
	c.fasthttp = nil
	c.redirectionMessages = c.redirectionMessages[:0]
	c.viewBindMap = sync.Map{}
	if c.redirect != nil {
		ReleaseRedirect(c.redirect)
		c.redirect = nil
	}
}

// SetReq resets fields of context that is relating to request.
func (c *DefaultCtx) setReq(fctx *fasthttp.RequestCtx) {
	// Set paths
	c.pathOriginal = c.app.getString(fctx.URI().PathOriginal())

	// Attach *fasthttp.RequestCtx to ctx
	c.fasthttp = fctx

	// Set method
	c.method = c.app.getString(fctx.Request.Header.Method())
	c.methodINT = c.app.methodInt(c.method)

	// Prettify path
	c.configDependentPaths()
}

// Methods to use with next stack.
func (c *DefaultCtx) getMethodINT() int {
	return c.methodINT
}

func (c *DefaultCtx) getIndexRoute() int {
	return c.indexRoute
}

func (c *DefaultCtx) getTreePath() string {
	return c.treePath
}

func (c *DefaultCtx) getDetectionPath() string {
	return c.detectionPath
}

func (c *DefaultCtx) getPathOriginal() string {
	return c.pathOriginal
}

func (c *DefaultCtx) getValues() *[maxParams]string {
	return &c.values
}

func (c *DefaultCtx) getMatched() bool {
	return c.matched
}

func (c *DefaultCtx) setIndexHandler(handler int) {
	c.indexHandler = handler
}

func (c *DefaultCtx) setIndexRoute(route int) {
	c.indexRoute = route
}

func (c *DefaultCtx) setMatched(matched bool) {
	c.matched = matched
}

func (c *DefaultCtx) setRoute(route *Route) {
	c.route = route
=======
>>>>>>> 4b1ee0b4
}<|MERGE_RESOLUTION|>--- conflicted
+++ resolved
@@ -10,393 +10,6 @@
 	"github.com/valyala/fasthttp"
 )
 
-<<<<<<< HEAD
-// Ctx represents the Context which hold the HTTP request and response.
-// It has methods for the request query string, parameters, body, HTTP headers and so on.
-type Ctx interface {
-	// Accepts checks if the specified extensions or content types are acceptable.
-	Accepts(offers ...string) string
-
-	// AcceptsCharsets checks if the specified charset is acceptable.
-	AcceptsCharsets(offers ...string) string
-
-	// AcceptsEncodings checks if the specified encoding is acceptable.
-	AcceptsEncodings(offers ...string) string
-
-	// AcceptsLanguages checks if the specified language is acceptable.
-	AcceptsLanguages(offers ...string) string
-
-	// App returns the *App reference to the instance of the Fiber application
-	App() *App
-
-	// Append the specified value to the HTTP response header field.
-	// If the header is not already set, it creates the header with the specified value.
-	Append(field string, values ...string)
-
-	// Attachment sets the HTTP response Content-Disposition header field to attachment.
-	Attachment(filename ...string)
-
-	// BaseURL returns (protocol + host + base path).
-	BaseURL() string
-
-	// Bind unmarshal request data from context add assign to struct fields.
-	// You can bind cookie, headers etc. into basic type, slice, or any customized binders by
-	// implementing [encoding.TextUnmarshaler] or [bind.Unmarshaler].
-	// Replacement of: BodyParser, ParamsParser, GetReqHeaders, GetRespHeaders, AllParams, QueryParser, ReqHeaderParser
-	Bind() *Bind
-
-	// BindWithValidate is an alias for `context.Bind` and `context.EnableValidate`
-	// BindWithValidate(v any) error
-
-	Validate(v any) error
-
-	// Body contains the raw body submitted in a POST request.
-	// Returned value is only valid within the handler. Do not store any references.
-	// Make copies or use the Immutable setting instead.
-	Body() []byte
-
-	// ClearCookie expires a specific cookie by key on the client side.
-	// If no key is provided it expires all cookies that came with the request.
-	ClearCookie(key ...string)
-
-	// Context returns *fasthttp.RequestCtx that carries a deadline
-	// a cancellation signal, and other values across API boundaries.
-	Context() *fasthttp.RequestCtx
-
-	// UserContext returns a context implementation that was set by
-	// user earlier or returns a non-nil, empty context,if it was not set earlier.
-	UserContext() context.Context
-
-	// SetUserContext sets a context implementation by user.
-	SetUserContext(ctx context.Context)
-
-	// Cookie sets a cookie by passing a cookie struct.
-	Cookie(cookie *Cookie)
-
-	// Cookies is used for getting a cookie value by key.
-	// Defaults to the empty string "" if the cookie doesn't exist.
-	// If a default value is given, it will return that value if the cookie doesn't exist.
-	// The returned value is only valid within the handler. Do not store any references.
-	// Make copies or use the Immutable setting to use the value outside the Handler.
-	Cookies(key string, defaultValue ...string) string
-
-	// Download transfers the file from path as an attachment.
-	// Typically, browsers will prompt the user for download.
-	// By default, the Content-Disposition header filename= parameter is the filepath (this typically appears in the browser dialog).
-	// Override this default with the filename parameter.
-	Download(file string, filename ...string) error
-
-	// Request return the *fasthttp.Request object
-	// This allows you to use all fasthttp request methods
-	// https://godoc.org/github.com/valyala/fasthttp#Request
-	Request() *fasthttp.Request
-
-	// Response return the *fasthttp.Response object
-	// This allows you to use all fasthttp response methods
-	// https://godoc.org/github.com/valyala/fasthttp#Response
-	Response() *fasthttp.Response
-
-	// Format performs content-negotiation on the Accept HTTP header.
-	// It uses Accepts to select a proper format and calls the matching
-	// user-provided handler function.
-	// If no accepted format is found, and a format with MediaType "default" is given,
-	// that default handler is called. If no format is found and no default is given,
-	// StatusNotAcceptable is sent.
-	Format(handlers ...ResFmt) error
-
-	// AutoFormat performs content-negotiation on the Accept HTTP header.
-	// It uses Accepts to select a proper format.
-	// The supported content types are text/html, text/plain, application/json, and application/xml.
-	// For more flexible content negotiation, use Format.
-	// If the header is not specified or there is no proper format, text/plain is used.
-	AutoFormat(body any) error
-
-	// FormFile returns the first file by key from a MultipartForm.
-	FormFile(key string) (*multipart.FileHeader, error)
-
-	// FormValue returns the first value by key from a MultipartForm.
-	// Defaults to the empty string "" if the form value doesn't exist.
-	// If a default value is given, it will return that value if the form value does not exist.
-	// Returned value is only valid within the handler. Do not store any references.
-	// Make copies or use the Immutable setting instead.
-	FormValue(key string, defaultValue ...string) string
-
-	// Fresh returns true when the response is still “fresh” in the client's cache,
-	// otherwise false is returned to indicate that the client cache is now stale
-	// and the full response should be sent.
-	// When a client sends the Cache-Control: no-cache request header to indicate an end-to-end
-	// reload request, this module will return false to make handling these requests transparent.
-	// https://github.com/jshttp/fresh/blob/10e0471669dbbfbfd8de65bc6efac2ddd0bfa057/index.js#L33
-	Fresh() bool
-
-	// Get returns the HTTP request header specified by field.
-	// Field names are case-insensitive
-	// Returned value is only valid within the handler. Do not store any references.
-	// Make copies or use the Immutable setting instead.
-	Get(key string, defaultValue ...string) string
-
-	// GetRespHeader returns the HTTP response header specified by field.
-	// Field names are case-insensitive
-	// Returned value is only valid within the handler. Do not store any references.
-	// Make copies or use the Immutable setting instead.
-	GetRespHeader(key string, defaultValue ...string) string
-
-	// GetRespHeaders returns the HTTP response headers.
-	// Returned value is only valid within the handler. Do not store any references.
-	// Make copies or use the Immutable setting instead.
-	GetRespHeaders() map[string][]string
-
-	// GetReqHeaders returns the HTTP request headers.
-	// Returned value is only valid within the handler. Do not store any references.
-	// Make copies or use the Immutable setting instead.
-	GetReqHeaders() map[string][]string
-
-	// Host contains the host derived from the X-Forwarded-Host or Host HTTP header.
-	// Returned value is only valid within the handler. Do not store any references.
-	// Make copies or use the Immutable setting instead.
-	// Please use Config.EnableTrustedProxyCheck to prevent header spoofing, in case when your app is behind the proxy.
-	Host() string
-
-	// Hostname contains the hostname derived from the X-Forwarded-Host or Host HTTP header using the c.Host() method.
-	// Returned value is only valid within the handler. Do not store any references.
-	// Make copies or use the Immutable setting instead.
-	// Please use Config.EnableTrustedProxyCheck to prevent header spoofing, in case when your app is behind the proxy.
-	Hostname() string
-
-	// Port returns the remote port of the request.
-	Port() string
-
-	// IP returns the remote IP address of the request.
-	// Please use Config.EnableTrustedProxyCheck to prevent header spoofing, in case when your app is behind the proxy.
-	IP() string
-
-	// IPs returns an string slice of IP addresses specified in the X-Forwarded-For request header.
-	IPs() (ips []string)
-
-	// Is returns the matching content type,
-	// if the incoming request's Content-Type HTTP header field matches the MIME type specified by the type parameter
-	Is(extension string) bool
-
-	// JSON converts any interface or string to JSON.
-	// Array and slice values encode as JSON arrays,
-	// except that []byte encodes as a base64-encoded string,
-	// and a nil slice encodes as the null JSON value.
-	// If the ctype parameter is given, this method will set the
-	// Content-Type header equal to ctype. If ctype is not given,
-	// The Content-Type header will be set to application/json.
-	JSON(data any, ctype ...string) error
-
-	// JSONP sends a JSON response with JSONP support.
-	// This method is identical to JSON, except that it opts-in to JSONP callback support.
-	// By default, the callback name is simply callback.
-	JSONP(data any, callback ...string) error
-
-	// XML converts any interface or string to XML.
-	// This method also sets the content header to application/xml.
-	XML(data any) error
-
-	// Links joins the links followed by the property to populate the response's Link HTTP header field.
-	Links(link ...string)
-
-	// Locals makes it possible to pass any values under string keys scoped to the request
-	// and therefore available to all following routes that match the request.
-	Locals(key any, value ...any) (val any)
-
-	// Location sets the response Location HTTP header to the specified path parameter.
-	Location(path string)
-
-	// Method contains a string corresponding to the HTTP method of the request: GET, POST, PUT and so on.
-	Method(override ...string) string
-
-	// MultipartForm parse form entries from binary.
-	// This returns a map[string][]string, so given a key the value will be a string slice.
-	MultipartForm() (*multipart.Form, error)
-
-	// Next executes the next method in the stack that matches the current route.
-	Next() (err error)
-
-	// RestartRouting instead of going to the next handler. This may be useful after
-	// changing the request path. Note that handlers might be executed again.
-	RestartRouting() error
-
-	// OriginalURL contains the original request URL.
-	// Returned value is only valid within the handler. Do not store any references.
-	// Make copies or use the Immutable setting to use the value outside the Handler.
-	OriginalURL() string
-
-	// Params is used to get the route parameters.
-	// Defaults to empty string "" if the param doesn't exist.
-	// If a default value is given, it will return that value if the param doesn't exist.
-	// Returned value is only valid within the handler. Do not store any references.
-	// Make copies or use the Immutable setting to use the value outside the Handler.
-	Params(key string, defaultValue ...string) string
-
-	// ParamsInt is used to get an integer from the route parameters
-	// it defaults to zero if the parameter is not found or if the
-	// parameter cannot be converted to an integer
-	// If a default value is given, it will return that value in case the param
-	// doesn't exist or cannot be converted to an integer
-	ParamsInt(key string, defaultValue ...int) (int, error)
-
-	// Path returns the path part of the request URL.
-	// Optionally, you could override the path.
-	Path(override ...string) string
-
-	// Scheme contains the request scheme string: http or https for TLS requests.
-	// Use Config.EnableTrustedProxyCheck to prevent header spoofing, in case when your app is behind the proxy.
-	Scheme() string
-
-	// Protocol returns the HTTP protocol of request: HTTP/1.1 and HTTP/2.
-	Protocol() string
-
-	// Queries returns a map of query parameters and their values.
-	//
-	// GET /?name=alex&wanna_cake=2&id=
-	// Queries()["name"] == "alex"
-	// Queries()["wanna_cake"] == "2"
-	// Queries()["id"] == ""
-	//
-	// GET /?field1=value1&field1=value2&field2=value3
-	// Queries()["field1"] == "value2"
-	// Queries()["field2"] == "value3"
-	//
-	// GET /?list_a=1&list_a=2&list_a=3&list_b[]=1&list_b[]=2&list_b[]=3&list_c=1,2,3
-	// Queries()["list_a"] == "3"
-	// Queries()["list_b[]"] == "3"
-	// Queries()["list_c"] == "1,2,3"
-	//
-	// GET /api/search?filters.author.name=John&filters.category.name=Technology&filters[customer][name]=Alice&filters[status]=pending
-	// Queries()["filters.author.name"] == "John"
-	// Queries()["filters.category.name"] == "Technology"
-	// Queries()["filters[customer][name]"] == "Alice"
-	// Queries()["filters[status]"] == "pending"
-	Queries() map[string]string
-
-	// Query returns the query string parameter in the url.
-	// Defaults to empty string "" if the query doesn't exist.
-	// If a default value is given, it will return that value if the query doesn't exist.
-	// Returned value is only valid within the handler. Do not store any references.
-	// Make copies or use the Immutable setting to use the value outside the Handler.
-	Query(key string, defaultValue ...string) string
-
-	// Range returns a struct containing the type and a slice of ranges.
-	Range(size int) (rangeData Range, err error)
-
-	// Redirect returns the Redirect reference.
-	// Use Redirect().Status() to set custom redirection status code.
-	// If status is not specified, status defaults to 302 Found.
-	// You can use Redirect().To(), Redirect().Route() and Redirect().Back() for redirection.
-	Redirect() *Redirect
-
-	// BindVars Add vars to default view var map binding to template engine.
-	// Variables are read by the Render method and may be overwritten.
-	BindVars(vars Map) error
-
-	// GetRouteURL generates URLs to named routes, with parameters. URLs are relative, for example: "/user/1831"
-	GetRouteURL(routeName string, params Map) (string, error)
-
-	// Render a template with data and sends a text/html response.
-	// We support the following engines: https://github.com/gofiber/template
-	Render(name string, bind Map, layouts ...string) error
-
-	// Route returns the matched Route struct.
-	Route() *Route
-
-	// SaveFile saves any multipart file to disk.
-	SaveFile(fileheader *multipart.FileHeader, path string) error
-
-	// SaveFileToStorage saves any multipart file to an external storage system.
-	SaveFileToStorage(fileheader *multipart.FileHeader, path string, storage Storage) error
-
-	// Secure returns whether a secure connection was established.
-	Secure() bool
-
-	// Send sets the HTTP response body without copying it.
-	// From this point onward the body argument must not be changed.
-	Send(body []byte) error
-
-	// SendFile transfers the file from the given path.
-	// The file is not compressed by default, enable this by passing a 'true' argument
-	// Sets the Content-Type response HTTP header field based on the filenames extension.
-	SendFile(file string, compress ...bool) error
-
-	// SendStatus sets the HTTP status code and if the response body is empty,
-	// it sets the correct status message in the body.
-	SendStatus(status int) error
-
-	// SendString sets the HTTP response body for string types.
-	// This means no type assertion, recommended for faster performance
-	SendString(body string) error
-
-	// SendStream sets response body stream and optional body size.
-	SendStream(stream io.Reader, size ...int) error
-
-	// Set sets the response's HTTP header field to the specified key, value.
-	Set(key, val string)
-
-	// Subdomains returns a string slice of subdomains in the domain name of the request.
-	// The subdomain offset, which defaults to 2, is used for determining the beginning of the subdomain segments.
-	Subdomains(offset ...int) []string
-
-	// Stale is not implemented yet, pull requests are welcome!
-	Stale() bool
-
-	// Status sets the HTTP status for the response.
-	// This method is chainable.
-	Status(status int) Ctx
-
-	// String returns unique string representation of the ctx.
-	//
-	// The returned value may be useful for logging.
-	String() string
-
-	// Type sets the Content-Type HTTP header to the MIME type specified by the file extension.
-	Type(extension string, charset ...string) Ctx
-
-	// Vary adds the given header field to the Vary response header.
-	// This will append the header, if not already listed, otherwise leaves it listed in the current location.
-	Vary(fields ...string)
-
-	// Write appends p into response body.
-	Write(p []byte) (int, error)
-
-	// Writef appends f & a into response body writer.
-	Writef(f string, a ...any) (int, error)
-
-	// WriteString appends s to response body.
-	WriteString(s string) (int, error)
-
-	// XHR returns a Boolean property, that is true, if the request's X-Requested-With header field is XMLHttpRequest,
-	// indicating that the request was issued by a client library (such as jQuery).
-	XHR() bool
-
-	// IsProxyTrusted checks trustworthiness of remote ip.
-	// If EnableTrustedProxyCheck false, it returns true
-	// IsProxyTrusted can check remote ip by proxy ranges and ip map.
-	IsProxyTrusted() bool
-
-	// IsFromLocal will return true if request came from local.
-	IsFromLocal() bool
-
-	// Reset is a method to reset context fields by given request when to use server handlers.
-	Reset(fctx *fasthttp.RequestCtx)
-
-	// ClientHelloInfo return CHI from context
-	ClientHelloInfo() *tls.ClientHelloInfo
-
-	// AllParams Params is used to get all route parameters.
-	// Using Params method to get params.
-	GetParams() map[string]string
-
-	// SetReq resets fields of context that is relating to request.
-	setReq(fctx *fasthttp.RequestCtx)
-
-	// Release is a method to reset context fields when to use ReleaseCtx()
-	release()
-}
-
-=======
->>>>>>> 4b1ee0b4
 type CustomCtx interface {
 	Ctx
 
@@ -453,106 +66,4 @@
 func (app *App) ReleaseCtx(c Ctx) {
 	c.release()
 	app.pool.Put(c)
-<<<<<<< HEAD
-}
-
-// Reset is a method to reset context fields by given request when to use server handlers.
-func (c *DefaultCtx) Reset(fctx *fasthttp.RequestCtx) {
-	// Set paths
-	c.pathOriginal = c.app.getString(fctx.URI().PathOriginal())
-
-	// Attach *fasthttp.RequestCtx to ctx
-	c.setReq(fctx)
-
-	// Set method
-	c.method = c.app.getString(fctx.Request.Header.Method())
-	c.methodINT = c.app.methodInt(c.method)
-
-	// Prettify path
-	c.configDependentPaths()
-}
-
-// Release is a method to reset context fields when to use ReleaseCtx()
-func (c *DefaultCtx) release() {
-	// Reset route and handler index
-	c.indexRoute = -1
-	c.indexHandler = 0
-
-	// Reset matched flag
-	c.matched = false
-
-	// reset base uri
-	c.baseURI = ""
-
-	c.route = nil
-	c.fasthttp = nil
-	c.redirectionMessages = c.redirectionMessages[:0]
-	c.viewBindMap = sync.Map{}
-	if c.redirect != nil {
-		ReleaseRedirect(c.redirect)
-		c.redirect = nil
-	}
-}
-
-// SetReq resets fields of context that is relating to request.
-func (c *DefaultCtx) setReq(fctx *fasthttp.RequestCtx) {
-	// Set paths
-	c.pathOriginal = c.app.getString(fctx.URI().PathOriginal())
-
-	// Attach *fasthttp.RequestCtx to ctx
-	c.fasthttp = fctx
-
-	// Set method
-	c.method = c.app.getString(fctx.Request.Header.Method())
-	c.methodINT = c.app.methodInt(c.method)
-
-	// Prettify path
-	c.configDependentPaths()
-}
-
-// Methods to use with next stack.
-func (c *DefaultCtx) getMethodINT() int {
-	return c.methodINT
-}
-
-func (c *DefaultCtx) getIndexRoute() int {
-	return c.indexRoute
-}
-
-func (c *DefaultCtx) getTreePath() string {
-	return c.treePath
-}
-
-func (c *DefaultCtx) getDetectionPath() string {
-	return c.detectionPath
-}
-
-func (c *DefaultCtx) getPathOriginal() string {
-	return c.pathOriginal
-}
-
-func (c *DefaultCtx) getValues() *[maxParams]string {
-	return &c.values
-}
-
-func (c *DefaultCtx) getMatched() bool {
-	return c.matched
-}
-
-func (c *DefaultCtx) setIndexHandler(handler int) {
-	c.indexHandler = handler
-}
-
-func (c *DefaultCtx) setIndexRoute(route int) {
-	c.indexRoute = route
-}
-
-func (c *DefaultCtx) setMatched(matched bool) {
-	c.matched = matched
-}
-
-func (c *DefaultCtx) setRoute(route *Route) {
-	c.route = route
-=======
->>>>>>> 4b1ee0b4
 }