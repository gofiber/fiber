// ⚡️ Fiber is an Express inspired web framework written in Go with ☕️
// 🤖 Github Repository: https://github.com/gofiber/fiber
// 📌 API Documentation: https://docs.gofiber.io

package fiber

import (
	"bytes"
	"errors"
	"fmt"
	"html"
<<<<<<< HEAD
	"slices"
	"sort"
=======
>>>>>>> 119743b7
	"sync/atomic"

	"github.com/gofiber/utils/v2"
	"github.com/valyala/fasthttp"
)

// Router defines all router handle interface, including app and group router.
type Router interface {
	Use(args ...any) Router

	Get(path string, handler Handler, handlers ...Handler) Router
	Head(path string, handler Handler, handlers ...Handler) Router
	Post(path string, handler Handler, handlers ...Handler) Router
	Put(path string, handler Handler, handlers ...Handler) Router
	Delete(path string, handler Handler, handlers ...Handler) Router
	Connect(path string, handler Handler, handlers ...Handler) Router
	Options(path string, handler Handler, handlers ...Handler) Router
	Trace(path string, handler Handler, handlers ...Handler) Router
	Patch(path string, handler Handler, handlers ...Handler) Router

	Add(methods []string, path string, handler Handler, handlers ...Handler) Router
	All(path string, handler Handler, handlers ...Handler) Router

	Group(prefix string, handlers ...Handler) Router

	Route(path string) Register

	Name(name string) Router
}

// Route is a struct that holds all metadata for each registered handler.
type Route struct {
	// ### important: always keep in sync with the copy method "app.copyRoute" and all creations of Route struct ###
	group *Group // Group instance. used for routes in groups

	path string // Prettified path

	// Public fields
	Method string `json:"method"` // HTTP method
	Name   string `json:"name"`   // Route's name
	//nolint:revive // Having both a Path (uppercase) and a path (lowercase) is fine
	Path        string      `json:"path"`   // Original registered route path
	Params      []string    `json:"params"` // Case-sensitive param keys
	Handlers    []Handler   `json:"-"`      // Ctx handlers
	routeParser routeParser // Parameter parser
	// Data for routing
	use   bool // USE matches path prefixes
	mount bool // Indicated a mounted app on a specific route
	star  bool // Path equals '*'
	root  bool // Path equals '/'
}

func (r *Route) match(detectionPath, path string, params *[maxParams]string) bool {
	// root detectionPath check
	if r.root && len(detectionPath) == 1 && detectionPath[0] == '/' {
		return true
	}

	// '*' wildcard matches any detectionPath
	if r.star {
		if len(path) > 1 {
			params[0] = path[1:]
		} else {
			params[0] = ""
		}
		return true
	}

	// Does this route have parameters?
	if len(r.Params) > 0 {
		// Match params using precomputed routeParser
		if r.routeParser.getMatch(detectionPath, path, params, r.use) {
			return true
		}
	}

	// Middleware route?
	if r.use {
		// Single slash or prefix match
		plen := len(r.path)
		if r.root {
			// If r.root is '/', it matches everything starting at '/'
			if len(detectionPath) > 0 && detectionPath[0] == '/' {
				return true
			}
		} else if len(detectionPath) >= plen && detectionPath[:plen] == r.path {
			return true
		}
	} else if len(r.path) == len(detectionPath) && detectionPath == r.path {
		// Check exact match
		return true
	}

	// No match
	return false
}

func (app *App) nextCustom(c CustomCtx) (bool, error) { //nolint:unparam // bool param might be useful for testing
	// Get stack length
	tree, ok := app.treeStack[c.getMethodInt()][c.getTreePathHash()]
	if !ok {
		tree = app.treeStack[c.getMethodInt()][0]
	}
	lenr := len(tree) - 1

	// Loop over the route stack starting from previous index
	for c.getIndexRoute() < lenr {
		// Increment route index
		c.setIndexRoute(c.getIndexRoute() + 1)

		// Get *Route
		route := tree[c.getIndexRoute()]

		// Check if it matches the request path
		match := route.match(c.getDetectionPath(), c.Path(), c.getValues())

		// No match, next route
		if !match {
			continue
		}
		// Pass route reference and param values
		c.setRoute(route)

		// Non use handler matched
		if !c.getMatched() && !route.use {
			c.setMatched(true)
		}

		// Execute first handler of route
		c.setIndexHandler(0)
		err := route.Handlers[0](c)
		return match, err // Stop scanning the stack
	}

	// If c.Next() does not match, return 404
	err := NewError(StatusNotFound, "Cannot "+c.Method()+" "+c.getPathOriginal())

	// If no match, scan stack again if other methods match the request
	// Moved from app.handler because middleware may break the route chain
	if !c.getMatched() && app.methodExistCustom(c) {
		err = ErrMethodNotAllowed
	}
	return false, err
}

func (app *App) next(c *DefaultCtx) (bool, error) {
	// Get stack length
	tree, ok := app.treeStack[c.methodInt][c.treePathHash]
	if !ok {
		tree = app.treeStack[c.methodInt][0]
	}
	lenTree := len(tree) - 1

	// Loop over the route stack starting from previous index
	for c.indexRoute < lenTree {
		// Increment route index
		c.indexRoute++

		// Get *Route
		route := tree[c.indexRoute]

		var match bool
		var err error
		// skip for mounted apps
		if route.mount {
			continue
		}

		// Check if it matches the request path
		match = route.match(utils.UnsafeString(c.detectionPath), utils.UnsafeString(c.path), &c.values)
		if !match {
			// No match, next route
			continue
		}
		// Pass route reference and param values
		c.route = route

		// Non use handler matched
		if !c.matched && !route.use {
			c.matched = true
		}

		// Execute first handler of route
		c.indexHandler = 0
		if len(route.Handlers) > 0 {
			err = route.Handlers[0](c)
		}
		return match, err // Stop scanning the stack
	}

	// If c.Next() does not match, return 404
	err := NewError(StatusNotFound, "Cannot "+c.Method()+" "+html.EscapeString(c.pathOriginal))
	if !c.matched && app.methodExist(c) {
		// If no match, scan stack again if other methods match the request
		// Moved from app.handler because middleware may break the route chain
		err = ErrMethodNotAllowed
	}
	return false, err
}

func (app *App) defaultRequestHandler(rctx *fasthttp.RequestCtx) {
	// Acquire DefaultCtx from the pool
	ctx, ok := app.AcquireCtx(rctx).(*DefaultCtx)
	if !ok {
		panic(errors.New("requestHandler: failed to type-assert to *DefaultCtx"))
	}

	defer app.ReleaseCtx(ctx)

	// Check if the HTTP method is valid
	if ctx.methodInt == -1 {
		_ = ctx.SendStatus(StatusNotImplemented) //nolint:errcheck // Always return nil
		return
	}

	// Optional: Check flash messages
	rawHeaders := ctx.Request().Header.RawHeaders()
	if len(rawHeaders) > 0 && bytes.Contains(rawHeaders, []byte(FlashCookieName)) {
		ctx.Redirect().parseAndClearFlashMessages()
	}

	// Attempt to match a route and execute the chain
	_, err := app.next(ctx)
	if err != nil {
		if catch := ctx.App().ErrorHandler(ctx, err); catch != nil {
			_ = ctx.SendStatus(StatusInternalServerError) //nolint:errcheck // Always return nil
		}
		// TODO: Do we need to return here?
	}
}

func (app *App) customRequestHandler(rctx *fasthttp.RequestCtx) {
	// Acquire CustomCtx from the pool
	ctx, ok := app.AcquireCtx(rctx).(CustomCtx)
	if !ok {
		panic(errors.New("requestHandler: failed to type-assert to CustomCtx"))
	}

	defer app.ReleaseCtx(ctx)

	// Check if the HTTP method is valid
	if app.methodInt(ctx.Method()) == -1 {
		_ = ctx.SendStatus(StatusNotImplemented) //nolint:errcheck // Always return nil
		return
	}

	// Optional: Check flash messages
	rawHeaders := ctx.Request().Header.RawHeaders()
	if len(rawHeaders) > 0 && bytes.Contains(rawHeaders, []byte(FlashCookieName)) {
		ctx.Redirect().parseAndClearFlashMessages()
	}

	// Attempt to match a route and execute the chain
	_, err := app.nextCustom(ctx)
	if err != nil {
		if catch := ctx.App().ErrorHandler(ctx, err); catch != nil {
			_ = ctx.SendStatus(StatusInternalServerError) //nolint:errcheck // Always return nil
		}
		// TODO: Do we need to return here?
	}
}

func (app *App) addPrefixToRoute(prefix string, route *Route) *Route {
	prefixedPath := getGroupPath(prefix, route.Path)
	prettyPath := prefixedPath
	// Case-sensitive routing, all to lowercase
	if !app.config.CaseSensitive {
		prettyPath = utils.ToLower(prettyPath)
	}
	// Strict routing, remove trailing slashes
	if !app.config.StrictRouting && len(prettyPath) > 1 {
		prettyPath = utils.TrimRight(prettyPath, '/')
	}

	route.Path = prefixedPath
	route.path = RemoveEscapeChar(prettyPath)
	route.routeParser = parseRoute(prettyPath, app.customConstraints...)
	route.root = false
	route.star = false

	return route
}

func (*App) copyRoute(route *Route) *Route {
	return &Route{
		// Router booleans
		use:   route.use,
		mount: route.mount,
		star:  route.star,
		root:  route.root,

		// Path data
		path:        route.path,
		routeParser: route.routeParser,

		// Public data
		Path:     route.Path,
		Params:   route.Params,
		Name:     route.Name,
		Method:   route.Method,
		Handlers: route.Handlers,
	}
}

func (app *App) register(methods []string, pathRaw string, group *Group, handlers ...Handler) {
	// A regular route requires at least one ctx handler
	if len(handlers) == 0 && group == nil {
		panic(fmt.Sprintf("missing handler/middleware in route: %s\n", pathRaw))
	}
	// No nil handlers allowed
	for _, h := range handlers {
		if nil == h {
			panic(fmt.Sprintf("nil handler in route: %s\n", pathRaw))
		}
	}

	// Precompute path normalization ONCE
	if pathRaw == "" {
		pathRaw = "/"
	}
	if pathRaw[0] != '/' {
		pathRaw = "/" + pathRaw
	}
	pathPretty := pathRaw
	if !app.config.CaseSensitive {
		pathPretty = utils.ToLower(pathPretty)
	}
	if !app.config.StrictRouting && len(pathPretty) > 1 {
		pathPretty = utils.TrimRight(pathPretty, '/')
	}
	pathClean := RemoveEscapeChar(pathPretty)

	parsedRaw := parseRoute(pathRaw, app.customConstraints...)
	parsedPretty := parseRoute(pathPretty, app.customConstraints...)

	isMount := group != nil && group.app != app

	for _, method := range methods {
		method = utils.ToUpper(method)
		if method != methodUse && app.methodInt(method) == -1 {
			panic(fmt.Sprintf("add: invalid http method %s\n", method))
		}

		isUse := method == methodUse
		isStar := pathClean == "/*"
		isRoot := pathClean == "/"

		route := Route{
			use:   isUse,
			mount: isMount,
			star:  isStar,
			root:  isRoot,

			path:        pathClean,
			routeParser: parsedPretty,
			Params:      parsedRaw.params,
			group:       group,

			Path:     pathRaw,
			Method:   method,
			Handlers: handlers,
		}

		// Increment global handler count
		atomic.AddUint32(&app.handlersCount, uint32(len(handlers))) //nolint:gosec // Not a concern

		// Middleware route matches all HTTP methods
		if isUse {
			// Add route to all HTTP methods stack
			for _, m := range app.config.RequestMethods {
				// Create a route copy to avoid duplicates during compression
				r := route
				app.addRoute(m, &r)
			}
		} else {
			// Add route to stack
			app.addRoute(method, &route)
		}
	}
}

<<<<<<< HEAD
func (app *App) normalizePath(path string) string {
	if path == "" {
		path = "/"
	}
	if path[0] != '/' {
		path = "/" + path
	}
	if !app.config.CaseSensitive {
		path = utils.ToLower(path)
	}
	if !app.config.StrictRouting && len(path) > 1 {
		path = utils.TrimRight(path, '/')
	}
	return RemoveEscapeChar(path)
}

// RemoveRoute is used to remove a route from the stack by path.
// This only needs to be called to remove a route, route registration prevents duplicate routes.
// You should call RebuildTree after using this to ensure consistency of the tree.
func (app *App) RemoveRoute(path string, methods ...string) {
	// Normalize same as register uses
	norm := app.normalizePath(path)

	pathMatchFunc := func(r *Route) bool {
		return r.path == norm // compare private normalized path
	}
	app.deleteRoute(methods, pathMatchFunc)
}

// RemoveRouteByName is used to remove a route from the stack by name.
// This only needs to be called to remove a route, route registration prevents duplicate routes.
// You should call RebuildTree after using this to ensure consistency of the tree.
func (app *App) RemoveRouteByName(name string, methods ...string) {
	matchFunc := func(r *Route) bool { return r.Name == name }
	app.deleteRoute(methods, matchFunc)
}

// RemoveRouteFunc is used to remove a route from the stack by a custom match function.
// This only needs to be called to remove a route, route registration prevents duplicate routes.
// You should call RebuildTree after using this to ensure consistency of the tree.
// Note: The route.Path is original path, not the normalized path.
func (app *App) RemoveRouteFunc(matchFunc func(r *Route) bool, methods ...string) {
	app.deleteRoute(methods, matchFunc)
}

func (app *App) deleteRoute(methods []string, matchFunc func(r *Route) bool) {
	app.mutex.Lock()
	defer app.mutex.Unlock()

	removedUseRoutes := make(map[string]struct{})

	for _, method := range methods {
		// Uppercase HTTP methods
		method = utils.ToUpper(method)

		// Get unique HTTP method identifier
		m := app.methodInt(method)
		if m == -1 {
			continue // Skip invalid HTTP methods
		}

		for i := len(app.stack[m]) - 1; i >= 0; i-- {
			route := app.stack[m][i]
			if !matchFunc(route) {
				continue // Skip if route does not match
			}

			app.stack[m] = append(app.stack[m][:i], app.stack[m][i+1:]...)
			app.routesRefreshed = true

			// Decrement global handler count. In middleware routes, only decrement once
			if _, ok := removedUseRoutes[route.path]; (route.use && slices.Equal(methods, app.config.RequestMethods) && !ok) || !route.use {
				if route.use {
					removedUseRoutes[route.path] = struct{}{}
				}

				atomic.AddUint32(&app.handlersCount, ^uint32(len(route.Handlers)-1)) //nolint:gosec // Not a concern
			}

			// Decrement global route count
			atomic.AddUint32(&app.routesCount, ^uint32(0)) //nolint:gosec // Not a concern1
		}
	}
}

func (app *App) addRoute(method string, route *Route, isMounted ...bool) {
	app.mutex.Lock()
	defer app.mutex.Unlock()

	var mounted bool
	if len(isMounted) > 0 {
		mounted = isMounted[0]
	}

	// Get unique HTTP method identifier
	m := app.methodInt(method)

	// Check for an existing route with the same normalized path,
	// same "use" flag, mount flag, and method.
	// If found, replace the old route with the new one.
	for i, existing := range app.stack[m] {
		if existing.path == route.path &&
			existing.use == route.use &&
			existing.mount == route.mount &&
			existing.Method == route.Method {
			if route.use { // middleware: merge handlers instead of replacing
				app.stack[m][i].Handlers = append(existing.Handlers, route.Handlers...) //nolint:gocritic // Not a concern
			} else {
				// For non-middleware routes, replace as before
				atomic.AddUint32(&app.handlersCount, ^uint32(len(existing.Handlers)-1)) //nolint:gosec // Not a concern
				route.pos = existing.pos
				app.stack[m][i] = route
			}
			app.routesRefreshed = true
			if !mounted {
				app.latestRoute = route
				if err := app.hooks.executeOnRouteHooks(*route); err != nil {
					panic(err)
				}
			}
			return
		}
=======
func (app *App) addRoute(method string, route *Route) {
	app.mutex.Lock()
	defer app.mutex.Unlock()

	// Get unique HTTP method identifier
	m := app.methodInt(method)

	// prevent identically route registration
	l := len(app.stack[m])
	if l > 0 && app.stack[m][l-1].Path == route.Path && route.use == app.stack[m][l-1].use && !route.mount && !app.stack[m][l-1].mount {
		preRoute := app.stack[m][l-1]
		preRoute.Handlers = append(preRoute.Handlers, route.Handlers...)
	} else {
		route.Method = method
		// Add route to the stack
		app.stack[m] = append(app.stack[m], route)
		app.routesRefreshed = true
>>>>>>> 119743b7
	}

	// No duplicate route exists; add the new route normally.
	route.pos = atomic.AddUint32(&app.routesCount, 1)
	route.Method = method

	// Add route to the stack
	app.stack[m] = append(app.stack[m], route)
	app.routesRefreshed = true

	// Execute onRoute hooks & change latestRoute if not adding mounted route
	if !route.mount {
		app.latestRoute = route
		if err := app.hooks.executeOnRouteHooks(*route); err != nil {
			panic(err)
		}
	}
}

// BuildTree rebuilds the prefix tree from the previously registered routes.
// This method is useful when you want to register routes dynamically after the app has started.
// It is not recommended to use this method on production environments because rebuilding
// the tree is performance-intensive and not thread-safe in runtime. Since building the tree
// is only done in the startupProcess of the app, this method does not make sure that the
// routeTree is being safely changed, as it would add a great deal of overhead in the request.
// Latest benchmark results showed a degradation from 82.79 ns/op to 94.48 ns/op and can be found in:
// https://github.com/gofiber/fiber/issues/2769#issuecomment-2227385283
func (app *App) RebuildTree() *App {
	app.mutex.Lock()
	defer app.mutex.Unlock()

	return app.buildTree()
}

// buildTree build the prefix tree from the previously registered routes
func (app *App) buildTree() *App {
	// If routes haven't been refreshed, nothing to do
	if !app.routesRefreshed {
		return app
	}

	// 1) First loop: determine all possible 3-char prefixes ("treePaths") for each method
	for method := range app.config.RequestMethods {
		prefixSet := map[int]struct{}{
			0: {},
		}
		for _, route := range app.stack[method] {
			if len(route.routeParser.segs) > 0 && len(route.routeParser.segs[0].Const) >= maxDetectionPaths {
				prefix := int(route.routeParser.segs[0].Const[0])<<16 |
					int(route.routeParser.segs[0].Const[1])<<8 |
					int(route.routeParser.segs[0].Const[2])
				prefixSet[prefix] = struct{}{}
			}
		}
		tsMap := make(map[int][]*Route, len(prefixSet))
		for prefix := range prefixSet {
			tsMap[prefix] = nil
		}
		app.treeStack[method] = tsMap
	}

	// 2) Second loop: for each method and each discovered treePath, assign matching routes
	for method := range app.config.RequestMethods {
		// get the map of buckets for this method
		tsMap := app.treeStack[method]

		// for every treePath key (including the empty one)
		for treePath := range tsMap {
			// iterate all routes of this method
			for _, route := range app.stack[method] {
				// compute this route's own prefix ("" or first 3 chars)
				routePath := 0
				if len(route.routeParser.segs) > 0 && len(route.routeParser.segs[0].Const) >= 3 {
					routePath = int(route.routeParser.segs[0].Const[0])<<16 |
						int(route.routeParser.segs[0].Const[1])<<8 |
						int(route.routeParser.segs[0].Const[2])
				}

				// if it's a global route, assign to every bucket
				if routePath == 0 {
					tsMap[treePath] = append(tsMap[treePath], route)
					// otherwise only assign if this route's prefix matches the current bucket's key
				} else if routePath == treePath {
					tsMap[treePath] = append(tsMap[treePath], route)
				}
			}

			// after collecting, dedupe the bucket if it's not the global one
			tsMap[treePath] = uniqueRouteStack(tsMap[treePath])
		}
	}

	// reset the flag and return
	app.routesRefreshed = false
	return app
}<|MERGE_RESOLUTION|>--- conflicted
+++ resolved
@@ -9,11 +9,7 @@
 	"errors"
 	"fmt"
 	"html"
-<<<<<<< HEAD
 	"slices"
-	"sort"
-=======
->>>>>>> 119743b7
 	"sync/atomic"
 
 	"github.com/gofiber/utils/v2"
@@ -318,6 +314,88 @@
 	}
 }
 
+func (app *App) normalizePath(path string) string {
+	if path == "" {
+		path = "/"
+	}
+	if path[0] != '/' {
+		path = "/" + path
+	}
+	if !app.config.CaseSensitive {
+		path = utils.ToLower(path)
+	}
+	if !app.config.StrictRouting && len(path) > 1 {
+		path = utils.TrimRight(path, '/')
+	}
+	return RemoveEscapeChar(path)
+}
+
+// RemoveRoute is used to remove a route from the stack by path.
+// This only needs to be called to remove a route, route registration prevents duplicate routes.
+// You should call RebuildTree after using this to ensure consistency of the tree.
+func (app *App) RemoveRoute(path string, methods ...string) {
+	// Normalize same as register uses
+	norm := app.normalizePath(path)
+
+	pathMatchFunc := func(r *Route) bool {
+		return r.path == norm // compare private normalized path
+	}
+	app.deleteRoute(methods, pathMatchFunc)
+}
+
+// RemoveRouteByName is used to remove a route from the stack by name.
+// This only needs to be called to remove a route, route registration prevents duplicate routes.
+// You should call RebuildTree after using this to ensure consistency of the tree.
+func (app *App) RemoveRouteByName(name string, methods ...string) {
+	matchFunc := func(r *Route) bool { return r.Name == name }
+	app.deleteRoute(methods, matchFunc)
+}
+
+// RemoveRouteFunc is used to remove a route from the stack by a custom match function.
+// This only needs to be called to remove a route, route registration prevents duplicate routes.
+// You should call RebuildTree after using this to ensure consistency of the tree.
+// Note: The route.Path is original path, not the normalized path.
+func (app *App) RemoveRouteFunc(matchFunc func(r *Route) bool, methods ...string) {
+	app.deleteRoute(methods, matchFunc)
+}
+
+func (app *App) deleteRoute(methods []string, matchFunc func(r *Route) bool) {
+	app.mutex.Lock()
+	defer app.mutex.Unlock()
+
+	removedUseRoutes := make(map[string]struct{})
+
+	for _, method := range methods {
+		// Uppercase HTTP methods
+		method = utils.ToUpper(method)
+
+		// Get unique HTTP method identifier
+		m := app.methodInt(method)
+		if m == -1 {
+			continue // Skip invalid HTTP methods
+		}
+
+		for i := len(app.stack[m]) - 1; i >= 0; i-- {
+			route := app.stack[m][i]
+			if !matchFunc(route) {
+				continue // Skip if route does not match
+			}
+
+			app.stack[m] = append(app.stack[m][:i], app.stack[m][i+1:]...)
+			app.routesRefreshed = true
+
+			// Decrement global handler count. In middleware routes, only decrement once
+			if _, ok := removedUseRoutes[route.path]; (route.use && slices.Equal(methods, app.config.RequestMethods) && !ok) || !route.use {
+				if route.use {
+					removedUseRoutes[route.path] = struct{}{}
+				}
+
+				atomic.AddUint32(&app.handlersCount, ^uint32(len(route.Handlers)-1)) //nolint:gosec // Not a concern
+			}
+		}
+	}
+}
+
 func (app *App) register(methods []string, pathRaw string, group *Group, handlers ...Handler) {
 	// A regular route requires at least one ctx handler
 	if len(handlers) == 0 && group == nil {
@@ -395,130 +473,6 @@
 	}
 }
 
-<<<<<<< HEAD
-func (app *App) normalizePath(path string) string {
-	if path == "" {
-		path = "/"
-	}
-	if path[0] != '/' {
-		path = "/" + path
-	}
-	if !app.config.CaseSensitive {
-		path = utils.ToLower(path)
-	}
-	if !app.config.StrictRouting && len(path) > 1 {
-		path = utils.TrimRight(path, '/')
-	}
-	return RemoveEscapeChar(path)
-}
-
-// RemoveRoute is used to remove a route from the stack by path.
-// This only needs to be called to remove a route, route registration prevents duplicate routes.
-// You should call RebuildTree after using this to ensure consistency of the tree.
-func (app *App) RemoveRoute(path string, methods ...string) {
-	// Normalize same as register uses
-	norm := app.normalizePath(path)
-
-	pathMatchFunc := func(r *Route) bool {
-		return r.path == norm // compare private normalized path
-	}
-	app.deleteRoute(methods, pathMatchFunc)
-}
-
-// RemoveRouteByName is used to remove a route from the stack by name.
-// This only needs to be called to remove a route, route registration prevents duplicate routes.
-// You should call RebuildTree after using this to ensure consistency of the tree.
-func (app *App) RemoveRouteByName(name string, methods ...string) {
-	matchFunc := func(r *Route) bool { return r.Name == name }
-	app.deleteRoute(methods, matchFunc)
-}
-
-// RemoveRouteFunc is used to remove a route from the stack by a custom match function.
-// This only needs to be called to remove a route, route registration prevents duplicate routes.
-// You should call RebuildTree after using this to ensure consistency of the tree.
-// Note: The route.Path is original path, not the normalized path.
-func (app *App) RemoveRouteFunc(matchFunc func(r *Route) bool, methods ...string) {
-	app.deleteRoute(methods, matchFunc)
-}
-
-func (app *App) deleteRoute(methods []string, matchFunc func(r *Route) bool) {
-	app.mutex.Lock()
-	defer app.mutex.Unlock()
-
-	removedUseRoutes := make(map[string]struct{})
-
-	for _, method := range methods {
-		// Uppercase HTTP methods
-		method = utils.ToUpper(method)
-
-		// Get unique HTTP method identifier
-		m := app.methodInt(method)
-		if m == -1 {
-			continue // Skip invalid HTTP methods
-		}
-
-		for i := len(app.stack[m]) - 1; i >= 0; i-- {
-			route := app.stack[m][i]
-			if !matchFunc(route) {
-				continue // Skip if route does not match
-			}
-
-			app.stack[m] = append(app.stack[m][:i], app.stack[m][i+1:]...)
-			app.routesRefreshed = true
-
-			// Decrement global handler count. In middleware routes, only decrement once
-			if _, ok := removedUseRoutes[route.path]; (route.use && slices.Equal(methods, app.config.RequestMethods) && !ok) || !route.use {
-				if route.use {
-					removedUseRoutes[route.path] = struct{}{}
-				}
-
-				atomic.AddUint32(&app.handlersCount, ^uint32(len(route.Handlers)-1)) //nolint:gosec // Not a concern
-			}
-
-			// Decrement global route count
-			atomic.AddUint32(&app.routesCount, ^uint32(0)) //nolint:gosec // Not a concern1
-		}
-	}
-}
-
-func (app *App) addRoute(method string, route *Route, isMounted ...bool) {
-	app.mutex.Lock()
-	defer app.mutex.Unlock()
-
-	var mounted bool
-	if len(isMounted) > 0 {
-		mounted = isMounted[0]
-	}
-
-	// Get unique HTTP method identifier
-	m := app.methodInt(method)
-
-	// Check for an existing route with the same normalized path,
-	// same "use" flag, mount flag, and method.
-	// If found, replace the old route with the new one.
-	for i, existing := range app.stack[m] {
-		if existing.path == route.path &&
-			existing.use == route.use &&
-			existing.mount == route.mount &&
-			existing.Method == route.Method {
-			if route.use { // middleware: merge handlers instead of replacing
-				app.stack[m][i].Handlers = append(existing.Handlers, route.Handlers...) //nolint:gocritic // Not a concern
-			} else {
-				// For non-middleware routes, replace as before
-				atomic.AddUint32(&app.handlersCount, ^uint32(len(existing.Handlers)-1)) //nolint:gosec // Not a concern
-				route.pos = existing.pos
-				app.stack[m][i] = route
-			}
-			app.routesRefreshed = true
-			if !mounted {
-				app.latestRoute = route
-				if err := app.hooks.executeOnRouteHooks(*route); err != nil {
-					panic(err)
-				}
-			}
-			return
-		}
-=======
 func (app *App) addRoute(method string, route *Route) {
 	app.mutex.Lock()
 	defer app.mutex.Unlock()
@@ -536,16 +490,7 @@
 		// Add route to the stack
 		app.stack[m] = append(app.stack[m], route)
 		app.routesRefreshed = true
->>>>>>> 119743b7
-	}
-
-	// No duplicate route exists; add the new route normally.
-	route.pos = atomic.AddUint32(&app.routesCount, 1)
-	route.Method = method
-
-	// Add route to the stack
-	app.stack[m] = append(app.stack[m], route)
-	app.routesRefreshed = true
+	}
 
 	// Execute onRoute hooks & change latestRoute if not adding mounted route
 	if !route.mount {
@@ -560,7 +505,7 @@
 // This method is useful when you want to register routes dynamically after the app has started.
 // It is not recommended to use this method on production environments because rebuilding
 // the tree is performance-intensive and not thread-safe in runtime. Since building the tree
-// is only done in the startupProcess of the app, this method does not make sure that the
+// is only done in the startupProcess of the app, this method does not makes sure that the
 // routeTree is being safely changed, as it would add a great deal of overhead in the request.
 // Latest benchmark results showed a degradation from 82.79 ns/op to 94.48 ns/op and can be found in:
 // https://github.com/gofiber/fiber/issues/2769#issuecomment-2227385283
