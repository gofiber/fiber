// ⚡️ Fiber is an Express inspired web framework written in Go with ☕️
// 🤖 Github Repository: https://github.com/gofiber/fiber
// 📌 API Documentation: https://docs.gofiber.io

package fiber

import (
	"bytes"
	"fmt"
	"sort"
	"sync/atomic"

	"github.com/gofiber/utils/v2"
	"github.com/valyala/fasthttp"
)

// Router defines all router handle interface, including app and group router.
type Router[TCtx CtxGeneric[TCtx]] interface {
	Use(args ...any) Router[TCtx]

<<<<<<< HEAD
	Get(path string, handler Handler[TCtx], middleware ...Handler[TCtx]) Router[TCtx]
	Head(path string, handler Handler[TCtx], middleware ...Handler[TCtx]) Router[TCtx]
	Post(path string, handler Handler[TCtx], middleware ...Handler[TCtx]) Router[TCtx]
	Put(path string, handler Handler[TCtx], middleware ...Handler[TCtx]) Router[TCtx]
	Delete(path string, handler Handler[TCtx], middleware ...Handler[TCtx]) Router[TCtx]
	Connect(path string, handler Handler[TCtx], middleware ...Handler[TCtx]) Router[TCtx]
	Options(path string, handler Handler[TCtx], middleware ...Handler[TCtx]) Router[TCtx]
	Trace(path string, handler Handler[TCtx], middleware ...Handler[TCtx]) Router[TCtx]
	Patch(path string, handler Handler[TCtx], middleware ...Handler[TCtx]) Router[TCtx]

	Add(methods []string, path string, handler Handler[TCtx], middleware ...Handler[TCtx]) Router[TCtx]
	All(path string, handler Handler[TCtx], middleware ...Handler[TCtx]) Router[TCtx]
=======
	Get(path string, handler Handler, handlers ...Handler) Router
	Head(path string, handler Handler, handlers ...Handler) Router
	Post(path string, handler Handler, handlers ...Handler) Router
	Put(path string, handler Handler, handlers ...Handler) Router
	Delete(path string, handler Handler, handlers ...Handler) Router
	Connect(path string, handler Handler, handlers ...Handler) Router
	Options(path string, handler Handler, handlers ...Handler) Router
	Trace(path string, handler Handler, handlers ...Handler) Router
	Patch(path string, handler Handler, handlers ...Handler) Router

	Add(methods []string, path string, handler Handler, handlers ...Handler) Router
	All(path string, handler Handler, handlers ...Handler) Router
>>>>>>> bc4c920e

	Group(prefix string, handlers ...Handler[TCtx]) Router[TCtx]

	Route(path string) Register[TCtx]

	Name(name string) Router[TCtx]
}

// Route is a struct that holds all metadata for each registered handler.
type Route[TCtx CtxGeneric[TCtx]] struct {
	// ### important: always keep in sync with the copy method "app.copyRoute" ###
	group *Group[TCtx] // Group instance. used for routes in groups

	path string // Prettified path

	// Public fields
	Method string `json:"method"` // HTTP method
	Name   string `json:"name"`   // Route's name
	//nolint:revive // Having both a Path (uppercase) and a path (lowercase) is fine
	Path        string          `json:"path"`   // Original registered route path
	Params      []string        `json:"params"` // Case-sensitive param keys
	Handlers    []Handler[TCtx] `json:"-"`      // Ctx handlers
	routeParser routeParser     // Parameter parser
	// Data for routing
	pos   uint32 // Position in stack -> important for the sort of the matched routes
	use   bool   // USE matches path prefixes
	mount bool   // Indicated a mounted app on a specific route
	star  bool   // Path equals '*'
	root  bool   // Path equals '/'
}

func (r *Route[TCtx]) match(detectionPath, path string, params *[maxParams]string) bool {
	// root detectionPath check
	if r.root && len(detectionPath) == 1 && detectionPath[0] == '/' {
		return true
	}

	// '*' wildcard matches any detectionPath
	if r.star {
		if len(path) > 1 {
			params[0] = path[1:]
		} else {
			params[0] = ""
		}
		return true
	}

	// Does this route have parameters?
	if len(r.Params) > 0 {
		// Match params using precomputed routeParser
		if r.routeParser.getMatch(detectionPath, path, params, r.use) {
			return true
		}
	}

	// Middleware route?
	if r.use {
		// Single slash or prefix match
		plen := len(r.path)
		if r.root {
			// If r.root is '/', it matches everything starting at '/'
			if len(detectionPath) > 0 && detectionPath[0] == '/' {
				return true
			}
		} else if len(detectionPath) >= plen && detectionPath[:plen] == r.path {
			return true
		}
	} else if len(r.path) == len(detectionPath) && detectionPath == r.path {
		// Check exact match
		return true
	}

	// No match
	return false
}

func (app *App[TCtx]) next(c TCtx) (bool, error) { //nolint: unparam // bool param might be useful for testing
	// Get stack length
	tree, ok := app.treeStack[c.getMethodINT()][c.getTreePath()]
	if !ok {
		tree = app.treeStack[c.getMethodINT()][""]
	}
	lenr := len(tree) - 1

	// Loop over the route stack starting from previous index
	for c.getIndexRoute() < lenr {
		// Increment route index
		c.setIndexRoute(c.getIndexRoute() + 1)

		// Get *Route
		route := tree[c.getIndexRoute()]

		// Check if it matches the request path
		match := route.match(c.getDetectionPath(), c.Path(), c.getValues())

		// No match, next route
		if !match {
			continue
		}
		// Pass route reference and param values
		c.setRoute(route)

		// Non use handler matched
		if !c.getMatched() && !route.use {
			c.setMatched(true)
		}

		// Execute first handler of route
		c.setIndexHandler(0)
		err := route.Handlers[0](c)
		return match, err // Stop scanning the stack
	}

	// If c.Next() does not match, return 404
	err := NewError(StatusNotFound, "Cannot "+c.Method()+" "+c.getPathOriginal())

	// If no match, scan stack again if other methods match the request
	// Moved from app.handler because middleware may break the route chain
	if !c.getMatched() && app.methodExistCustom(c) {
		err = ErrMethodNotAllowed
	}
	return false, err
}

func (app *App[TCtx]) requestHandler(rctx *fasthttp.RequestCtx) {
	// Acquire DefaultCtx from the pool
	ctx := app.AcquireCtx(rctx)

	defer app.ReleaseCtx(ctx)

	// Check if the HTTP method is valid
	if app.methodInt(ctx.Method()) == -1 {
		_ = ctx.SendStatus(StatusNotImplemented) //nolint:errcheck // Always return nil
		return
	}

	// Optional: Check flash messages
	rawHeaders := ctx.Request().Header.RawHeaders()
	if len(rawHeaders) > 0 && bytes.Contains(rawHeaders, []byte(FlashCookieName)) {
		ctx.Redirect().parseAndClearFlashMessages()
	}

	// Attempt to match a route and execute the chain
	_, err := app.next(ctx)
	if err != nil {
		if catch := app.ErrorHandler(ctx, err); catch != nil {
			_ = ctx.SendStatus(StatusInternalServerError) //nolint:errcheck // Always return nil
		}
		// TODO: Do we need to return here?
	}
}

func (app *App[TCtx]) addPrefixToRoute(prefix string, route *Route[TCtx]) *Route[TCtx] {
	prefixedPath := getGroupPath(prefix, route.Path)
	prettyPath := prefixedPath
	// Case-sensitive routing, all to lowercase
	if !app.config.CaseSensitive {
		prettyPath = utils.ToLower(prettyPath)
	}
	// Strict routing, remove trailing slashes
	if !app.config.StrictRouting && len(prettyPath) > 1 {
		prettyPath = utils.TrimRight(prettyPath, '/')
	}

	route.Path = prefixedPath
	route.path = RemoveEscapeChar(prettyPath)
	route.routeParser = parseRoute(prettyPath, app.customConstraints...)
	route.root = false
	route.star = false

	return route
}

func (*App[TCtx]) copyRoute(route *Route[TCtx]) *Route[TCtx] {
	return &Route[TCtx]{
		// Router booleans
		use:   route.use,
		mount: route.mount,
		star:  route.star,
		root:  route.root,

		// Path data
		path:        route.path,
		routeParser: route.routeParser,

		// misc
		pos: route.pos,

		// Public data
		Path:     route.Path,
		Params:   route.Params,
		Name:     route.Name,
		Method:   route.Method,
		Handlers: route.Handlers,
	}
}

<<<<<<< HEAD
func (app *App[TCtx]) register(methods []string, pathRaw string, group *Group[TCtx], handler Handler[TCtx], middleware ...Handler[TCtx]) {
	handlers := middleware
	if handler != nil {
		handlers = append(handlers, handler)
=======
func (app *App) register(methods []string, pathRaw string, group *Group, handlers ...Handler) {
	// A regular route requires at least one ctx handler
	if len(handlers) == 0 && group == nil {
		panic(fmt.Sprintf("missing handler/middleware in route: %s\n", pathRaw))
	}
	// No nil handlers allowed
	for _, h := range handlers {
		if nil == h {
			panic(fmt.Sprintf("nil handler in route: %s\n", pathRaw))
		}
>>>>>>> bc4c920e
	}

	// Precompute path normalization ONCE
	if pathRaw == "" {
		pathRaw = "/"
	}
	if pathRaw[0] != '/' {
		pathRaw = "/" + pathRaw
	}
	pathPretty := pathRaw
	if !app.config.CaseSensitive {
		pathPretty = utils.ToLower(pathPretty)
	}
	if !app.config.StrictRouting && len(pathPretty) > 1 {
		pathPretty = utils.TrimRight(pathPretty, '/')
	}
	pathClean := RemoveEscapeChar(pathPretty)

	parsedRaw := parseRoute(pathRaw, app.customConstraints...)
	parsedPretty := parseRoute(pathPretty, app.customConstraints...)

	isMount := group != nil && group.app != app

	for _, method := range methods {
		method = utils.ToUpper(method)
		if method != methodUse && app.methodInt(method) == -1 {
			panic(fmt.Sprintf("add: invalid http method %s\n", method))
		}

		isUse := method == methodUse
		isStar := pathClean == "/*"
		isRoot := pathClean == "/"

		route := Route[TCtx]{
			use:   isUse,
			mount: isMount,
			star:  isStar,
			root:  isRoot,

			path:        pathClean,
			routeParser: parsedPretty,
			Params:      parsedRaw.params,
			group:       group,

			Path:     pathRaw,
			Method:   method,
			Handlers: handlers,
		}

		// Increment global handler count
		atomic.AddUint32(&app.handlersCount, uint32(len(handlers))) //nolint:gosec // Not a concern

		// Middleware route matches all HTTP methods
		if isUse {
			// Add route to all HTTP methods stack
			for _, m := range app.config.RequestMethods {
				// Create a route copy to avoid duplicates during compression
				r := route
				app.addRoute(m, &r, isMount)
			}
		} else {
			// Add route to stack
			app.addRoute(method, &route, isMount)
		}
	}
}

func (app *App[TCtx]) addRoute(method string, route *Route[TCtx], isMounted ...bool) {
	app.mutex.Lock()
	defer app.mutex.Unlock()

	// Check mounted routes
	var mounted bool
	if len(isMounted) > 0 {
		mounted = isMounted[0]
	}

	// Get unique HTTP method identifier
	m := app.methodInt(method)

	// prevent identically route registration
	l := len(app.stack[m])
	if l > 0 && app.stack[m][l-1].Path == route.Path && route.use == app.stack[m][l-1].use && !route.mount && !app.stack[m][l-1].mount {
		preRoute := app.stack[m][l-1]
		preRoute.Handlers = append(preRoute.Handlers, route.Handlers...)
	} else {
		// Increment global route position
		route.pos = atomic.AddUint32(&app.routesCount, 1)
		route.Method = method
		// Add route to the stack
		app.stack[m] = append(app.stack[m], route)
		app.routesRefreshed = true
	}

	// Execute onRoute hooks & change latestRoute if not adding mounted route
	if !mounted {
		app.latestRoute = route
		if err := app.hooks.executeOnRouteHooks(*route); err != nil {
			panic(err)
		}
	}
}

// RebuildTree BuildTree rebuilds the prefix tree from the previously registered routes.
// This method is useful when you want to register routes dynamically after the app has started.
// It is not recommended to use this method on production environments because rebuilding
// the tree is performance-intensive and not thread-safe in runtime. Since building the tree
// is only done in the startupProcess of the app, this method does not makes sure that the
// routeTree is being safely changed, as it would add a great deal of overhead in the request.
// Latest benchmark results showed a degradation from 82.79 ns/op to 94.48 ns/op and can be found in:
// https://github.com/gofiber/fiber/issues/2769#issuecomment-2227385283
func (app *App[TCtx]) RebuildTree() *App[TCtx] {
	app.mutex.Lock()
	defer app.mutex.Unlock()

	return app.buildTree()
}

// buildTree build the prefix tree from the previously registered routes
func (app *App[TCtx]) buildTree() *App[TCtx] {
	if !app.routesRefreshed {
		return app
	}

	// loop all the methods and stacks and create the prefix tree
	for m := range app.config.RequestMethods {
		tsMap := make(map[string][]*Route[TCtx])
		for _, route := range app.stack[m] {
			treePath := ""
			if len(route.routeParser.segs) > 0 && len(route.routeParser.segs[0].Const) >= 3 {
				treePath = route.routeParser.segs[0].Const[:3]
			}
			// create tree stack
			tsMap[treePath] = append(tsMap[treePath], route)
		}
		app.treeStack[m] = tsMap
	}

	// loop the methods and tree stacks and add global stack and sort everything
	for m := range app.config.RequestMethods {
		tsMap := app.treeStack[m]
		for treePart := range tsMap {
			if treePart != "" {
				// merge global tree routes in current tree stack
				tsMap[treePart] = uniqueRouteStack[TCtx](append(tsMap[treePart], tsMap[""]...))
			}
			// sort tree slices with the positions
			slc := tsMap[treePart]
			sort.Slice(slc, func(i, j int) bool { return slc[i].pos < slc[j].pos })
		}
	}
	app.routesRefreshed = false

	return app
}<|MERGE_RESOLUTION|>--- conflicted
+++ resolved
@@ -18,33 +18,18 @@
 type Router[TCtx CtxGeneric[TCtx]] interface {
 	Use(args ...any) Router[TCtx]
 
-<<<<<<< HEAD
-	Get(path string, handler Handler[TCtx], middleware ...Handler[TCtx]) Router[TCtx]
-	Head(path string, handler Handler[TCtx], middleware ...Handler[TCtx]) Router[TCtx]
-	Post(path string, handler Handler[TCtx], middleware ...Handler[TCtx]) Router[TCtx]
-	Put(path string, handler Handler[TCtx], middleware ...Handler[TCtx]) Router[TCtx]
-	Delete(path string, handler Handler[TCtx], middleware ...Handler[TCtx]) Router[TCtx]
-	Connect(path string, handler Handler[TCtx], middleware ...Handler[TCtx]) Router[TCtx]
-	Options(path string, handler Handler[TCtx], middleware ...Handler[TCtx]) Router[TCtx]
-	Trace(path string, handler Handler[TCtx], middleware ...Handler[TCtx]) Router[TCtx]
-	Patch(path string, handler Handler[TCtx], middleware ...Handler[TCtx]) Router[TCtx]
-
-	Add(methods []string, path string, handler Handler[TCtx], middleware ...Handler[TCtx]) Router[TCtx]
-	All(path string, handler Handler[TCtx], middleware ...Handler[TCtx]) Router[TCtx]
-=======
-	Get(path string, handler Handler, handlers ...Handler) Router
-	Head(path string, handler Handler, handlers ...Handler) Router
-	Post(path string, handler Handler, handlers ...Handler) Router
-	Put(path string, handler Handler, handlers ...Handler) Router
-	Delete(path string, handler Handler, handlers ...Handler) Router
-	Connect(path string, handler Handler, handlers ...Handler) Router
-	Options(path string, handler Handler, handlers ...Handler) Router
-	Trace(path string, handler Handler, handlers ...Handler) Router
-	Patch(path string, handler Handler, handlers ...Handler) Router
-
-	Add(methods []string, path string, handler Handler, handlers ...Handler) Router
-	All(path string, handler Handler, handlers ...Handler) Router
->>>>>>> bc4c920e
+	Get(path string, handler Handler[TCtx], handlers ...Handler[TCtx]) Router[TCtx]
+	Head(path string, handler Handler[TCtx], handlers ...Handler[TCtx]) Router[TCtx]
+	Post(path string, handler Handler[TCtx], handlers ...Handler[TCtx]) Router[TCtx]
+	Put(path string, handler Handler[TCtx], handlers ...Handler[TCtx]) Router[TCtx]
+	Delete(path string, handler Handler[TCtx], handlers ...Handler[TCtx]) Router[TCtx]
+	Connect(path string, handler Handler[TCtx], handlers ...Handler[TCtx]) Router[TCtx]
+	Options(path string, handler Handler[TCtx], handlers ...Handler[TCtx]) Router[TCtx]
+	Trace(path string, handler Handler[TCtx], handlers ...Handler[TCtx]) Router[TCtx]
+	Patch(path string, handler Handler[TCtx], handlers ...Handler[TCtx]) Router[TCtx]
+
+	Add(methods []string, path string, handler Handler[TCtx], handlers ...Handler[TCtx]) Router[TCtx]
+	All(path string, handler Handler[TCtx], handlers ...Handler[TCtx]) Router[TCtx]
 
 	Group(prefix string, handlers ...Handler[TCtx]) Router[TCtx]
 
@@ -242,13 +227,7 @@
 	}
 }
 
-<<<<<<< HEAD
-func (app *App[TCtx]) register(methods []string, pathRaw string, group *Group[TCtx], handler Handler[TCtx], middleware ...Handler[TCtx]) {
-	handlers := middleware
-	if handler != nil {
-		handlers = append(handlers, handler)
-=======
-func (app *App) register(methods []string, pathRaw string, group *Group, handlers ...Handler) {
+func (app *App[TCtx]) register(methods []string, pathRaw string, group *Group[TCtx], handlers ...Handler[TCtx]) {
 	// A regular route requires at least one ctx handler
 	if len(handlers) == 0 && group == nil {
 		panic(fmt.Sprintf("missing handler/middleware in route: %s\n", pathRaw))
@@ -258,7 +237,6 @@
 		if nil == h {
 			panic(fmt.Sprintf("nil handler in route: %s\n", pathRaw))
 		}
->>>>>>> bc4c920e
 	}
 
 	// Precompute path normalization ONCE
