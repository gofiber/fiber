--- conflicted
+++ resolved
@@ -224,12 +224,9 @@
 		prefix = strings.Split(prefix, "*")[0]
 	}
 	var stripper = len(prefix) - 1
-<<<<<<< HEAD
-=======
 	if !wildcard {
 		stripper = len(prefix)
 	}
->>>>>>> a9018a89
 	// Fileserver settings
 	fs := &fasthttp.FS{
 		Root:                 root,
