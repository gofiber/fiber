// ⚡️ Fiber is an Express inspired web framework written in Go with ☕️
// 🤖 Github Repository: https://github.com/gofiber/fiber
// 📌 API Documentation: https://docs.gofiber.io

package fiber

import (
	"bytes"
	"errors"
	"fmt"
	"html"
	"slices"
	"sort"
	"sync/atomic"

	"github.com/gofiber/utils/v2"
	"github.com/valyala/fasthttp"
)

// Router defines all router handle interface, including app and group router.
type Router interface {
	Use(args ...any) Router

	Get(path string, handler Handler, handlers ...Handler) Router
	Head(path string, handler Handler, handlers ...Handler) Router
	Post(path string, handler Handler, handlers ...Handler) Router
	Put(path string, handler Handler, handlers ...Handler) Router
	Delete(path string, handler Handler, handlers ...Handler) Router
	Connect(path string, handler Handler, handlers ...Handler) Router
	Options(path string, handler Handler, handlers ...Handler) Router
	Trace(path string, handler Handler, handlers ...Handler) Router
	Patch(path string, handler Handler, handlers ...Handler) Router

	Add(methods []string, path string, handler Handler, handlers ...Handler) Router
	All(path string, handler Handler, handlers ...Handler) Router

	Group(prefix string, handlers ...Handler) Router

	Route(path string) Register

	Name(name string) Router
}

// Route is a struct that holds all metadata for each registered handler.
type Route struct {
	// ### important: always keep in sync with the copy method "app.copyRoute" ###
	group *Group // Group instance. used for routes in groups

	path string // Prettified path

	// Public fields
	Method string `json:"method"` // HTTP method
	Name   string `json:"name"`   // Route's name
	//nolint:revive // Having both a Path (uppercase) and a path (lowercase) is fine
	Path        string      `json:"path"`   // Original registered route path
	Params      []string    `json:"params"` // Case-sensitive param keys
	Handlers    []Handler   `json:"-"`      // Ctx handlers
	routeParser routeParser // Parameter parser
	// Data for routing
	pos   uint32 // Position in stack -> important for the sort of the matched routes
	use   bool   // USE matches path prefixes
	mount bool   // Indicated a mounted app on a specific route
	star  bool   // Path equals '*'
	root  bool   // Path equals '/'
}

func (r *Route) match(detectionPath, path string, params *[maxParams]string) bool {
	// root detectionPath check
	if r.root && len(detectionPath) == 1 && detectionPath[0] == '/' {
		return true
	}

	// '*' wildcard matches any detectionPath
	if r.star {
		if len(path) > 1 {
			params[0] = path[1:]
		} else {
			params[0] = ""
		}
		return true
	}

	// Does this route have parameters?
	if len(r.Params) > 0 {
		// Match params using precomputed routeParser
		if r.routeParser.getMatch(detectionPath, path, params, r.use) {
			return true
		}
	}

	// Middleware route?
	if r.use {
		// Single slash or prefix match
		plen := len(r.path)
		if r.root {
			// If r.root is '/', it matches everything starting at '/'
			if len(detectionPath) > 0 && detectionPath[0] == '/' {
				return true
			}
		} else if len(detectionPath) >= plen && detectionPath[:plen] == r.path {
			return true
		}
	} else if len(r.path) == len(detectionPath) && detectionPath == r.path {
		// Check exact match
		return true
	}

	// No match
	return false
}

func (app *App) nextCustom(c CustomCtx) (bool, error) { //nolint: unparam // bool param might be useful for testing
	// Get stack length
	tree, ok := app.treeStack[c.getMethodINT()][c.getTreePath()]
	if !ok {
		tree = app.treeStack[c.getMethodINT()][""]
	}
	lenr := len(tree) - 1

	// Loop over the route stack starting from previous index
	for c.getIndexRoute() < lenr {
		// Increment route index
		c.setIndexRoute(c.getIndexRoute() + 1)

		// Get *Route
		route := tree[c.getIndexRoute()]

		// Check if it matches the request path
		match := route.match(c.getDetectionPath(), c.Path(), c.getValues())

		// No match, next route
		if !match {
			continue
		}
		// Pass route reference and param values
		c.setRoute(route)

		// Non use handler matched
		if !c.getMatched() && !route.use {
			c.setMatched(true)
		}

		// Execute first handler of route
		c.setIndexHandler(0)
		err := route.Handlers[0](c)
		return match, err // Stop scanning the stack
	}

	// If c.Next() does not match, return 404
	err := NewError(StatusNotFound, "Cannot "+c.Method()+" "+c.getPathOriginal())

	// If no match, scan stack again if other methods match the request
	// Moved from app.handler because middleware may break the route chain
	if !c.getMatched() && app.methodExistCustom(c) {
		err = ErrMethodNotAllowed
	}
	return false, err
}

func (app *App) next(c *DefaultCtx) (bool, error) {
	// Get stack length
	tree, ok := app.treeStack[c.methodINT][c.treePath]
	if !ok {
		tree = app.treeStack[c.methodINT][""]
	}
	lenTree := len(tree) - 1

	// Loop over the route stack starting from previous index
	for c.indexRoute < lenTree {
		// Increment route index
		c.indexRoute++

		// Get *Route
		route := tree[c.indexRoute]

		var match bool
		var err error
		// skip for mounted apps
		if route.mount {
			continue
		}

		// Check if it matches the request path
		match = route.match(c.detectionPath, c.path, &c.values)
		if !match {
			// No match, next route
			continue
		}
		// Pass route reference and param values
		c.route = route

		// Non use handler matched
		if !c.matched && !route.use {
			c.matched = true
		}

		// Execute first handler of route
		c.indexHandler = 0
		if len(route.Handlers) > 0 {
			err = route.Handlers[0](c)
		}
		return match, err // Stop scanning the stack
	}

	// If c.Next() does not match, return 404
	err := NewError(StatusNotFound, "Cannot "+c.method+" "+html.EscapeString(c.pathOriginal))
	if !c.matched && app.methodExist(c) {
		// If no match, scan stack again if other methods match the request
		// Moved from app.handler because middleware may break the route chain
		err = ErrMethodNotAllowed
	}
	return false, err
}

func (app *App) defaultRequestHandler(rctx *fasthttp.RequestCtx) {
	// Acquire DefaultCtx from the pool
	ctx, ok := app.AcquireCtx(rctx).(*DefaultCtx)
	if !ok {
		panic(errors.New("requestHandler: failed to type-assert to *DefaultCtx"))
	}

	defer app.ReleaseCtx(ctx)

	// Check if the HTTP method is valid
	if ctx.methodINT == -1 {
		_ = ctx.SendStatus(StatusNotImplemented) //nolint:errcheck // Always return nil
		return
	}

	// Optional: Check flash messages
	rawHeaders := ctx.Request().Header.RawHeaders()
	if len(rawHeaders) > 0 && bytes.Contains(rawHeaders, []byte(FlashCookieName)) {
		ctx.Redirect().parseAndClearFlashMessages()
	}

	// Attempt to match a route and execute the chain
	_, err := app.next(ctx)
	if err != nil {
		if catch := ctx.App().ErrorHandler(ctx, err); catch != nil {
			_ = ctx.SendStatus(StatusInternalServerError) //nolint:errcheck // Always return nil
		}
		// TODO: Do we need to return here?
	}
}

func (app *App) customRequestHandler(rctx *fasthttp.RequestCtx) {
	// Acquire CustomCtx from the pool
	ctx, ok := app.AcquireCtx(rctx).(CustomCtx)
	if !ok {
		panic(errors.New("requestHandler: failed to type-assert to CustomCtx"))
	}

	defer app.ReleaseCtx(ctx)

	// Check if the HTTP method is valid
	if app.methodInt(ctx.Method()) == -1 {
		_ = ctx.SendStatus(StatusNotImplemented) //nolint:errcheck // Always return nil
		return
	}

	// Optional: Check flash messages
	rawHeaders := ctx.Request().Header.RawHeaders()
	if len(rawHeaders) > 0 && bytes.Contains(rawHeaders, []byte(FlashCookieName)) {
		ctx.Redirect().parseAndClearFlashMessages()
	}

	// Attempt to match a route and execute the chain
	_, err := app.nextCustom(ctx)
	if err != nil {
		if catch := ctx.App().ErrorHandler(ctx, err); catch != nil {
			_ = ctx.SendStatus(StatusInternalServerError) //nolint:errcheck // Always return nil
		}
		// TODO: Do we need to return here?
	}
}

func (app *App) addPrefixToRoute(prefix string, route *Route) *Route {
	prefixedPath := getGroupPath(prefix, route.Path)
	prettyPath := prefixedPath
	// Case-sensitive routing, all to lowercase
	if !app.config.CaseSensitive {
		prettyPath = utils.ToLower(prettyPath)
	}
	// Strict routing, remove trailing slashes
	if !app.config.StrictRouting && len(prettyPath) > 1 {
		prettyPath = utils.TrimRight(prettyPath, '/')
	}

	route.Path = prefixedPath
	route.path = RemoveEscapeChar(prettyPath)
	route.routeParser = parseRoute(prettyPath, app.customConstraints...)
	route.root = false
	route.star = false

	return route
}

func (*App) copyRoute(route *Route) *Route {
	return &Route{
		// Router booleans
		use:   route.use,
		mount: route.mount,
		star:  route.star,
		root:  route.root,

		// Path data
		path:        route.path,
		routeParser: route.routeParser,

		// misc
		pos: route.pos,

		// Public data
		Path:     route.Path,
		Params:   route.Params,
		Name:     route.Name,
		Method:   route.Method,
		Handlers: route.Handlers,
	}
}

func (app *App) register(methods []string, pathRaw string, group *Group, handlers ...Handler) {
	// A regular route requires at least one ctx handler
	if len(handlers) == 0 && group == nil {
		panic(fmt.Sprintf("missing handler/middleware in route: %s\n", pathRaw))
	}
	// No nil handlers allowed
	for _, h := range handlers {
		if nil == h {
			panic(fmt.Sprintf("nil handler in route: %s\n", pathRaw))
		}
	}

	// Precompute path normalization ONCE
	if pathRaw == "" {
		pathRaw = "/"
	}
	if pathRaw[0] != '/' {
		pathRaw = "/" + pathRaw
	}
	pathPretty := pathRaw
	if !app.config.CaseSensitive {
		pathPretty = utils.ToLower(pathPretty)
	}
	if !app.config.StrictRouting && len(pathPretty) > 1 {
		pathPretty = utils.TrimRight(pathPretty, '/')
	}
	pathClean := RemoveEscapeChar(pathPretty)

	parsedRaw := parseRoute(pathRaw, app.customConstraints...)
	parsedPretty := parseRoute(pathPretty, app.customConstraints...)

	isMount := group != nil && group.app != app

	for _, method := range methods {
		method = utils.ToUpper(method)
		if method != methodUse && app.methodInt(method) == -1 {
			panic(fmt.Sprintf("add: invalid http method %s\n", method))
		}

<<<<<<< HEAD
		// Duplicate Route Handling
		if app.routeExists(method, pathRaw) {
			matchPathFunc := func(r *Route) bool { return r.Path == pathRaw }
			app.deleteRoute([]string{method}, matchPathFunc)
		}

		// is mounted app
		isMount := group != nil && group.app != app
		// A route requires atleast one ctx handler
		if len(handlers) == 0 && !isMount {
			panic(fmt.Sprintf("missing handler/middleware in route: %s\n", pathRaw))
		}
		// Cannot have an empty path
		if pathRaw == "" {
			pathRaw = "/"
		}
		// Path always start with a '/'
		if pathRaw[0] != '/' {
			pathRaw = "/" + pathRaw
		}
		// Create a stripped path in case-sensitive / trailing slashes
		pathPretty := pathRaw
		// Case-sensitive routing, all to lowercase
		if !app.config.CaseSensitive {
			pathPretty = utils.ToLower(pathPretty)
		}
		// Strict routing, remove trailing slashes
		if !app.config.StrictRouting && len(pathPretty) > 1 {
			pathPretty = utils.TrimRight(pathPretty, '/')
		}
		// Is layer a middleware?
=======
>>>>>>> c0599ee1
		isUse := method == methodUse
		isStar := pathClean == "/*"
		isRoot := pathClean == "/"

		route := Route{
			use:   isUse,
			mount: isMount,
			star:  isStar,
			root:  isRoot,

			path:        pathClean,
			routeParser: parsedPretty,
			Params:      parsedRaw.params,
			group:       group,

			Path:     pathRaw,
			Method:   method,
			Handlers: handlers,
		}

		// Increment global handler count
		atomic.AddUint32(&app.handlersCount, uint32(len(handlers))) //nolint:gosec // Not a concern

		// Middleware route matches all HTTP methods
		if isUse {
			// Add route to all HTTP methods stack
			for _, m := range app.config.RequestMethods {
				// Create a route copy to avoid duplicates during compression
				r := route
				app.addRoute(m, &r, isMount)
			}
		} else {
			// Add route to stack
			app.addRoute(method, &route, isMount)
		}
	}
}

func (app *App) routeExists(method, pathRaw string) bool {
	pathToCheck := pathRaw
	if !app.config.CaseSensitive {
		pathToCheck = utils.ToLower(pathToCheck)
	}

	return slices.ContainsFunc(app.stack[app.methodInt(method)], func(r *Route) bool {
		routePath := r.path
		if !app.config.CaseSensitive {
			routePath = utils.ToLower(routePath)
		}

		return routePath == pathToCheck
	})
}

// RemoveRoute is used to remove a route from the stack by path.
// This only needs to be called to remove a route, route registration prevents duplicate routes.
// You should call RebuildTree after using this to ensure consistency of the tree.
func (app *App) RemoveRoute(path string, methods ...string) {
	pathMatchFunc := func(r *Route) bool { return r.Path == path }
	app.deleteRoute(methods, pathMatchFunc)
}

// RemoveRouteByName is used to remove a route from the stack by name.
// This only needs to be called to remove a route, route registration prevents duplicate routes.
// You should call RebuildTree after using this to ensure consistency of the tree.
func (app *App) RemoveRouteByName(name string, methods ...string) {
	matchFunc := func(r *Route) bool { return r.Name == name }
	app.deleteRoute(methods, matchFunc)
}

func (app *App) deleteRoute(methods []string, matchFunc func(r *Route) bool) {
	app.mutex.Lock()
	defer app.mutex.Unlock()

	for _, method := range methods {
		// Uppercase HTTP methods
		method = utils.ToUpper(method)

		// Get unique HTTP method identifier
		m := app.methodInt(method)
		if m == -1 {
			continue // Skip invalid HTTP methods
		}

		// Find the index of the route to remove
		index := slices.IndexFunc(app.stack[m], matchFunc)
		if index == -1 {
			continue // Route not found
		}

		route := app.stack[m][index]

		// Decrement global handler count
		atomic.AddUint32(&app.handlersCount, ^uint32(len(route.Handlers)-1)) //nolint:gosec // Not a concern
		// Decrement global route position
		atomic.AddUint32(&app.routesCount, ^uint32(0))

		// Remove route from tree stack
		app.stack[m] = slices.Delete(app.stack[m], index, index+1)
	}

	app.routesRefreshed = true
}

func (app *App) addRoute(method string, route *Route, isMounted ...bool) {
	app.mutex.Lock()
	defer app.mutex.Unlock()

	// Check mounted routes
	var mounted bool
	if len(isMounted) > 0 {
		mounted = isMounted[0]
	}

	// Get unique HTTP method identifier
	m := app.methodInt(method)

	// prevent identically route registration
	l := len(app.stack[m])
	if l > 0 && app.stack[m][l-1].Path == route.Path && route.use == app.stack[m][l-1].use && !route.mount && !app.stack[m][l-1].mount {
		preRoute := app.stack[m][l-1]
		preRoute.Handlers = append(preRoute.Handlers, route.Handlers...)
	} else {
		// Increment global route position
		route.pos = atomic.AddUint32(&app.routesCount, 1)
		route.Method = method
		// Add route to the stack
		app.stack[m] = append(app.stack[m], route)
		app.routesRefreshed = true
	}

	// Execute onRoute hooks & change latestRoute if not adding mounted route
	if !mounted {
		app.latestRoute = route
		if err := app.hooks.executeOnRouteHooks(*route); err != nil {
			panic(err)
		}
	}
}

// BuildTree rebuilds the prefix tree from the previously registered routes.
// This method is useful when you want to register routes dynamically after the app has started.
// It is not recommended to use this method on production environments because rebuilding
// the tree is performance-intensive and not thread-safe in runtime. Since building the tree
// is only done in the startupProcess of the app, this method does not make sure that the
// routeTree is being safely changed, as it would add a great deal of overhead in the request.
// Latest benchmark results showed a degradation from 82.79 ns/op to 94.48 ns/op and can be found in:
// https://github.com/gofiber/fiber/issues/2769#issuecomment-2227385283
func (app *App) RebuildTree() *App {
	app.mutex.Lock()
	defer app.mutex.Unlock()

	return app.buildTree()
}

// buildTree build the prefix tree from the previously registered routes
func (app *App) buildTree() *App {
	if !app.routesRefreshed {
		return app
	}

	// loop all the methods and stacks and create the prefix tree
	for m := range app.config.RequestMethods {
		tsMap := make(map[string][]*Route)
		for _, route := range app.stack[m] {
			treePath := ""
			if len(route.routeParser.segs) > 0 && len(route.routeParser.segs[0].Const) >= 3 {
				treePath = route.routeParser.segs[0].Const[:3]
			}
			// create tree stack
			tsMap[treePath] = append(tsMap[treePath], route)
		}
		app.treeStack[m] = tsMap
	}

	// loop the methods and tree stacks and add global stack and sort everything
	for m := range app.config.RequestMethods {
		tsMap := app.treeStack[m]
		for treePart := range tsMap {
			if treePart != "" {
				// merge global tree routes in current tree stack
				tsMap[treePart] = uniqueRouteStack(append(tsMap[treePart], tsMap[""]...))
			}
			// sort tree slices with the positions
			slc := tsMap[treePart]
			sort.Slice(slc, func(i, j int) bool { return slc[i].pos < slc[j].pos })
		}
	}
	app.routesRefreshed = false

	return app
}<|MERGE_RESOLUTION|>--- conflicted
+++ resolved
@@ -358,40 +358,6 @@
 			panic(fmt.Sprintf("add: invalid http method %s\n", method))
 		}
 
-<<<<<<< HEAD
-		// Duplicate Route Handling
-		if app.routeExists(method, pathRaw) {
-			matchPathFunc := func(r *Route) bool { return r.Path == pathRaw }
-			app.deleteRoute([]string{method}, matchPathFunc)
-		}
-
-		// is mounted app
-		isMount := group != nil && group.app != app
-		// A route requires atleast one ctx handler
-		if len(handlers) == 0 && !isMount {
-			panic(fmt.Sprintf("missing handler/middleware in route: %s\n", pathRaw))
-		}
-		// Cannot have an empty path
-		if pathRaw == "" {
-			pathRaw = "/"
-		}
-		// Path always start with a '/'
-		if pathRaw[0] != '/' {
-			pathRaw = "/" + pathRaw
-		}
-		// Create a stripped path in case-sensitive / trailing slashes
-		pathPretty := pathRaw
-		// Case-sensitive routing, all to lowercase
-		if !app.config.CaseSensitive {
-			pathPretty = utils.ToLower(pathPretty)
-		}
-		// Strict routing, remove trailing slashes
-		if !app.config.StrictRouting && len(pathPretty) > 1 {
-			pathPretty = utils.TrimRight(pathPretty, '/')
-		}
-		// Is layer a middleware?
-=======
->>>>>>> c0599ee1
 		isUse := method == methodUse
 		isStar := pathClean == "/*"
 		isRoot := pathClean == "/"
