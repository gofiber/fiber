// ⚡️ Fiber is an Express inspired web framework written in Go with ☕️
// 🤖 Github Repository: https://github.com/gofiber/fiber
// 📌 API Documentation: https://docs.gofiber.io

package fiber

import (
	"bytes"
	"fmt"
	"sort"
	"sync/atomic"

	"github.com/gofiber/utils/v2"
	"github.com/valyala/fasthttp"
)

// Router defines all router handle interface, including app and group router.
type Router[TCtx CtxGeneric[TCtx]] interface {
	Use(args ...any) Router[TCtx]

	Get(path string, handler Handler[TCtx], handlers ...Handler[TCtx]) Router[TCtx]
	Head(path string, handler Handler[TCtx], handlers ...Handler[TCtx]) Router[TCtx]
	Post(path string, handler Handler[TCtx], handlers ...Handler[TCtx]) Router[TCtx]
	Put(path string, handler Handler[TCtx], handlers ...Handler[TCtx]) Router[TCtx]
	Delete(path string, handler Handler[TCtx], handlers ...Handler[TCtx]) Router[TCtx]
	Connect(path string, handler Handler[TCtx], handlers ...Handler[TCtx]) Router[TCtx]
	Options(path string, handler Handler[TCtx], handlers ...Handler[TCtx]) Router[TCtx]
	Trace(path string, handler Handler[TCtx], handlers ...Handler[TCtx]) Router[TCtx]
	Patch(path string, handler Handler[TCtx], handlers ...Handler[TCtx]) Router[TCtx]

	Add(methods []string, path string, handler Handler[TCtx], handlers ...Handler[TCtx]) Router[TCtx]
	All(path string, handler Handler[TCtx], handlers ...Handler[TCtx]) Router[TCtx]

	Group(prefix string, handlers ...Handler[TCtx]) Router[TCtx]

	Route(path string) Register[TCtx]

	Name(name string) Router[TCtx]
}

// Route is a struct that holds all metadata for each registered handler.
type Route[TCtx CtxGeneric[TCtx]] struct {
	// ### important: always keep in sync with the copy method "app.copyRoute" ###
	group *Group[TCtx] // Group instance. used for routes in groups

	path string // Prettified path

	// Public fields
	Method string `json:"method"` // HTTP method
	Name   string `json:"name"`   // Route's name
	//nolint:revive // Having both a Path (uppercase) and a path (lowercase) is fine
	Path        string          `json:"path"`   // Original registered route path
	Params      []string        `json:"params"` // Case-sensitive param keys
	Handlers    []Handler[TCtx] `json:"-"`      // Ctx handlers
	routeParser routeParser     // Parameter parser
	// Data for routing
	pos   uint32 // Position in stack -> important for the sort of the matched routes
	use   bool   // USE matches path prefixes
	mount bool   // Indicated a mounted app on a specific route
	star  bool   // Path equals '*'
	root  bool   // Path equals '/'
}

func (r *Route[TCtx]) match(detectionPath, path string, params *[maxParams]string) bool {
	// root detectionPath check
	if r.root && len(detectionPath) == 1 && detectionPath[0] == '/' {
		return true
	}

	// '*' wildcard matches any detectionPath
	if r.star {
		if len(path) > 1 {
			params[0] = path[1:]
		} else {
			params[0] = ""
		}
		return true
	}

	// Does this route have parameters?
	if len(r.Params) > 0 {
		// Match params using precomputed routeParser
		if r.routeParser.getMatch(detectionPath, path, params, r.use) {
			return true
		}
	}

	// Middleware route?
	if r.use {
		// Single slash or prefix match
		plen := len(r.path)
		if r.root {
			// If r.root is '/', it matches everything starting at '/'
			if len(detectionPath) > 0 && detectionPath[0] == '/' {
				return true
			}
		} else if len(detectionPath) >= plen && detectionPath[:plen] == r.path {
			return true
		}
	} else if len(r.path) == len(detectionPath) && detectionPath == r.path {
		// Check exact match
		return true
	}

	// No match
	return false
}

<<<<<<< HEAD
func (app *App[TCtx]) next(c TCtx) (bool, error) { //nolint: unparam // bool param might be useful for testing
=======
func (app *App) nextCustom(c CustomCtx) (bool, error) { //nolint:unparam // bool param might be useful for testing
>>>>>>> e90fe8af
	// Get stack length
	tree, ok := app.treeStack[c.getMethodInt()][c.getTreePathHash()]
	if !ok {
		tree = app.treeStack[c.getMethodInt()][0]
	}
	lenr := len(tree) - 1

	// Loop over the route stack starting from previous index
	for c.getIndexRoute() < lenr {
		// Increment route index
		c.setIndexRoute(c.getIndexRoute() + 1)

		// Get *Route
		route := tree[c.getIndexRoute()]

		// Check if it matches the request path
		match := route.match(c.getDetectionPath(), c.Path(), c.getValues())

		// No match, next route
		if !match {
			continue
		}
		// Pass route reference and param values
		c.setRoute(route)

		// Non use handler matched
		if !c.getMatched() && !route.use {
			c.setMatched(true)
		}

		// Execute first handler of route
		c.setIndexHandler(0)
		err := route.Handlers[0](c)
		return match, err // Stop scanning the stack
	}

	// If c.Next() does not match, return 404
	err := NewError(StatusNotFound, "Cannot "+c.Method()+" "+c.getPathOriginal())

	// If no match, scan stack again if other methods match the request
	// Moved from app.handler because middleware may break the route chain
	if !c.getMatched() && app.methodExistCustom(c) {
		err = ErrMethodNotAllowed
	}
	return false, err
}

<<<<<<< HEAD
func (app *App[TCtx]) requestHandler(rctx *fasthttp.RequestCtx) {
	// Acquire DefaultCtx from the pool
	ctx := app.AcquireCtx(rctx)
=======
func (app *App) next(c *DefaultCtx) (bool, error) {
	// Get stack length
	tree, ok := app.treeStack[c.methodInt][c.treePathHash]
	if !ok {
		tree = app.treeStack[c.methodInt][0]
	}
	lenTree := len(tree) - 1

	// Loop over the route stack starting from previous index
	for c.indexRoute < lenTree {
		// Increment route index
		c.indexRoute++

		// Get *Route
		route := tree[c.indexRoute]

		var match bool
		var err error
		// skip for mounted apps
		if route.mount {
			continue
		}

		// Check if it matches the request path
		match = route.match(utils.UnsafeString(c.detectionPath), utils.UnsafeString(c.path), &c.values)
		if !match {
			// No match, next route
			continue
		}
		// Pass route reference and param values
		c.route = route

		// Non use handler matched
		if !c.matched && !route.use {
			c.matched = true
		}

		// Execute first handler of route
		c.indexHandler = 0
		if len(route.Handlers) > 0 {
			err = route.Handlers[0](c)
		}
		return match, err // Stop scanning the stack
	}

	// If c.Next() does not match, return 404
	err := NewError(StatusNotFound, "Cannot "+c.Method()+" "+html.EscapeString(c.pathOriginal))
	if !c.matched && app.methodExist(c) {
		// If no match, scan stack again if other methods match the request
		// Moved from app.handler because middleware may break the route chain
		err = ErrMethodNotAllowed
	}
	return false, err
}

func (app *App) defaultRequestHandler(rctx *fasthttp.RequestCtx) {
	// Acquire DefaultCtx from the pool
	ctx, ok := app.AcquireCtx(rctx).(*DefaultCtx)
	if !ok {
		panic(errors.New("requestHandler: failed to type-assert to *DefaultCtx"))
	}

	defer app.ReleaseCtx(ctx)

	// Check if the HTTP method is valid
	if ctx.methodInt == -1 {
		_ = ctx.SendStatus(StatusNotImplemented) //nolint:errcheck // Always return nil
		return
	}

	// Optional: Check flash messages
	rawHeaders := ctx.Request().Header.RawHeaders()
	if len(rawHeaders) > 0 && bytes.Contains(rawHeaders, []byte(FlashCookieName)) {
		ctx.Redirect().parseAndClearFlashMessages()
	}

	// Attempt to match a route and execute the chain
	_, err := app.next(ctx)
	if err != nil {
		if catch := ctx.App().ErrorHandler(ctx, err); catch != nil {
			_ = ctx.SendStatus(StatusInternalServerError) //nolint:errcheck // Always return nil
		}
		// TODO: Do we need to return here?
	}
}

func (app *App) customRequestHandler(rctx *fasthttp.RequestCtx) {
	// Acquire CustomCtx from the pool
	ctx, ok := app.AcquireCtx(rctx).(CustomCtx)
	if !ok {
		panic(errors.New("requestHandler: failed to type-assert to CustomCtx"))
	}
>>>>>>> e90fe8af

	defer app.ReleaseCtx(ctx)

	// Check if the HTTP method is valid
	if app.methodInt(ctx.Method()) == -1 {
		_ = ctx.SendStatus(StatusNotImplemented) //nolint:errcheck // Always return nil
		return
	}

	// Optional: Check flash messages
	rawHeaders := ctx.Request().Header.RawHeaders()
	if len(rawHeaders) > 0 && bytes.Contains(rawHeaders, []byte(FlashCookieName)) {
		ctx.Redirect().parseAndClearFlashMessages()
	}

	// Attempt to match a route and execute the chain
	_, err := app.next(ctx)
	if err != nil {
		if catch := app.ErrorHandler(ctx, err); catch != nil {
			_ = ctx.SendStatus(StatusInternalServerError) //nolint:errcheck // Always return nil
		}
		// TODO: Do we need to return here?
	}
}

func (app *App[TCtx]) addPrefixToRoute(prefix string, route *Route[TCtx]) *Route[TCtx] {
	prefixedPath := getGroupPath(prefix, route.Path)
	prettyPath := prefixedPath
	// Case-sensitive routing, all to lowercase
	if !app.config.CaseSensitive {
		prettyPath = utils.ToLower(prettyPath)
	}
	// Strict routing, remove trailing slashes
	if !app.config.StrictRouting && len(prettyPath) > 1 {
		prettyPath = utils.TrimRight(prettyPath, '/')
	}

	route.Path = prefixedPath
	route.path = RemoveEscapeChar(prettyPath)
	route.routeParser = parseRoute(prettyPath, app.customConstraints...)
	route.root = false
	route.star = false

	return route
}

func (*App[TCtx]) copyRoute(route *Route[TCtx]) *Route[TCtx] {
	return &Route[TCtx]{
		// Router booleans
		use:   route.use,
		mount: route.mount,
		star:  route.star,
		root:  route.root,

		// Path data
		path:        route.path,
		routeParser: route.routeParser,

		// misc
		pos: route.pos,

		// Public data
		Path:     route.Path,
		Params:   route.Params,
		Name:     route.Name,
		Method:   route.Method,
		Handlers: route.Handlers,
	}
}

func (app *App[TCtx]) register(methods []string, pathRaw string, group *Group[TCtx], handlers ...Handler[TCtx]) {
	// A regular route requires at least one ctx handler
	if len(handlers) == 0 && group == nil {
		panic(fmt.Sprintf("missing handler/middleware in route: %s\n", pathRaw))
	}
	// No nil handlers allowed
	for _, h := range handlers {
		if nil == h {
			panic(fmt.Sprintf("nil handler in route: %s\n", pathRaw))
		}
	}

	// Precompute path normalization ONCE
	if pathRaw == "" {
		pathRaw = "/"
	}
	if pathRaw[0] != '/' {
		pathRaw = "/" + pathRaw
	}
	pathPretty := pathRaw
	if !app.config.CaseSensitive {
		pathPretty = utils.ToLower(pathPretty)
	}
	if !app.config.StrictRouting && len(pathPretty) > 1 {
		pathPretty = utils.TrimRight(pathPretty, '/')
	}
	pathClean := RemoveEscapeChar(pathPretty)

	parsedRaw := parseRoute(pathRaw, app.customConstraints...)
	parsedPretty := parseRoute(pathPretty, app.customConstraints...)

	isMount := group != nil && group.app != app

	for _, method := range methods {
		method = utils.ToUpper(method)
		if method != methodUse && app.methodInt(method) == -1 {
			panic(fmt.Sprintf("add: invalid http method %s\n", method))
		}

		isUse := method == methodUse
		isStar := pathClean == "/*"
		isRoot := pathClean == "/"

		route := Route[TCtx]{
			use:   isUse,
			mount: isMount,
			star:  isStar,
			root:  isRoot,

			path:        pathClean,
			routeParser: parsedPretty,
			Params:      parsedRaw.params,
			group:       group,

			Path:     pathRaw,
			Method:   method,
			Handlers: handlers,
		}

		// Increment global handler count
		atomic.AddUint32(&app.handlersCount, uint32(len(handlers))) //nolint:gosec // Not a concern

		// Middleware route matches all HTTP methods
		if isUse {
			// Add route to all HTTP methods stack
			for _, m := range app.config.RequestMethods {
				// Create a route copy to avoid duplicates during compression
				r := route
				app.addRoute(m, &r, isMount)
			}
		} else {
			// Add route to stack
			app.addRoute(method, &route, isMount)
		}
	}
}

func (app *App[TCtx]) addRoute(method string, route *Route[TCtx], isMounted ...bool) {
	app.mutex.Lock()
	defer app.mutex.Unlock()

	// Check mounted routes
	var mounted bool
	if len(isMounted) > 0 {
		mounted = isMounted[0]
	}

	// Get unique HTTP method identifier
	m := app.methodInt(method)

	// prevent identically route registration
	l := len(app.stack[m])
	if l > 0 && app.stack[m][l-1].Path == route.Path && route.use == app.stack[m][l-1].use && !route.mount && !app.stack[m][l-1].mount {
		preRoute := app.stack[m][l-1]
		preRoute.Handlers = append(preRoute.Handlers, route.Handlers...)
	} else {
		// Increment global route position
		route.pos = atomic.AddUint32(&app.routesCount, 1)
		route.Method = method
		// Add route to the stack
		app.stack[m] = append(app.stack[m], route)
		app.routesRefreshed = true
	}

	// Execute onRoute hooks & change latestRoute if not adding mounted route
	if !mounted {
		app.latestRoute = route
		if err := app.hooks.executeOnRouteHooks(*route); err != nil {
			panic(err)
		}
	}
}

// RebuildTree BuildTree rebuilds the prefix tree from the previously registered routes.
// This method is useful when you want to register routes dynamically after the app has started.
// It is not recommended to use this method on production environments because rebuilding
// the tree is performance-intensive and not thread-safe in runtime. Since building the tree
// is only done in the startupProcess of the app, this method does not makes sure that the
// routeTree is being safely changed, as it would add a great deal of overhead in the request.
// Latest benchmark results showed a degradation from 82.79 ns/op to 94.48 ns/op and can be found in:
// https://github.com/gofiber/fiber/issues/2769#issuecomment-2227385283
func (app *App[TCtx]) RebuildTree() *App[TCtx] {
	app.mutex.Lock()
	defer app.mutex.Unlock()

	return app.buildTree()
}

// buildTree build the prefix tree from the previously registered routes
func (app *App[TCtx]) buildTree() *App[TCtx] {
	if !app.routesRefreshed {
		return app
	}

	// loop all the methods and stacks and create the prefix tree
	for m := range app.config.RequestMethods {
<<<<<<< HEAD
		tsMap := make(map[string][]*Route[TCtx])
=======
		tsMap := make(map[int][]*Route)
>>>>>>> e90fe8af
		for _, route := range app.stack[m] {
			treePathHash := 0
			if len(route.routeParser.segs) > 0 && len(route.routeParser.segs[0].Const) >= maxDetectionPaths {
				treePathHash = int(route.routeParser.segs[0].Const[0])<<16 |
					int(route.routeParser.segs[0].Const[1])<<8 |
					int(route.routeParser.segs[0].Const[2])
			}
			// create tree stack
			tsMap[treePathHash] = append(tsMap[treePathHash], route)
		}

		for treePart := range tsMap {
			if treePart != 0 {
				// merge global tree routes in current tree stack
<<<<<<< HEAD
				tsMap[treePart] = uniqueRouteStack[TCtx](append(tsMap[treePart], tsMap[""]...))
=======
				tsMap[treePart] = uniqueRouteStack(append(tsMap[treePart], tsMap[0]...))
>>>>>>> e90fe8af
			}
			// sort tree slices with the positions
			slc := tsMap[treePart]
			sort.Slice(slc, func(i, j int) bool { return slc[i].pos < slc[j].pos })
		}
		app.treeStack[m] = tsMap
	}
	app.routesRefreshed = false

	return app
}<|MERGE_RESOLUTION|>--- conflicted
+++ resolved
@@ -106,11 +106,7 @@
 	return false
 }
 
-<<<<<<< HEAD
-func (app *App[TCtx]) next(c TCtx) (bool, error) { //nolint: unparam // bool param might be useful for testing
-=======
-func (app *App) nextCustom(c CustomCtx) (bool, error) { //nolint:unparam // bool param might be useful for testing
->>>>>>> e90fe8af
+func (app *App[TCtx]) next(c TCtx) (bool, error) { //nolint:unparam // bool param might be useful for testing
 	// Get stack length
 	tree, ok := app.treeStack[c.getMethodInt()][c.getTreePathHash()]
 	if !ok {
@@ -158,12 +154,7 @@
 	return false, err
 }
 
-<<<<<<< HEAD
-func (app *App[TCtx]) requestHandler(rctx *fasthttp.RequestCtx) {
-	// Acquire DefaultCtx from the pool
-	ctx := app.AcquireCtx(rctx)
-=======
-func (app *App) next(c *DefaultCtx) (bool, error) {
+func (app *App) next2222(c *DefaultCtx) (bool, error) {
 	// Get stack length
 	tree, ok := app.treeStack[c.methodInt][c.treePathHash]
 	if !ok {
@@ -218,49 +209,14 @@
 	return false, err
 }
 
-func (app *App) defaultRequestHandler(rctx *fasthttp.RequestCtx) {
+func (app *App[TCtx]) requestHandler(rctx *fasthttp.RequestCtx) {
 	// Acquire DefaultCtx from the pool
-	ctx, ok := app.AcquireCtx(rctx).(*DefaultCtx)
-	if !ok {
-		panic(errors.New("requestHandler: failed to type-assert to *DefaultCtx"))
-	}
+	ctx := app.AcquireCtx(rctx)
 
 	defer app.ReleaseCtx(ctx)
 
 	// Check if the HTTP method is valid
 	if ctx.methodInt == -1 {
-		_ = ctx.SendStatus(StatusNotImplemented) //nolint:errcheck // Always return nil
-		return
-	}
-
-	// Optional: Check flash messages
-	rawHeaders := ctx.Request().Header.RawHeaders()
-	if len(rawHeaders) > 0 && bytes.Contains(rawHeaders, []byte(FlashCookieName)) {
-		ctx.Redirect().parseAndClearFlashMessages()
-	}
-
-	// Attempt to match a route and execute the chain
-	_, err := app.next(ctx)
-	if err != nil {
-		if catch := ctx.App().ErrorHandler(ctx, err); catch != nil {
-			_ = ctx.SendStatus(StatusInternalServerError) //nolint:errcheck // Always return nil
-		}
-		// TODO: Do we need to return here?
-	}
-}
-
-func (app *App) customRequestHandler(rctx *fasthttp.RequestCtx) {
-	// Acquire CustomCtx from the pool
-	ctx, ok := app.AcquireCtx(rctx).(CustomCtx)
-	if !ok {
-		panic(errors.New("requestHandler: failed to type-assert to CustomCtx"))
-	}
->>>>>>> e90fe8af
-
-	defer app.ReleaseCtx(ctx)
-
-	// Check if the HTTP method is valid
-	if app.methodInt(ctx.Method()) == -1 {
 		_ = ctx.SendStatus(StatusNotImplemented) //nolint:errcheck // Always return nil
 		return
 	}
@@ -462,11 +418,7 @@
 
 	// loop all the methods and stacks and create the prefix tree
 	for m := range app.config.RequestMethods {
-<<<<<<< HEAD
-		tsMap := make(map[string][]*Route[TCtx])
-=======
-		tsMap := make(map[int][]*Route)
->>>>>>> e90fe8af
+		tsMap := make(map[int][]*Route[TCtx])
 		for _, route := range app.stack[m] {
 			treePathHash := 0
 			if len(route.routeParser.segs) > 0 && len(route.routeParser.segs[0].Const) >= maxDetectionPaths {
@@ -481,11 +433,7 @@
 		for treePart := range tsMap {
 			if treePart != 0 {
 				// merge global tree routes in current tree stack
-<<<<<<< HEAD
-				tsMap[treePart] = uniqueRouteStack[TCtx](append(tsMap[treePart], tsMap[""]...))
-=======
-				tsMap[treePart] = uniqueRouteStack(append(tsMap[treePart], tsMap[0]...))
->>>>>>> e90fe8af
+				tsMap[treePart] = uniqueRouteStack[TCtx](append(tsMap[treePart], tsMap[0]...))
 			}
 			// sort tree slices with the positions
 			slc := tsMap[treePart]
