--- conflicted
+++ resolved
@@ -65,11 +65,7 @@
 	if r.use {
 		// Match any path if route equals '*' or '/'
 		if r.star || r.root {
-<<<<<<< HEAD
 			return true, []string{path}
-=======
-			return true, values
->>>>>>> upstream/master
 		}
 		// Middleware matches path prefix
 		if strings.HasPrefix(path, r.Path) {
@@ -80,11 +76,7 @@
 	}
 	// '*' wildcard matches any path
 	if r.star {
-<<<<<<< HEAD
 		return true, []string{path}
-=======
-		return true, values
->>>>>>> upstream/master
 	}
 	// Check if a single '/' matches
 	if r.root && path == "/" {
