// ⚡️ Fiber is an Express inspired web framework written in Go with ☕️
// 📄 Github Repository: https://github.com/gofiber/fiber
// 📌 API Documentation: https://docs.gofiber.io
// 💖 Maintained and modified for Fiber by @renewerner87
package fiber

import (
	"crypto/tls"
	"io"
	"os"
	"testing"
	"time"

	"github.com/stretchr/testify/require"
)

func Test_App_Prefork_Child_Process(t *testing.T) {
	// Reset test var
	testPreforkMaster = true

	setupIsChild(t)
	defer teardownIsChild(t)

	app := New()

<<<<<<< HEAD
	err := app.prefork("invalid", nil, ListenConfigDefault())
	utils.AssertEqual(t, false, err == nil)
=======
	err := app.prefork(NetworkTCP4, "invalid", nil)
	require.False(t, err == nil)
>>>>>>> f9e87097

	go func() {
		time.Sleep(1000 * time.Millisecond)
		require.Nil(t, app.Shutdown())
	}()

<<<<<<< HEAD
	utils.AssertEqual(t, nil, app.prefork("[::1]:", nil, ListenConfig{ListenerNetwork: NetworkTCP6}))
=======
	require.Nil(t, app.prefork(NetworkTCP6, "[::1]:", nil))
>>>>>>> f9e87097

	// Create tls certificate
	cer, err := tls.LoadX509KeyPair("./.github/testdata/ssl.pem", "./.github/testdata/ssl.key")
	if err != nil {
		require.NoError(t, err)
	}
	config := &tls.Config{Certificates: []tls.Certificate{cer}}

	go func() {
		time.Sleep(1000 * time.Millisecond)
		require.Nil(t, app.Shutdown())
	}()

<<<<<<< HEAD
	utils.AssertEqual(t, nil, app.prefork("127.0.0.1:", config, ListenConfigDefault()))
=======
	require.Nil(t, app.prefork(NetworkTCP4, "127.0.0.1:", config))
>>>>>>> f9e87097
}

func Test_App_Prefork_Master_Process(t *testing.T) {
	// Reset test var
	testPreforkMaster = true

	app := New()

	go func() {
		time.Sleep(1000 * time.Millisecond)
		require.Nil(t, app.Shutdown())
	}()

<<<<<<< HEAD
	utils.AssertEqual(t, nil, app.prefork(":3000", nil, ListenConfigDefault()))

	dummyChildCmd = "invalid"

	err := app.prefork("127.0.0.1:", nil, ListenConfigDefault())
	utils.AssertEqual(t, false, err == nil)

	dummyChildCmd = "go"
=======
	require.Nil(t, app.prefork(NetworkTCP4, ":3000", nil))

	dummyChildCmd = "invalid"

	err := app.prefork(NetworkTCP4, "127.0.0.1:", nil)
	require.False(t, err == nil)
>>>>>>> f9e87097
}

func Test_App_Prefork_Child_Process_Never_Show_Startup_Message(t *testing.T) {
	setupIsChild(t)
	defer teardownIsChild(t)

	rescueStdout := os.Stdout
	defer func() { os.Stdout = rescueStdout }()

	r, w, err := os.Pipe()
	require.NoError(t, err)

	os.Stdout = w

	New().startupProcess().startupMessage(":3000", false, "", ListenConfigDefault())

	require.Nil(t, w.Close())

	out, err := io.ReadAll(r)
	require.NoError(t, err)
	require.Equal(t, 0, len(out))
}

func setupIsChild(t *testing.T) {
	t.Helper()

	require.Nil(t, os.Setenv(envPreforkChildKey, envPreforkChildVal))
}

func teardownIsChild(t *testing.T) {
	t.Helper()

	require.Nil(t, os.Setenv(envPreforkChildKey, ""))
}<|MERGE_RESOLUTION|>--- conflicted
+++ resolved
@@ -23,24 +23,15 @@
 
 	app := New()
 
-<<<<<<< HEAD
 	err := app.prefork("invalid", nil, ListenConfigDefault())
-	utils.AssertEqual(t, false, err == nil)
-=======
-	err := app.prefork(NetworkTCP4, "invalid", nil)
 	require.False(t, err == nil)
->>>>>>> f9e87097
 
 	go func() {
 		time.Sleep(1000 * time.Millisecond)
 		require.Nil(t, app.Shutdown())
 	}()
 
-<<<<<<< HEAD
-	utils.AssertEqual(t, nil, app.prefork("[::1]:", nil, ListenConfig{ListenerNetwork: NetworkTCP6}))
-=======
-	require.Nil(t, app.prefork(NetworkTCP6, "[::1]:", nil))
->>>>>>> f9e87097
+	require.Nil(t, app.prefork("[::1]:", nil, ListenConfig{ListenerNetwork: NetworkTCP6}))
 
 	// Create tls certificate
 	cer, err := tls.LoadX509KeyPair("./.github/testdata/ssl.pem", "./.github/testdata/ssl.key")
@@ -54,11 +45,7 @@
 		require.Nil(t, app.Shutdown())
 	}()
 
-<<<<<<< HEAD
-	utils.AssertEqual(t, nil, app.prefork("127.0.0.1:", config, ListenConfigDefault()))
-=======
-	require.Nil(t, app.prefork(NetworkTCP4, "127.0.0.1:", config))
->>>>>>> f9e87097
+	require.Nil(t, app.prefork("127.0.0.1:", config, ListenConfigDefault()))
 }
 
 func Test_App_Prefork_Master_Process(t *testing.T) {
@@ -72,23 +59,14 @@
 		require.Nil(t, app.Shutdown())
 	}()
 
-<<<<<<< HEAD
-	utils.AssertEqual(t, nil, app.prefork(":3000", nil, ListenConfigDefault()))
+	require.Nil(t, app.prefork(":3000", nil, ListenConfigDefault()))
 
 	dummyChildCmd = "invalid"
 
 	err := app.prefork("127.0.0.1:", nil, ListenConfigDefault())
-	utils.AssertEqual(t, false, err == nil)
+	require.False(t, err == nil)
 
 	dummyChildCmd = "go"
-=======
-	require.Nil(t, app.prefork(NetworkTCP4, ":3000", nil))
-
-	dummyChildCmd = "invalid"
-
-	err := app.prefork(NetworkTCP4, "127.0.0.1:", nil)
-	require.False(t, err == nil)
->>>>>>> f9e87097
 }
 
 func Test_App_Prefork_Child_Process_Never_Show_Startup_Message(t *testing.T) {
