--- conflicted
+++ resolved
@@ -732,11 +732,7 @@
 	IsLast     bool
 }
 
-<<<<<<< HEAD
-var paramsDummy = make([]string, 100, 100)
-=======
 var paramsDummy = make([]string, 100)
->>>>>>> 8f82bee5
 
 const wildcardParam string = "*"
 
@@ -767,11 +763,7 @@
 			params = append(params, out[segIndex].Param)
 		} else {
 			// combine const segments
-<<<<<<< HEAD
-			if segIndex > 0 && out[segIndex-1].IsParam == false {
-=======
 			if segIndex > 0 && !out[segIndex-1].IsParam {
->>>>>>> 8f82bee5
 				segIndex--
 				out[segIndex].Const += "/" + aPattern[i]
 				// create new const segment
@@ -820,11 +812,7 @@
 				i = partLen
 			}
 
-<<<<<<< HEAD
-			if false == segment.IsOptional && i == 0 {
-=======
 			if !segment.IsOptional && i == 0 {
->>>>>>> 8f82bee5
 				return nil, false
 			}
 
