package binder

import (
	"reflect"
	"strings"

	"github.com/gofiber/utils/v2"
	"github.com/valyala/fasthttp"
)

const MIMEMultipartForm string = "multipart/form-data"

// FormBinding is the form binder for form request body.
type FormBinding struct {
	EnableSplitting bool
}

// Name returns the binding name.
func (*FormBinding) Name() string {
	return "form"
}

// Bind parses the request body and returns the result.
func (b *FormBinding) Bind(req *fasthttp.Request, out any) error {
	data := make(map[string][]string)
	var err error

	// Handle multipart form
	if FilterFlags(utils.UnsafeString(req.Header.ContentType())) == MIMEMultipartForm {
		return b.bindMultipart(req, out)
	}

	req.PostArgs().VisitAll(func(key, val []byte) {
		if err != nil {
			return
		}

		k := utils.UnsafeString(key)
		v := utils.UnsafeString(val)

		if strings.Contains(k, "[") {
			k, err = parseParamSquareBrackets(k)
		}

		if b.EnableSplitting && strings.Contains(v, ",") && equalFieldType(out, reflect.Slice, k) {
			values := strings.Split(v, ",")
			for i := 0; i < len(values); i++ {
				data[k] = append(data[k], values[i])
			}
		} else {
			data[k] = append(data[k], v)
		}
	})

	if err != nil {
		return err
	}

	return parse(b.Name(), out, data)
}

// bindMultipart parses the request body and returns the result.
func (b *FormBinding) bindMultipart(req *fasthttp.Request, out any) error {
	data, err := req.MultipartForm()
	if err != nil {
		return err
	}

<<<<<<< HEAD
	temp := make(map[string][]string)
	for key, values := range data.Value {
		if strings.Contains(key, "[") {
			k, err := parseParamSquareBrackets(key)
			if err != nil {
				return err
			}

			key = k // We have to update key in case bracket notation and slice type are used at the same time
		}

		for _, v := range values {
			if strings.Contains(v, ",") && equalFieldType(out, reflect.Slice, key) {
				temp[key] = strings.Split(v, ",")
			} else {
				temp[key] = append(temp[key], v)
			}
		}
	}

	return parse(b.Name(), out, temp)
=======
	return parse(b.Name(), out, data.Value)
}

// Reset resets the FormBinding binder.
func (b *FormBinding) Reset() {
	b.EnableSplitting = false
>>>>>>> 57744ebb
}<|MERGE_RESOLUTION|>--- conflicted
+++ resolved
@@ -66,7 +66,6 @@
 		return err
 	}
 
-<<<<<<< HEAD
 	temp := make(map[string][]string)
 	for key, values := range data.Value {
 		if strings.Contains(key, "[") {
@@ -88,12 +87,9 @@
 	}
 
 	return parse(b.Name(), out, temp)
-=======
-	return parse(b.Name(), out, data.Value)
 }
 
 // Reset resets the FormBinding binder.
 func (b *FormBinding) Reset() {
 	b.EnableSplitting = false
->>>>>>> 57744ebb
 }