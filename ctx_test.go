// ⚡️ Fiber is an Express inspired web framework written in Go with ☕️
// 🤖 Github Repository: https://github.com/gofiber/fiber
// 📌 API Documentation: https://docs.gofiber.io

package fiber

// go test -v -run=^$ -bench=Benchmark_Ctx_Accepts -benchmem -count=4
// go test -run Test_Ctx

import (
	"bufio"
	"bytes"
	"compress/gzip"
	"context"
	"errors"
	"fmt"
	"io"
	"io/ioutil"
	"mime/multipart"
	"net/http/httptest"
	"os"
	"reflect"
	"strconv"
	"strings"
	"sync"
	"testing"
	"text/template"
	"time"

	"github.com/gofiber/fiber/v2/internal/bytebufferpool"
	"github.com/gofiber/fiber/v2/utils"
	"github.com/valyala/fasthttp"
)

// go test -run Test_Ctx_Accepts
func Test_Ctx_Accepts(t *testing.T) {
	t.Parallel()
	app := New()
	c := app.AcquireCtx(&fasthttp.RequestCtx{})
	defer app.ReleaseCtx(c)
	c.Request().Header.Set(HeaderAccept, "text/html,application/xhtml+xml,application/xml;q=0.9")
	utils.AssertEqual(t, "", c.Accepts(""))
	utils.AssertEqual(t, "", c.Accepts())
	utils.AssertEqual(t, ".xml", c.Accepts(".xml"))
	utils.AssertEqual(t, "", c.Accepts(".john"))

	c.Request().Header.Set(HeaderAccept, "text/*, application/json")
	utils.AssertEqual(t, "html", c.Accepts("html"))
	utils.AssertEqual(t, "text/html", c.Accepts("text/html"))
	utils.AssertEqual(t, "json", c.Accepts("json", "text"))
	utils.AssertEqual(t, "application/json", c.Accepts("application/json"))
	utils.AssertEqual(t, "", c.Accepts("image/png"))
	utils.AssertEqual(t, "", c.Accepts("png"))

	c.Request().Header.Set(HeaderAccept, "text/html, application/json")
	utils.AssertEqual(t, "text/*", c.Accepts("text/*"))

	c.Request().Header.Set(HeaderAccept, "*/*")
	utils.AssertEqual(t, "html", c.Accepts("html"))
}

// go test -v -run=^$ -bench=Benchmark_Ctx_Accepts -benchmem -count=4
func Benchmark_Ctx_Accepts(b *testing.B) {
	app := New()
	c := app.AcquireCtx(&fasthttp.RequestCtx{})
	defer app.ReleaseCtx(c)
	c.Request().Header.Set("Accept", "text/html,application/xhtml+xml,application/xml;q=0.9")
	var res string
	b.ReportAllocs()
	b.ResetTimer()
	for n := 0; n < b.N; n++ {
		res = c.Accepts(".xml")
	}
	utils.AssertEqual(b, ".xml", res)
}

// go test -run Test_Ctx_Accepts_EmptyAccept
func Test_Ctx_Accepts_EmptyAccept(t *testing.T) {
	t.Parallel()
	app := New()
	c := app.AcquireCtx(&fasthttp.RequestCtx{})
	defer app.ReleaseCtx(c)
	utils.AssertEqual(t, ".forwarded", c.Accepts(".forwarded"))
}

// go test -run Test_Ctx_Accepts_Wildcard
func Test_Ctx_Accepts_Wildcard(t *testing.T) {
	t.Parallel()
	app := New()
	c := app.AcquireCtx(&fasthttp.RequestCtx{})
	defer app.ReleaseCtx(c)
	c.Request().Header.Set(HeaderAccept, "*/*;q=0.9")
	utils.AssertEqual(t, "html", c.Accepts("html"))
	utils.AssertEqual(t, "foo", c.Accepts("foo"))
	utils.AssertEqual(t, ".bar", c.Accepts(".bar"))
	c.Request().Header.Set(HeaderAccept, "text/html,application/*;q=0.9")
	utils.AssertEqual(t, "xml", c.Accepts("xml"))
}

// go test -run Test_Ctx_AcceptsCharsets
func Test_Ctx_AcceptsCharsets(t *testing.T) {
	t.Parallel()
	app := New()
	c := app.AcquireCtx(&fasthttp.RequestCtx{})
	defer app.ReleaseCtx(c)
	c.Request().Header.Set(HeaderAcceptCharset, "utf-8, iso-8859-1;q=0.5")
	utils.AssertEqual(t, "utf-8", c.AcceptsCharsets("utf-8"))
}

// go test -v -run=^$ -bench=Benchmark_Ctx_AcceptsCharsets -benchmem -count=4
func Benchmark_Ctx_AcceptsCharsets(b *testing.B) {
	app := New()
	c := app.AcquireCtx(&fasthttp.RequestCtx{})
	defer app.ReleaseCtx(c)
	c.Request().Header.Set("Accept-Charset", "utf-8, iso-8859-1;q=0.5")
	var res string
	b.ReportAllocs()
	b.ResetTimer()
	for n := 0; n < b.N; n++ {
		res = c.AcceptsCharsets("utf-8")
	}
	utils.AssertEqual(b, "utf-8", res)
}

// go test -run Test_Ctx_AcceptsEncodings
func Test_Ctx_AcceptsEncodings(t *testing.T) {
	t.Parallel()
	app := New()
	c := app.AcquireCtx(&fasthttp.RequestCtx{})
	defer app.ReleaseCtx(c)
	c.Request().Header.Set(HeaderAcceptEncoding, "deflate, gzip;q=1.0, *;q=0.5")
	utils.AssertEqual(t, "gzip", c.AcceptsEncodings("gzip"))
	utils.AssertEqual(t, "abc", c.AcceptsEncodings("abc"))
}

// go test -v -run=^$ -bench=Benchmark_Ctx_AcceptsEncodings -benchmem -count=4
func Benchmark_Ctx_AcceptsEncodings(b *testing.B) {
	app := New()
	c := app.AcquireCtx(&fasthttp.RequestCtx{})
	defer app.ReleaseCtx(c)
	c.Request().Header.Set(HeaderAcceptEncoding, "deflate, gzip;q=1.0, *;q=0.5")
	var res string
	b.ReportAllocs()
	b.ResetTimer()
	for n := 0; n < b.N; n++ {
		res = c.AcceptsEncodings("gzip")
	}
	utils.AssertEqual(b, "gzip", res)
}

// go test -run Test_Ctx_AcceptsLanguages
func Test_Ctx_AcceptsLanguages(t *testing.T) {
	t.Parallel()
	app := New()
	c := app.AcquireCtx(&fasthttp.RequestCtx{})
	defer app.ReleaseCtx(c)
	c.Request().Header.Set(HeaderAcceptLanguage, "fr-CH, fr;q=0.9, en;q=0.8, de;q=0.7, *;q=0.5")
	utils.AssertEqual(t, "fr", c.AcceptsLanguages("fr"))
}

// go test -v -run=^$ -bench=Benchmark_Ctx_AcceptsLanguages -benchmem -count=4
func Benchmark_Ctx_AcceptsLanguages(b *testing.B) {
	app := New()
	c := app.AcquireCtx(&fasthttp.RequestCtx{})
	defer app.ReleaseCtx(c)
	c.Request().Header.Set(HeaderAcceptLanguage, "fr-CH, fr;q=0.9, en;q=0.8, de;q=0.7, *;q=0.5")
	var res string
	b.ReportAllocs()
	b.ResetTimer()
	for n := 0; n < b.N; n++ {
		res = c.AcceptsLanguages("fr")
	}
	utils.AssertEqual(b, "fr", res)
}

// go test -run Test_Ctx_App
func Test_Ctx_App(t *testing.T) {
	t.Parallel()
	app := New()
	app.config.BodyLimit = 1000
	c := app.AcquireCtx(&fasthttp.RequestCtx{})
	defer app.ReleaseCtx(c)
	utils.AssertEqual(t, 1000, c.App().config.BodyLimit)
}

// go test -run Test_Ctx_Append
func Test_Ctx_Append(t *testing.T) {
	t.Parallel()
	app := New()
	c := app.AcquireCtx(&fasthttp.RequestCtx{})
	defer app.ReleaseCtx(c)
	c.Append("X-Test", "Hello")
	c.Append("X-Test", "World")
	c.Append("X-Test", "Hello", "World")
	// similar value in the middle
	c.Append("X2-Test", "World")
	c.Append("X2-Test", "XHello")
	c.Append("X2-Test", "Hello", "World")
	// similar value at the start
	c.Append("X3-Test", "XHello")
	c.Append("X3-Test", "World")
	c.Append("X3-Test", "Hello", "World")
	// try it with multiple similar values
	c.Append("X4-Test", "XHello")
	c.Append("X4-Test", "Hello")
	c.Append("X4-Test", "HelloZ")
	c.Append("X4-Test", "YHello")
	c.Append("X4-Test", "Hello")
	c.Append("X4-Test", "YHello")
	c.Append("X4-Test", "HelloZ")
	c.Append("X4-Test", "XHello")
	// without append value
	c.Append("X-Custom-Header")

	utils.AssertEqual(t, "Hello, World", string(c.Response().Header.Peek("X-Test")))
	utils.AssertEqual(t, "World, XHello, Hello", string(c.Response().Header.Peek("X2-Test")))
	utils.AssertEqual(t, "XHello, World, Hello", string(c.Response().Header.Peek("X3-Test")))
	utils.AssertEqual(t, "XHello, Hello, HelloZ, YHello", string(c.Response().Header.Peek("X4-Test")))
	utils.AssertEqual(t, "", string(c.Response().Header.Peek("x-custom-header")))
}

// go test -v -run=^$ -bench=Benchmark_Ctx_Append -benchmem -count=4
func Benchmark_Ctx_Append(b *testing.B) {
	app := New()
	c := app.AcquireCtx(&fasthttp.RequestCtx{})
	defer app.ReleaseCtx(c)
	b.ReportAllocs()
	b.ResetTimer()
	for n := 0; n < b.N; n++ {
		c.Append("X-Custom-Header", "Hello")
		c.Append("X-Custom-Header", "World")
		c.Append("X-Custom-Header", "Hello")
	}
	utils.AssertEqual(b, "Hello, World", app.getString(c.Response().Header.Peek("X-Custom-Header")))
}

// go test -run Test_Ctx_Attachment
func Test_Ctx_Attachment(t *testing.T) {
	t.Parallel()
	app := New()
	c := app.AcquireCtx(&fasthttp.RequestCtx{})
	defer app.ReleaseCtx(c)
	// empty
	c.Attachment()
	utils.AssertEqual(t, `attachment`, string(c.Response().Header.Peek(HeaderContentDisposition)))
	// real filename
	c.Attachment("./static/img/logo.png")
	utils.AssertEqual(t, `attachment; filename="logo.png"`, string(c.Response().Header.Peek(HeaderContentDisposition)))
	utils.AssertEqual(t, "image/png", string(c.Response().Header.Peek(HeaderContentType)))
	// check quoting
	c.Attachment("another document.pdf\"\r\nBla: \"fasel")
	utils.AssertEqual(t, `attachment; filename="another+document.pdf%22%0D%0ABla%3A+%22fasel"`, string(c.Response().Header.Peek(HeaderContentDisposition)))
}

// go test -v -run=^$ -bench=Benchmark_Ctx_Attachment -benchmem -count=4
func Benchmark_Ctx_Attachment(b *testing.B) {
	app := New()
	c := app.AcquireCtx(&fasthttp.RequestCtx{})
	defer app.ReleaseCtx(c)
	b.ReportAllocs()
	b.ResetTimer()
	for n := 0; n < b.N; n++ {
		// example with quote params
		c.Attachment("another document.pdf\"\r\nBla: \"fasel")
	}
	utils.AssertEqual(b, `attachment; filename="another+document.pdf%22%0D%0ABla%3A+%22fasel"`, string(c.Response().Header.Peek(HeaderContentDisposition)))
}

// go test -run Test_Ctx_BaseURL
func Test_Ctx_BaseURL(t *testing.T) {
	t.Parallel()
	app := New()
	c := app.AcquireCtx(&fasthttp.RequestCtx{})
	defer app.ReleaseCtx(c)
	c.Request().SetRequestURI("http://google.com/test")
	utils.AssertEqual(t, "http://google.com", c.BaseURL())
	// Check cache
	utils.AssertEqual(t, "http://google.com", c.BaseURL())
}

// go test -v -run=^$ -bench=Benchmark_Ctx_BaseURL -benchmem
func Benchmark_Ctx_BaseURL(b *testing.B) {
	app := New()
	c := app.AcquireCtx(&fasthttp.RequestCtx{})
	defer app.ReleaseCtx(c)
	c.Request().SetHost("google.com:1337")
	c.Request().URI().SetPath("/haha/oke/lol")
	var res string
	b.ReportAllocs()
	b.ResetTimer()
	for n := 0; n < b.N; n++ {
		res = c.BaseURL()
	}
	utils.AssertEqual(b, "http://google.com:1337", res)
}

// go test -run Test_Ctx_Body
func Test_Ctx_Body(t *testing.T) {
	t.Parallel()
	app := New()
	c := app.AcquireCtx(&fasthttp.RequestCtx{})
	defer app.ReleaseCtx(c)
	c.Request().SetBody([]byte("john=doe"))
	utils.AssertEqual(t, []byte("john=doe"), c.Body())
}

// go test -run Test_Ctx_Body_With_Compression
func Test_Ctx_Body_With_Compression(t *testing.T) {
	t.Parallel()
	app := New()
	c := app.AcquireCtx(&fasthttp.RequestCtx{})
	defer app.ReleaseCtx(c)
	c.Request().Header.Set("Content-Encoding", "gzip")
	var b bytes.Buffer
	gz := gzip.NewWriter(&b)
	_, err := gz.Write([]byte("john=doe"))
	utils.AssertEqual(t, nil, err)
	err = gz.Flush()
	utils.AssertEqual(t, nil, err)
	err = gz.Close()
	utils.AssertEqual(t, nil, err)
	c.Request().SetBody(b.Bytes())
	utils.AssertEqual(t, []byte("john=doe"), c.Body())
}

// go test -v -run=^$ -bench=Benchmark_Ctx_Body_With_Compression -benchmem -count=4
func Benchmark_Ctx_Body_With_Compression(b *testing.B) {
	app := New()
	c := app.AcquireCtx(&fasthttp.RequestCtx{})
	defer app.ReleaseCtx(c)
	c.Request().Header.Set("Content-Encoding", "gzip")
	var buf bytes.Buffer
	gz := gzip.NewWriter(&buf)
	_, err := gz.Write([]byte("john=doe"))
	utils.AssertEqual(b, nil, err)
	err = gz.Flush()
	utils.AssertEqual(b, nil, err)
	err = gz.Close()
	utils.AssertEqual(b, nil, err)

	c.Request().SetBody(buf.Bytes())

	for i := 0; i < b.N; i++ {
		_ = c.Body()
	}

	utils.AssertEqual(b, []byte("john=doe"), c.Body())
}

// go test -run Test_Ctx_BodyParser
func Test_Ctx_BodyParser(t *testing.T) {
	t.Parallel()
	app := New()
	c := app.AcquireCtx(&fasthttp.RequestCtx{})
	defer app.ReleaseCtx(c)

	type Demo struct {
		Name string `json:"name" xml:"name" form:"name" query:"name"`
	}

	{
		var gzipJSON bytes.Buffer
		w := gzip.NewWriter(&gzipJSON)
		_, _ = w.Write([]byte(`{"name":"john"}`))
		_ = w.Close()

		c.Request().Header.SetContentType(MIMEApplicationJSON)
		c.Request().Header.Set(HeaderContentEncoding, "gzip")
		c.Request().SetBody(gzipJSON.Bytes())
		c.Request().Header.SetContentLength(len(gzipJSON.Bytes()))
		d := new(Demo)
		utils.AssertEqual(t, nil, c.BodyParser(d))
		utils.AssertEqual(t, "john", d.Name)
		c.Request().Header.Del(HeaderContentEncoding)
	}

	testDecodeParser := func(contentType, body string) {
		c.Request().Header.SetContentType(contentType)
		c.Request().SetBody([]byte(body))
		c.Request().Header.SetContentLength(len(body))
		d := new(Demo)
		utils.AssertEqual(t, nil, c.BodyParser(d))
		utils.AssertEqual(t, "john", d.Name)
	}

	testDecodeParser(MIMEApplicationJSON, `{"name":"john"}`)
	testDecodeParser(MIMEApplicationXML, `<Demo><name>john</name></Demo>`)
	testDecodeParser(MIMEApplicationForm, "name=john")
	testDecodeParser(MIMEMultipartForm+`;boundary="b"`, "--b\r\nContent-Disposition: form-data; name=\"name\"\r\n\r\njohn\r\n--b--")

	testDecodeParserError := func(contentType, body string) {
		c.Request().Header.SetContentType(contentType)
		c.Request().SetBody([]byte(body))
		c.Request().Header.SetContentLength(len(body))
		utils.AssertEqual(t, false, c.BodyParser(nil) == nil)
	}

	testDecodeParserError("invalid-content-type", "")
	testDecodeParserError(MIMEMultipartForm+`;boundary="b"`, "--b")
}

<<<<<<< HEAD
// go test -run Test_Ctx_BodyParser_WithSetParserDecoder
func Test_Ctx_BodyParser_WithSetParserDecoder(t *testing.T) {
=======
// go test -run Test_Ctx_BodyParser_WithSetBodyParserDecoder
func Test_Ctx_BodyParser_WithSetBodyParserDecoder(t *testing.T) {
>>>>>>> b94870d8
	type CustomTime time.Time

	var timeConverter = func(value string) reflect.Value {
		if v, err := time.Parse("2006-01-02", value); err == nil {
			return reflect.ValueOf(v)
		}
		return reflect.Value{}
	}

<<<<<<< HEAD
	customTime := ParserType{
=======
	customTime := BodyParserType{
>>>>>>> b94870d8
		Customtype: CustomTime{},
		Converter:  timeConverter,
	}

<<<<<<< HEAD
	SetParserDecoder(ParserConfig{
		IgnoreUnknownKeys: true,
		ParserType:        []ParserType{customTime},
=======
	SetBodyParserDecoder(BodyParserConfig{
		IgnoreUnknownKeys: true,
		BodyParserType:    []BodyParserType{customTime},
>>>>>>> b94870d8
		ZeroEmpty:         true,
		SetAliasTag:       "form",
	})

	t.Parallel()
	app := New()
	c := app.AcquireCtx(&fasthttp.RequestCtx{})
	defer app.ReleaseCtx(c)

	type Demo struct {
		Date  CustomTime `form:"date"`
		Title string     `form:"title"`
		Body  string     `form:"body"`
	}

	testDecodeParser := func(contentType, body string) {
		c.Request().Header.SetContentType(contentType)
		c.Request().SetBody([]byte(body))
		c.Request().Header.SetContentLength(len(body))
		d := Demo{
			Title: "Existing title",
			Body:  "Existing Body",
		}
		utils.AssertEqual(t, nil, c.BodyParser(&d))
		date := fmt.Sprintf("%v", d.Date)
		fmt.Println(date, d.Title, d.Body)
		utils.AssertEqual(t, "{0 63743587200 <nil>}", date)
		utils.AssertEqual(t, "", d.Title)
		utils.AssertEqual(t, "New Body", d.Body)
	}

	testDecodeParser(MIMEApplicationForm, "date=2020-12-15&title=&body=New Body")
	testDecodeParser(MIMEMultipartForm+`; boundary="b"`, "--b\r\nContent-Disposition: form-data; name=\"date\"\r\n\r\n2020-12-15\r\n--b\r\nContent-Disposition: form-data; name=\"title\"\r\n\r\n\r\n--b\r\nContent-Disposition: form-data; name=\"body\"\r\n\r\nNew Body\r\n--b--")
}

// go test -v -run=^$ -bench=Benchmark_Ctx_BodyParser_JSON -benchmem -count=4
func Benchmark_Ctx_BodyParser_JSON(b *testing.B) {
	app := New()
	c := app.AcquireCtx(&fasthttp.RequestCtx{})
	defer app.ReleaseCtx(c)
	type Demo struct {
		Name string `json:"name"`
	}
	body := []byte(`{"name":"john"}`)
	c.Request().SetBody(body)
	c.Request().Header.SetContentType(MIMEApplicationJSON)
	c.Request().Header.SetContentLength(len(body))
	d := new(Demo)

	b.ReportAllocs()
	b.ResetTimer()

	for n := 0; n < b.N; n++ {
		_ = c.BodyParser(d)
	}
	utils.AssertEqual(b, nil, c.BodyParser(d))
	utils.AssertEqual(b, "john", d.Name)
}

// go test -v -run=^$ -bench=Benchmark_Ctx_BodyParser_XML -benchmem -count=4
func Benchmark_Ctx_BodyParser_XML(b *testing.B) {
	app := New()
	c := app.AcquireCtx(&fasthttp.RequestCtx{})
	defer app.ReleaseCtx(c)
	type Demo struct {
		Name string `xml:"name"`
	}
	body := []byte("<Demo><name>john</name></Demo>")
	c.Request().SetBody(body)
	c.Request().Header.SetContentType(MIMEApplicationXML)
	c.Request().Header.SetContentLength(len(body))
	d := new(Demo)

	b.ReportAllocs()
	b.ResetTimer()

	for n := 0; n < b.N; n++ {
		_ = c.BodyParser(d)
	}
	utils.AssertEqual(b, nil, c.BodyParser(d))
	utils.AssertEqual(b, "john", d.Name)
}

// go test -v -run=^$ -bench=Benchmark_Ctx_BodyParser_Form -benchmem -count=4
func Benchmark_Ctx_BodyParser_Form(b *testing.B) {
	app := New()
	c := app.AcquireCtx(&fasthttp.RequestCtx{})
	defer app.ReleaseCtx(c)
	type Demo struct {
		Name string `form:"name"`
	}
	body := []byte("name=john")
	c.Request().SetBody(body)
	c.Request().Header.SetContentType(MIMEApplicationForm)
	c.Request().Header.SetContentLength(len(body))
	d := new(Demo)

	b.ReportAllocs()
	b.ResetTimer()

	for n := 0; n < b.N; n++ {
		_ = c.BodyParser(d)
	}
	utils.AssertEqual(b, nil, c.BodyParser(d))
	utils.AssertEqual(b, "john", d.Name)
}

// go test -v -run=^$ -bench=Benchmark_Ctx_BodyParser_MultipartForm -benchmem -count=4
func Benchmark_Ctx_BodyParser_MultipartForm(b *testing.B) {
	app := New()
	c := app.AcquireCtx(&fasthttp.RequestCtx{})
	defer app.ReleaseCtx(c)
	type Demo struct {
		Name string `form:"name"`
	}

	body := []byte("--b\r\nContent-Disposition: form-data; name=\"name\"\r\n\r\njohn\r\n--b--")
	c.Request().SetBody(body)
	c.Request().Header.SetContentType(MIMEMultipartForm + `;boundary="b"`)
	c.Request().Header.SetContentLength(len(body))
	d := new(Demo)

	b.ReportAllocs()
	b.ResetTimer()

	for n := 0; n < b.N; n++ {
		_ = c.BodyParser(d)
	}
	utils.AssertEqual(b, nil, c.BodyParser(d))
	utils.AssertEqual(b, "john", d.Name)
}

// go test -run Test_Ctx_Context
func Test_Ctx_Context(t *testing.T) {
	t.Parallel()
	app := New()
	c := app.AcquireCtx(&fasthttp.RequestCtx{})
	defer app.ReleaseCtx(c)

	utils.AssertEqual(t, "*fasthttp.RequestCtx", fmt.Sprintf("%T", c.Context()))
}

// go test -run Test_Ctx_UserContext
func Test_Ctx_UserContext(t *testing.T) {
	app := New()
	c := app.AcquireCtx(&fasthttp.RequestCtx{})
	defer app.ReleaseCtx(c)

	t.Run("Nil_Context", func(t *testing.T) {
		ctx := c.UserContext()
		utils.AssertEqual(t, ctx, context.Background())

	})
	t.Run("ValueContext", func(t *testing.T) {
		testKey := "Test Key"
		testValue := "Test Value"
		ctx := context.WithValue(context.Background(), testKey, testValue)
		utils.AssertEqual(t, testValue, ctx.Value(testKey))
	})
}

// go test -run Test_Ctx_SetUserContext
func Test_Ctx_SetUserContext(t *testing.T) {
	app := New()
	c := app.AcquireCtx(&fasthttp.RequestCtx{})
	defer app.ReleaseCtx(c)

	testKey := "Test Key"
	testValue := "Test Value"
	ctx := context.WithValue(context.Background(), testKey, testValue)
	c.SetUserContext(ctx)
	utils.AssertEqual(t, testValue, c.UserContext().Value(testKey))
}

// go test -run Test_Ctx_UserContext_Multiple_Requests
func Test_Ctx_UserContext_Multiple_Requests(t *testing.T) {
	testKey := "foobar-key"
	testValue := "foobar-value"

	app := New()
	app.Get("/", func(c *Ctx) error {
		ctx := c.UserContext()

		if ctx.Value(testKey) != nil {
			return c.SendStatus(StatusInternalServerError)
		}

		input := utils.CopyString(c.Query("input", "NO_VALUE"))
		ctx = context.WithValue(ctx, testKey, fmt.Sprintf("%s_%s", testValue, input))
		c.SetUserContext(ctx)

		return c.Status(StatusOK).SendString(fmt.Sprintf("resp_%s_returned", input))
	})

	// Consecutive Requests
	for i := 1; i <= 10; i++ {
		t.Run(fmt.Sprintf("request_%d", i), func(t *testing.T) {
			resp, err := app.Test(httptest.NewRequest(MethodGet, fmt.Sprintf("/?input=%d", i), nil))

			utils.AssertEqual(t, nil, err, "Unexpected error from response")
			utils.AssertEqual(t, StatusOK, resp.StatusCode, "context.Context returned from c.UserContext() is reused")

			b, err := ioutil.ReadAll(resp.Body)
			utils.AssertEqual(t, nil, err, "Unexpected error from reading response body")
			utils.AssertEqual(t, fmt.Sprintf("resp_%d_returned", i), string(b), "response text incorrect")
		})
	}
}

// go test -run Test_Ctx_Cookie
func Test_Ctx_Cookie(t *testing.T) {
	t.Parallel()
	app := New()
	c := app.AcquireCtx(&fasthttp.RequestCtx{})
	defer app.ReleaseCtx(c)
	expire := time.Now().Add(24 * time.Hour)
	var dst []byte
	dst = expire.In(time.UTC).AppendFormat(dst, time.RFC1123)
	httpdate := strings.Replace(string(dst), "UTC", "GMT", -1)
	cookie := &Cookie{
		Name:    "username",
		Value:   "john",
		Expires: expire,
		//SameSite: CookieSameSiteStrictMode, // default is "lax"
	}
	c.Cookie(cookie)
	expect := "username=john; expires=" + httpdate + "; path=/; SameSite=Lax"
	utils.AssertEqual(t, expect, string(c.Response().Header.Peek(HeaderSetCookie)))

	expect = "username=john; expires=" + httpdate + "; path=/"
	cookie.SameSite = CookieSameSiteDisabled
	c.Cookie(cookie)
	utils.AssertEqual(t, expect, string(c.Response().Header.Peek(HeaderSetCookie)))

	expect = "username=john; expires=" + httpdate + "; path=/; SameSite=Strict"
	cookie.SameSite = CookieSameSiteStrictMode
	c.Cookie(cookie)
	utils.AssertEqual(t, expect, string(c.Response().Header.Peek(HeaderSetCookie)))

	expect = "username=john; expires=" + httpdate + "; path=/; secure; SameSite=None"
	cookie.Secure = true
	cookie.SameSite = CookieSameSiteNoneMode
	c.Cookie(cookie)
	utils.AssertEqual(t, expect, string(c.Response().Header.Peek(HeaderSetCookie)))
}

// go test -v -run=^$ -bench=Benchmark_Ctx_Cookie -benchmem -count=4
func Benchmark_Ctx_Cookie(b *testing.B) {
	app := New()
	c := app.AcquireCtx(&fasthttp.RequestCtx{})
	defer app.ReleaseCtx(c)
	b.ReportAllocs()
	b.ResetTimer()
	for n := 0; n < b.N; n++ {
		c.Cookie(&Cookie{
			Name:  "John",
			Value: "Doe",
		})
	}
	utils.AssertEqual(b, "John=Doe; path=/; SameSite=Lax", app.getString(c.Response().Header.Peek("Set-Cookie")))
}

// go test -run Test_Ctx_Cookies
func Test_Ctx_Cookies(t *testing.T) {
	t.Parallel()
	app := New()
	c := app.AcquireCtx(&fasthttp.RequestCtx{})
	defer app.ReleaseCtx(c)
	c.Request().Header.Set("Cookie", "john=doe")
	utils.AssertEqual(t, "doe", c.Cookies("john"))
	utils.AssertEqual(t, "default", c.Cookies("unknown", "default"))
}

// go test -run Test_Ctx_Format
func Test_Ctx_Format(t *testing.T) {
	t.Parallel()
	app := New()
	c := app.AcquireCtx(&fasthttp.RequestCtx{})
	defer app.ReleaseCtx(c)
	c.Request().Header.Set(HeaderAccept, MIMETextPlain)
	c.Format([]byte("Hello, World!"))
	utils.AssertEqual(t, "Hello, World!", string(c.Response().Body()))

	c.Request().Header.Set(HeaderAccept, MIMETextHTML)
	c.Format("Hello, World!")
	utils.AssertEqual(t, "<p>Hello, World!</p>", string(c.Response().Body()))

	c.Request().Header.Set(HeaderAccept, MIMEApplicationJSON)
	c.Format("Hello, World!")
	utils.AssertEqual(t, `"Hello, World!"`, string(c.Response().Body()))

	c.Request().Header.Set(HeaderAccept, MIMETextPlain)
	c.Format(complex(1, 1))
	utils.AssertEqual(t, "(1+1i)", string(c.Response().Body()))

	c.Request().Header.Set(HeaderAccept, MIMEApplicationXML)
	c.Format("Hello, World!")
	utils.AssertEqual(t, `<string>Hello, World!</string>`, string(c.Response().Body()))

	err := c.Format(complex(1, 1))
	utils.AssertEqual(t, true, err != nil)

	c.Request().Header.Set(HeaderAccept, MIMETextPlain)
	c.Format(Map{})
	utils.AssertEqual(t, "map[]", string(c.Response().Body()))

	type broken string
	c.Request().Header.Set(HeaderAccept, "broken/accept")
	c.Format(broken("Hello, World!"))
	utils.AssertEqual(t, `Hello, World!`, string(c.Response().Body()))
}

// go test -v -run=^$ -bench=Benchmark_Ctx_Format -benchmem -count=4
func Benchmark_Ctx_Format(b *testing.B) {
	app := New()
	c := app.AcquireCtx(&fasthttp.RequestCtx{})
	defer app.ReleaseCtx(c)
	c.Request().Header.Set("Accept", "text/plain")
	b.ReportAllocs()
	b.ResetTimer()
	for n := 0; n < b.N; n++ {
		c.Format("Hello, World!")
	}
	utils.AssertEqual(b, `Hello, World!`, string(c.Response().Body()))
}

// go test -v -run=^$ -bench=Benchmark_Ctx_Format_HTML -benchmem -count=4
func Benchmark_Ctx_Format_HTML(b *testing.B) {
	app := New()
	c := app.AcquireCtx(&fasthttp.RequestCtx{})
	defer app.ReleaseCtx(c)
	c.Request().Header.Set("Accept", "text/html")
	b.ReportAllocs()
	b.ResetTimer()
	for n := 0; n < b.N; n++ {
		c.Format("Hello, World!")
	}
	utils.AssertEqual(b, "<p>Hello, World!</p>", string(c.Response().Body()))
}

// go test -v -run=^$ -bench=Benchmark_Ctx_Format_JSON -benchmem -count=4
func Benchmark_Ctx_Format_JSON(b *testing.B) {
	app := New()
	c := app.AcquireCtx(&fasthttp.RequestCtx{})
	defer app.ReleaseCtx(c)
	c.Request().Header.Set("Accept", "application/json")
	b.ReportAllocs()
	b.ResetTimer()
	for n := 0; n < b.N; n++ {
		c.Format("Hello, World!")
	}
	utils.AssertEqual(b, `"Hello, World!"`, string(c.Response().Body()))
}

// go test -v -run=^$ -bench=Benchmark_Ctx_Format_XML -benchmem -count=4
func Benchmark_Ctx_Format_XML(b *testing.B) {
	app := New()
	c := app.AcquireCtx(&fasthttp.RequestCtx{})
	defer app.ReleaseCtx(c)
	c.Request().Header.Set("Accept", "application/xml")
	b.ReportAllocs()
	b.ResetTimer()
	for n := 0; n < b.N; n++ {
		c.Format("Hello, World!")
	}
	utils.AssertEqual(b, `<string>Hello, World!</string>`, string(c.Response().Body()))
}

// go test -run Test_Ctx_FormFile
func Test_Ctx_FormFile(t *testing.T) {
	// TODO: We should clean this up
	t.Parallel()
	app := New()

	app.Post("/test", func(c *Ctx) error {
		fh, err := c.FormFile("file")
		utils.AssertEqual(t, nil, err)
		utils.AssertEqual(t, "test", fh.Filename)

		f, err := fh.Open()
		utils.AssertEqual(t, nil, err)

		b := new(bytes.Buffer)
		_, err = io.Copy(b, f)
		utils.AssertEqual(t, nil, err)

		f.Close()
		utils.AssertEqual(t, "hello world", b.String())
		return nil
	})

	body := &bytes.Buffer{}
	writer := multipart.NewWriter(body)

	ioWriter, err := writer.CreateFormFile("file", "test")
	utils.AssertEqual(t, nil, err)

	_, err = ioWriter.Write([]byte("hello world"))
	utils.AssertEqual(t, nil, err)

	writer.Close()

	req := httptest.NewRequest(MethodPost, "/test", body)
	req.Header.Set(HeaderContentType, writer.FormDataContentType())
	req.Header.Set(HeaderContentLength, strconv.Itoa(len(body.Bytes())))

	resp, err := app.Test(req)
	utils.AssertEqual(t, nil, err, "app.Test(req)")
	utils.AssertEqual(t, StatusOK, resp.StatusCode, "Status code")
}

// go test -run Test_Ctx_FormValue
func Test_Ctx_FormValue(t *testing.T) {
	t.Parallel()
	app := New()

	app.Post("/test", func(c *Ctx) error {
		utils.AssertEqual(t, "john", c.FormValue("name"))
		return nil
	})

	body := &bytes.Buffer{}
	writer := multipart.NewWriter(body)

	utils.AssertEqual(t, nil, writer.WriteField("name", "john"))

	writer.Close()
	req := httptest.NewRequest(MethodPost, "/test", body)
	req.Header.Set("Content-Type", fmt.Sprintf("multipart/form-data; boundary=%s", writer.Boundary()))
	req.Header.Set("Content-Length", strconv.Itoa(len(body.Bytes())))

	resp, err := app.Test(req)
	utils.AssertEqual(t, nil, err, "app.Test(req)")
	utils.AssertEqual(t, StatusOK, resp.StatusCode, "Status code")
}

// go test -v -run=^$ -bench=Benchmark_Ctx_Fresh_StaleEtag -benchmem -count=4
func Benchmark_Ctx_Fresh_StaleEtag(b *testing.B) {
	app := New()
	c := app.AcquireCtx(&fasthttp.RequestCtx{})
	defer app.ReleaseCtx(c)

	for n := 0; n < b.N; n++ {
		c.Request().Header.Set(HeaderIfNoneMatch, "a, b, c, d")
		c.Request().Header.Set(HeaderCacheControl, "c")
		c.Fresh()

		c.Request().Header.Set(HeaderIfNoneMatch, "a, b, c, d")
		c.Request().Header.Set(HeaderCacheControl, "e")
		c.Fresh()
	}
}

// go test -run Test_Ctx_Fresh
func Test_Ctx_Fresh(t *testing.T) {
	t.Parallel()
	app := New()
	c := app.AcquireCtx(&fasthttp.RequestCtx{})
	defer app.ReleaseCtx(c)
	utils.AssertEqual(t, false, c.Fresh())

	c.Request().Header.Set(HeaderIfNoneMatch, "*")
	c.Request().Header.Set(HeaderCacheControl, "no-cache")
	utils.AssertEqual(t, false, c.Fresh())

	c.Request().Header.Set(HeaderIfNoneMatch, "*")
	c.Request().Header.Set(HeaderCacheControl, ",no-cache,")
	utils.AssertEqual(t, false, c.Fresh())

	c.Request().Header.Set(HeaderIfNoneMatch, "*")
	c.Request().Header.Set(HeaderCacheControl, "aa,no-cache,")
	utils.AssertEqual(t, false, c.Fresh())

	c.Request().Header.Set(HeaderIfNoneMatch, "*")
	c.Request().Header.Set(HeaderCacheControl, ",no-cache,bb")
	utils.AssertEqual(t, false, c.Fresh())

	c.Request().Header.Set(HeaderIfNoneMatch, "675af34563dc-tr34")
	c.Request().Header.Set(HeaderCacheControl, "public")
	utils.AssertEqual(t, false, c.Fresh())

	c.Request().Header.Set(HeaderIfNoneMatch, "a, b")
	c.Response().Header.Set(HeaderETag, "c")
	utils.AssertEqual(t, false, c.Fresh())

	c.Response().Header.Set(HeaderETag, "a")
	utils.AssertEqual(t, true, c.Fresh())

	c.Request().Header.Set(HeaderIfModifiedSince, "xxWed, 21 Oct 2015 07:28:00 GMT")
	c.Response().Header.Set(HeaderLastModified, "xxWed, 21 Oct 2015 07:28:00 GMT")
	utils.AssertEqual(t, false, c.Fresh())

	c.Response().Header.Set(HeaderLastModified, "Wed, 21 Oct 2015 07:28:00 GMT")
	utils.AssertEqual(t, false, c.Fresh())

	c.Request().Header.Set(HeaderIfModifiedSince, "Wed, 21 Oct 2015 07:28:00 GMT")
	utils.AssertEqual(t, false, c.Fresh())
}

// go test -v -run=^$ -bench=Benchmark_Ctx_Fresh_WithNoCache -benchmem -count=4
func Benchmark_Ctx_Fresh_WithNoCache(b *testing.B) {
	app := New()
	c := app.AcquireCtx(&fasthttp.RequestCtx{})
	defer app.ReleaseCtx(c)

	c.Request().Header.Set(HeaderIfNoneMatch, "*")
	c.Request().Header.Set(HeaderCacheControl, "no-cache")
	for n := 0; n < b.N; n++ {
		c.Fresh()
	}
}

// go test -run Test_Ctx_Get
func Test_Ctx_Get(t *testing.T) {
	t.Parallel()
	app := New()
	c := app.AcquireCtx(&fasthttp.RequestCtx{})
	defer app.ReleaseCtx(c)
	c.Request().Header.Set(HeaderAcceptCharset, "utf-8, iso-8859-1;q=0.5")
	c.Request().Header.Set(HeaderReferer, "Monster")
	utils.AssertEqual(t, "utf-8, iso-8859-1;q=0.5", c.Get(HeaderAcceptCharset))
	utils.AssertEqual(t, "Monster", c.Get(HeaderReferer))
	utils.AssertEqual(t, "default", c.Get("unknown", "default"))
}

// go test -run Test_Ctx_Hostname
func Test_Ctx_Hostname(t *testing.T) {
	t.Parallel()
	app := New()
	c := app.AcquireCtx(&fasthttp.RequestCtx{})
	defer app.ReleaseCtx(c)
	c.Request().SetRequestURI("http://google.com/test")
	utils.AssertEqual(t, "google.com", c.Hostname())
}

// go test -run Test_Ctx_Hostname_Untrusted
func Test_Ctx_Hostname_UntrustedProxy(t *testing.T) {
	t.Parallel()
	// Don't trust any proxy
	{
		app := New(Config{EnableTrustedProxyCheck: true, TrustedProxies: []string{}})
		c := app.AcquireCtx(&fasthttp.RequestCtx{})
		c.Request().SetRequestURI("http://google.com/test")
		c.Request().Header.Set(HeaderXForwardedHost, "google1.com")
		utils.AssertEqual(t, "google.com", c.Hostname())
		app.ReleaseCtx(c)
	}
	// Trust to specific proxy list
	{
		app := New(Config{EnableTrustedProxyCheck: true, TrustedProxies: []string{"0.8.0.0", "0.8.0.1"}})
		c := app.AcquireCtx(&fasthttp.RequestCtx{})
		c.Request().SetRequestURI("http://google.com/test")
		c.Request().Header.Set(HeaderXForwardedHost, "google1.com")
		utils.AssertEqual(t, "google.com", c.Hostname())
		app.ReleaseCtx(c)
	}
}

// go test -run Test_Ctx_Hostname_Trusted
func Test_Ctx_Hostname_TrustedProxy(t *testing.T) {
	t.Parallel()
	{
		app := New(Config{EnableTrustedProxyCheck: true, TrustedProxies: []string{"0.0.0.0", "0.8.0.1"}})
		c := app.AcquireCtx(&fasthttp.RequestCtx{})
		c.Request().SetRequestURI("http://google.com/test")
		c.Request().Header.Set(HeaderXForwardedHost, "google1.com")
		utils.AssertEqual(t, "google1.com", c.Hostname())
		app.ReleaseCtx(c)
	}
}

// go test -run Test_Ctx_Port
func Test_Ctx_Port(t *testing.T) {
	t.Parallel()
	app := New()
	c := app.AcquireCtx(&fasthttp.RequestCtx{})
	defer app.ReleaseCtx(c)
	utils.AssertEqual(t, "0", c.Port())
}

// go test -run Test_Ctx_IP
func Test_Ctx_IP(t *testing.T) {
	t.Parallel()
	app := New()
	c := app.AcquireCtx(&fasthttp.RequestCtx{})
	defer app.ReleaseCtx(c)
	utils.AssertEqual(t, "0.0.0.0", c.IP())
}

// go test -run Test_Ctx_IP_ProxyHeader
func Test_Ctx_IP_ProxyHeader(t *testing.T) {
	t.Parallel()
	app := New(Config{ProxyHeader: "Real-Ip"})
	c := app.AcquireCtx(&fasthttp.RequestCtx{})
	defer app.ReleaseCtx(c)
	utils.AssertEqual(t, "", c.IP())
}

// go test -run Test_Ctx_IP_UntrustedProxy
func Test_Ctx_IP_UntrustedProxy(t *testing.T) {
	t.Parallel()
	app := New(Config{EnableTrustedProxyCheck: true, TrustedProxies: []string{"0.8.0.1"}, ProxyHeader: HeaderXForwardedFor})
	c := app.AcquireCtx(&fasthttp.RequestCtx{})
	c.Request().Header.Set(HeaderXForwardedFor, "0.0.0.1")
	defer app.ReleaseCtx(c)
	utils.AssertEqual(t, "0.0.0.0", c.IP())
}

// go test -run Test_Ctx_IP_TrustedProxy
func Test_Ctx_IP_TrustedProxy(t *testing.T) {
	t.Parallel()
	app := New(Config{EnableTrustedProxyCheck: true, TrustedProxies: []string{"0.0.0.0"}, ProxyHeader: HeaderXForwardedFor})
	c := app.AcquireCtx(&fasthttp.RequestCtx{})
	c.Request().Header.Set(HeaderXForwardedFor, "0.0.0.1")
	defer app.ReleaseCtx(c)
	utils.AssertEqual(t, "0.0.0.1", c.IP())
}

// go test -run Test_Ctx_IPs  -parallel
func Test_Ctx_IPs(t *testing.T) {
	t.Parallel()
	app := New()
	c := app.AcquireCtx(&fasthttp.RequestCtx{})
	defer app.ReleaseCtx(c)
	c.Request().Header.Set(HeaderXForwardedFor, "127.0.0.1, 127.0.0.2, 127.0.0.3")
	utils.AssertEqual(t, []string{"127.0.0.1", "127.0.0.2", "127.0.0.3"}, c.IPs())

	c.Request().Header.Set(HeaderXForwardedFor, "127.0.0.1,127.0.0.2  ,127.0.0.3")
	utils.AssertEqual(t, []string{"127.0.0.1", "127.0.0.2", "127.0.0.3"}, c.IPs())

	c.Request().Header.Set(HeaderXForwardedFor, "")
	utils.AssertEqual(t, 0, len(c.IPs()))
}

// go test -v -run=^$ -bench=Benchmark_Ctx_IPs -benchmem -count=4
func Benchmark_Ctx_IPs(b *testing.B) {
	app := New()
	c := app.AcquireCtx(&fasthttp.RequestCtx{})
	defer app.ReleaseCtx(c)
	c.Request().Header.Set(HeaderXForwardedFor, "127.0.0.1, 127.0.0.1, 127.0.0.1")
	var res []string
	b.ReportAllocs()
	b.ResetTimer()
	for n := 0; n < b.N; n++ {
		res = c.IPs()
	}
	utils.AssertEqual(b, []string{"127.0.0.1", "127.0.0.1", "127.0.0.1"}, res)
}

// go test -run Test_Ctx_Is
func Test_Ctx_Is(t *testing.T) {
	t.Parallel()
	app := New()
	c := app.AcquireCtx(&fasthttp.RequestCtx{})
	defer app.ReleaseCtx(c)
	c.Request().Header.Set(HeaderContentType, MIMETextHTML+"; boundary=something")
	utils.AssertEqual(t, true, c.Is(".html"))
	utils.AssertEqual(t, true, c.Is("html"))
	utils.AssertEqual(t, false, c.Is("json"))
	utils.AssertEqual(t, false, c.Is(".json"))
	utils.AssertEqual(t, false, c.Is(""))
	utils.AssertEqual(t, false, c.Is(".foooo"))

	c.Request().Header.Set(HeaderContentType, MIMEApplicationJSONCharsetUTF8)
	utils.AssertEqual(t, false, c.Is("html"))
	utils.AssertEqual(t, true, c.Is("json"))
	utils.AssertEqual(t, true, c.Is(".json"))

	c.Request().Header.Set(HeaderContentType, " application/json;charset=UTF-8")
	utils.AssertEqual(t, false, c.Is("html"))
	utils.AssertEqual(t, true, c.Is("json"))
	utils.AssertEqual(t, true, c.Is(".json"))

	c.Request().Header.Set(HeaderContentType, MIMEApplicationXMLCharsetUTF8)
	utils.AssertEqual(t, false, c.Is("html"))
	utils.AssertEqual(t, true, c.Is("xml"))
	utils.AssertEqual(t, true, c.Is(".xml"))

	c.Request().Header.Set(HeaderContentType, MIMETextPlain)
	utils.AssertEqual(t, false, c.Is("html"))
	utils.AssertEqual(t, true, c.Is("txt"))
	utils.AssertEqual(t, true, c.Is(".txt"))
}

// go test -v -run=^$ -bench=Benchmark_Ctx_Is -benchmem -count=4
func Benchmark_Ctx_Is(b *testing.B) {
	app := New()
	c := app.AcquireCtx(&fasthttp.RequestCtx{})
	defer app.ReleaseCtx(c)
	c.Request().Header.Set(HeaderContentType, MIMEApplicationJSON)
	var res bool
	b.ReportAllocs()
	b.ResetTimer()
	for n := 0; n < b.N; n++ {
		_ = c.Is(".json")
		res = c.Is("json")
	}
	utils.AssertEqual(b, true, res)
}

// go test -run Test_Ctx_Locals
func Test_Ctx_Locals(t *testing.T) {
	app := New()
	app.Use(func(c *Ctx) error {
		c.Locals("john", "doe")
		return c.Next()
	})
	app.Get("/test", func(c *Ctx) error {
		utils.AssertEqual(t, "doe", c.Locals("john"))
		return nil
	})
	resp, err := app.Test(httptest.NewRequest(MethodGet, "/test", nil))
	utils.AssertEqual(t, nil, err, "app.Test(req)")
	utils.AssertEqual(t, StatusOK, resp.StatusCode, "Status code")
}

// go test -run Test_Ctx_Method
func Test_Ctx_Method(t *testing.T) {
	t.Parallel()
	fctx := &fasthttp.RequestCtx{}
	fctx.Request.Header.SetMethod(MethodGet)
	app := New()
	c := app.AcquireCtx(fctx)
	defer app.ReleaseCtx(c)
	utils.AssertEqual(t, MethodGet, c.Method())
	c.Method(MethodPost)
	utils.AssertEqual(t, MethodPost, c.Method())

	c.Method("MethodInvalid")
	utils.AssertEqual(t, MethodPost, c.Method())
}

// go test -run Test_Ctx_InvalidMethod
func Test_Ctx_InvalidMethod(t *testing.T) {
	t.Parallel()
	app := New()
	app.Get("/", func(c *Ctx) error {
		return nil
	})

	fctx := &fasthttp.RequestCtx{}
	fctx.Request.Header.SetMethod("InvalidMethod")
	fctx.Request.SetRequestURI("/")

	app.Handler()(fctx)

	utils.AssertEqual(t, 400, fctx.Response.StatusCode())
	utils.AssertEqual(t, []byte("Invalid http method"), fctx.Response.Body())
}

// go test -run Test_Ctx_MultipartForm
func Test_Ctx_MultipartForm(t *testing.T) {
	t.Parallel()
	app := New()

	app.Post("/test", func(c *Ctx) error {
		result, err := c.MultipartForm()
		utils.AssertEqual(t, nil, err)
		utils.AssertEqual(t, "john", result.Value["name"][0])
		return nil
	})

	body := &bytes.Buffer{}
	writer := multipart.NewWriter(body)

	utils.AssertEqual(t, nil, writer.WriteField("name", "john"))

	writer.Close()
	req := httptest.NewRequest(MethodPost, "/test", body)
	req.Header.Set(HeaderContentType, fmt.Sprintf("multipart/form-data; boundary=%s", writer.Boundary()))
	req.Header.Set(HeaderContentLength, strconv.Itoa(len(body.Bytes())))

	resp, err := app.Test(req)
	utils.AssertEqual(t, nil, err, "app.Test(req)")
	utils.AssertEqual(t, StatusOK, resp.StatusCode, "Status code")
}

// go test -v -run=^$ -bench=Benchmark_Ctx_MultipartForm -benchmem -count=4
func Benchmark_Ctx_MultipartForm(b *testing.B) {
	app := New()

	app.Post("/", func(c *Ctx) error {
		_, _ = c.MultipartForm()
		return nil
	})

	c := &fasthttp.RequestCtx{}

	body := []byte("--b\r\nContent-Disposition: form-data; name=\"name\"\r\n\r\njohn\r\n--b--")
	c.Request.SetBody(body)
	c.Request.Header.SetContentType(MIMEMultipartForm + `;boundary="b"`)
	c.Request.Header.SetContentLength(len(body))

	h := app.Handler()

	b.ReportAllocs()
	b.ResetTimer()

	for n := 0; n < b.N; n++ {
		h(c)
	}

}

// go test -run Test_Ctx_OriginalURL
func Test_Ctx_OriginalURL(t *testing.T) {
	t.Parallel()
	app := New()
	c := app.AcquireCtx(&fasthttp.RequestCtx{})
	defer app.ReleaseCtx(c)
	c.Request().Header.SetRequestURI("http://google.com/test?search=demo")
	utils.AssertEqual(t, "http://google.com/test?search=demo", c.OriginalURL())
}

// go test -race -run Test_Ctx_Params
func Test_Ctx_Params(t *testing.T) {
	t.Parallel()
	app := New()
	app.Get("/test/:user", func(c *Ctx) error {
		utils.AssertEqual(t, "john", c.Params("user"))
		return nil
	})
	app.Get("/test2/*", func(c *Ctx) error {
		utils.AssertEqual(t, "im/a/cookie", c.Params("*"))
		return nil
	})
	app.Get("/test3/*/blafasel/*", func(c *Ctx) error {
		utils.AssertEqual(t, "1111", c.Params("*1"))
		utils.AssertEqual(t, "2222", c.Params("*2"))
		utils.AssertEqual(t, "1111", c.Params("*"))
		return nil
	})
	app.Get("/test4/:optional?", func(c *Ctx) error {
		utils.AssertEqual(t, "", c.Params("optional"))
		return nil
	})
	resp, err := app.Test(httptest.NewRequest(MethodGet, "/test/john", nil))
	utils.AssertEqual(t, nil, err, "app.Test(req)")
	utils.AssertEqual(t, StatusOK, resp.StatusCode, "Status code")

	resp, err = app.Test(httptest.NewRequest(MethodGet, "/test2/im/a/cookie", nil))
	utils.AssertEqual(t, nil, err, "app.Test(req)")
	utils.AssertEqual(t, StatusOK, resp.StatusCode, "Status code")

	resp, err = app.Test(httptest.NewRequest(MethodGet, "/test3/1111/blafasel/2222", nil))
	utils.AssertEqual(t, nil, err, "app.Test(req)")
	utils.AssertEqual(t, StatusOK, resp.StatusCode, "Status code")

	resp, err = app.Test(httptest.NewRequest(MethodGet, "/test4", nil))
	utils.AssertEqual(t, nil, err, "app.Test(req)")
	utils.AssertEqual(t, StatusOK, resp.StatusCode, "Status code")
}

// go test -v -run=^$ -bench=Benchmark_Ctx_Params -benchmem -count=4
func Benchmark_Ctx_Params(b *testing.B) {
	app := New()
	c := app.AcquireCtx(&fasthttp.RequestCtx{})
	defer app.ReleaseCtx(c)
	c.route = &Route{
		Params: []string{
			"param1", "param2", "param3", "param4",
		},
	}
	c.values = [maxParams]string{
		"john", "doe", "is", "awesome",
	}
	var res string
	b.ReportAllocs()
	b.ResetTimer()
	for n := 0; n < b.N; n++ {
		_ = c.Params("param1")
		_ = c.Params("param2")
		_ = c.Params("param3")
		res = c.Params("param4")
	}
	utils.AssertEqual(b, "awesome", res)
}

// go test -run Test_Ctx_Path
func Test_Ctx_Path(t *testing.T) {
	t.Parallel()
	app := New(Config{UnescapePath: true})
	app.Get("/test/:user", func(c *Ctx) error {
		utils.AssertEqual(t, "/Test/John", c.Path())
		// not strict && case insensitive
		utils.AssertEqual(t, "/ABC/", c.Path("/ABC/"))
		utils.AssertEqual(t, "/test/john/", c.Path("/test/john/"))
		return nil
	})

	// test with special chars
	app.Get("/specialChars/:name", func(c *Ctx) error {
		utils.AssertEqual(t, "/specialChars/créer", c.Path())
		// unescape is also working if you set the path afterwards
		utils.AssertEqual(t, "/اختبار/", c.Path("/%D8%A7%D8%AE%D8%AA%D8%A8%D8%A7%D8%B1/"))
		return nil
	})
	resp, err := app.Test(httptest.NewRequest(MethodGet, "/specialChars/cr%C3%A9er", nil))
	utils.AssertEqual(t, nil, err, "app.Test(req)")
	utils.AssertEqual(t, StatusOK, resp.StatusCode, "Status code")
}

// go test -run Test_Ctx_Protocol
func Test_Ctx_Protocol(t *testing.T) {
	app := New()

	freq := &fasthttp.RequestCtx{}
	freq.Request.Header.Set("X-Forwarded", "invalid")

	c := app.AcquireCtx(freq)
	defer app.ReleaseCtx(c)
	c.Request().Header.Set(HeaderXForwardedProto, "https")
	utils.AssertEqual(t, "https", c.Protocol())
	c.Request().Header.Reset()

	c.Request().Header.Set(HeaderXForwardedProtocol, "https")
	utils.AssertEqual(t, "https", c.Protocol())
	c.Request().Header.Reset()

	c.Request().Header.Set(HeaderXForwardedSsl, "on")
	utils.AssertEqual(t, "https", c.Protocol())
	c.Request().Header.Reset()

	c.Request().Header.Set(HeaderXUrlScheme, "https")
	utils.AssertEqual(t, "https", c.Protocol())
	c.Request().Header.Reset()

	utils.AssertEqual(t, "http", c.Protocol())
}

// go test -v -run=^$ -bench=Benchmark_Ctx_Protocol -benchmem -count=4
func Benchmark_Ctx_Protocol(b *testing.B) {
	app := New()
	c := app.AcquireCtx(&fasthttp.RequestCtx{})
	defer app.ReleaseCtx(c)
	var res string
	b.ReportAllocs()
	b.ResetTimer()
	for n := 0; n < b.N; n++ {
		res = c.Protocol()
	}
	utils.AssertEqual(b, "http", res)
}

// go test -run Test_Ctx_Protocol_TrustedProxy
func Test_Ctx_Protocol_TrustedProxy(t *testing.T) {
	t.Parallel()
	app := New(Config{EnableTrustedProxyCheck: true, TrustedProxies: []string{"0.0.0.0"}})
	c := app.AcquireCtx(&fasthttp.RequestCtx{})
	defer app.ReleaseCtx(c)

	c.Request().Header.Set(HeaderXForwardedProto, "https")
	utils.AssertEqual(t, "https", c.Protocol())
	c.Request().Header.Reset()

	c.Request().Header.Set(HeaderXForwardedProtocol, "https")
	utils.AssertEqual(t, "https", c.Protocol())
	c.Request().Header.Reset()

	c.Request().Header.Set(HeaderXForwardedSsl, "on")
	utils.AssertEqual(t, "https", c.Protocol())
	c.Request().Header.Reset()

	c.Request().Header.Set(HeaderXUrlScheme, "https")
	utils.AssertEqual(t, "https", c.Protocol())
	c.Request().Header.Reset()

	utils.AssertEqual(t, "http", c.Protocol())
}

// go test -run Test_Ctx_Protocol_UnTrustedProxy
func Test_Ctx_Protocol_UnTrustedProxy(t *testing.T) {
	t.Parallel()
	app := New(Config{EnableTrustedProxyCheck: true, TrustedProxies: []string{"0.8.0.1"}})
	c := app.AcquireCtx(&fasthttp.RequestCtx{})
	defer app.ReleaseCtx(c)

	c.Request().Header.Set(HeaderXForwardedProto, "https")
	utils.AssertEqual(t, "http", c.Protocol())
	c.Request().Header.Reset()

	c.Request().Header.Set(HeaderXForwardedProtocol, "https")
	utils.AssertEqual(t, "http", c.Protocol())
	c.Request().Header.Reset()

	c.Request().Header.Set(HeaderXForwardedSsl, "on")
	utils.AssertEqual(t, "http", c.Protocol())
	c.Request().Header.Reset()

	c.Request().Header.Set(HeaderXUrlScheme, "https")
	utils.AssertEqual(t, "http", c.Protocol())
	c.Request().Header.Reset()

	utils.AssertEqual(t, "http", c.Protocol())
}

// go test -run Test_Ctx_Query
func Test_Ctx_Query(t *testing.T) {
	t.Parallel()
	app := New()
	c := app.AcquireCtx(&fasthttp.RequestCtx{})
	defer app.ReleaseCtx(c)
	c.Request().URI().SetQueryString("search=john&age=20")
	utils.AssertEqual(t, "john", c.Query("search"))
	utils.AssertEqual(t, "20", c.Query("age"))
	utils.AssertEqual(t, "default", c.Query("unknown", "default"))
}

// go test -run Test_Ctx_Range
func Test_Ctx_Range(t *testing.T) {
	t.Parallel()
	app := New()
	c := app.AcquireCtx(&fasthttp.RequestCtx{})
	defer app.ReleaseCtx(c)

	var (
		result Range
		err    error
	)

	result, err = c.Range(1000)
	utils.AssertEqual(t, true, err != nil)

	c.Request().Header.Set(HeaderRange, "bytes=500")
	result, err = c.Range(1000)
	utils.AssertEqual(t, true, err != nil)

	c.Request().Header.Set(HeaderRange, "bytes=500=")
	result, err = c.Range(1000)
	utils.AssertEqual(t, true, err != nil)

	c.Request().Header.Set(HeaderRange, "bytes=500-300")
	result, err = c.Range(1000)
	utils.AssertEqual(t, true, err != nil)

	testRange := func(header string, start, end int) {
		c.Request().Header.Set(HeaderRange, header)
		result, err = c.Range(1000)
		utils.AssertEqual(t, nil, err)
		utils.AssertEqual(t, "bytes", result.Type)
		utils.AssertEqual(t, start, result.Ranges[0].Start)
		utils.AssertEqual(t, end, result.Ranges[0].End)
	}

	testRange("bytes=a-700", 300, 999)
	testRange("bytes=500-b", 500, 999)
	testRange("bytes=500-1000", 500, 999)
	testRange("bytes=500-700", 500, 700)
}

// go test -run Test_Ctx_Route
func Test_Ctx_Route(t *testing.T) {
	t.Parallel()
	app := New()
	app.Get("/test", func(c *Ctx) error {
		utils.AssertEqual(t, "/test", c.Route().Path)
		return nil
	})
	resp, err := app.Test(httptest.NewRequest(MethodGet, "/test", nil))
	utils.AssertEqual(t, nil, err, "app.Test(req)")
	utils.AssertEqual(t, StatusOK, resp.StatusCode, "Status code")

	c := app.AcquireCtx(&fasthttp.RequestCtx{})
	defer app.ReleaseCtx(c)

	utils.AssertEqual(t, "/", c.Route().Path)
	utils.AssertEqual(t, MethodGet, c.Route().Method)
	utils.AssertEqual(t, 0, len(c.Route().Handlers))
}

// go test -run Test_Ctx_RouteNormalized
func Test_Ctx_RouteNormalized(t *testing.T) {
	t.Parallel()
	app := New()
	app.Get("/test", func(c *Ctx) error {
		utils.AssertEqual(t, "/test", c.Route().Path)
		return nil
	})
	resp, err := app.Test(httptest.NewRequest(MethodGet, "//test", nil))
	utils.AssertEqual(t, nil, err, "app.Test(req)")
	utils.AssertEqual(t, StatusNotFound, resp.StatusCode, "Status code")
}

// go test -run Test_Ctx_SaveFile
func Test_Ctx_SaveFile(t *testing.T) {
	// TODO We should clean this up
	t.Parallel()
	app := New()

	app.Post("/test", func(c *Ctx) error {
		fh, err := c.FormFile("file")
		utils.AssertEqual(t, nil, err)

		tempFile, err := ioutil.TempFile(os.TempDir(), "test-")
		utils.AssertEqual(t, nil, err)

		defer os.Remove(tempFile.Name())
		err = c.SaveFile(fh, tempFile.Name())
		utils.AssertEqual(t, nil, err)

		bs, err := ioutil.ReadFile(tempFile.Name())
		utils.AssertEqual(t, nil, err)
		utils.AssertEqual(t, "hello world", string(bs))
		return nil
	})

	body := &bytes.Buffer{}
	writer := multipart.NewWriter(body)

	ioWriter, err := writer.CreateFormFile("file", "test")
	utils.AssertEqual(t, nil, err)

	_, err = ioWriter.Write([]byte("hello world"))
	utils.AssertEqual(t, nil, err)
	writer.Close()

	req := httptest.NewRequest(MethodPost, "/test", body)
	req.Header.Set("Content-Type", writer.FormDataContentType())
	req.Header.Set("Content-Length", strconv.Itoa(len(body.Bytes())))

	resp, err := app.Test(req)
	utils.AssertEqual(t, nil, err, "app.Test(req)")
	utils.AssertEqual(t, StatusOK, resp.StatusCode, "Status code")
}

// go test -run Test_Ctx_Secure
func Test_Ctx_Secure(t *testing.T) {
	t.Parallel()
	app := New()
	c := app.AcquireCtx(&fasthttp.RequestCtx{})
	defer app.ReleaseCtx(c)
	// TODO Add TLS conn
	utils.AssertEqual(t, false, c.Secure())
}

// go test -run Test_Ctx_Stale
func Test_Ctx_Stale(t *testing.T) {
	t.Parallel()
	app := New()
	c := app.AcquireCtx(&fasthttp.RequestCtx{})
	defer app.ReleaseCtx(c)
	utils.AssertEqual(t, true, c.Stale())
}

// go test -run Test_Ctx_Subdomains
func Test_Ctx_Subdomains(t *testing.T) {
	t.Parallel()
	app := New()
	c := app.AcquireCtx(&fasthttp.RequestCtx{})
	defer app.ReleaseCtx(c)
	c.Request().URI().SetHost("john.doe.is.awesome.google.com")
	utils.AssertEqual(t, []string{"john", "doe"}, c.Subdomains(4))

	c.Request().URI().SetHost("localhost:3000")
	utils.AssertEqual(t, []string{"localhost:3000"}, c.Subdomains())
}

// go test -v -run=^$ -bench=Benchmark_Ctx_Subdomains -benchmem -count=4
func Benchmark_Ctx_Subdomains(b *testing.B) {
	app := New()
	c := app.AcquireCtx(&fasthttp.RequestCtx{})
	defer app.ReleaseCtx(c)
	c.Request().SetRequestURI("http://john.doe.google.com")
	var res []string
	b.ReportAllocs()
	b.ResetTimer()
	for n := 0; n < b.N; n++ {
		res = c.Subdomains()
	}
	utils.AssertEqual(b, []string{"john", "doe"}, res)
}

// go test -run Test_Ctx_ClearCookie
func Test_Ctx_ClearCookie(t *testing.T) {
	t.Parallel()
	app := New()
	c := app.AcquireCtx(&fasthttp.RequestCtx{})
	defer app.ReleaseCtx(c)
	c.Request().Header.Set(HeaderCookie, "john=doe")
	c.ClearCookie("john")
	utils.AssertEqual(t, true, strings.HasPrefix(string(c.Response().Header.Peek(HeaderSetCookie)), "john=; expires="))

	c.Request().Header.Set(HeaderCookie, "test1=dummy")
	c.Request().Header.Set(HeaderCookie, "test2=dummy")
	c.ClearCookie()
	utils.AssertEqual(t, true, strings.Contains(string(c.Response().Header.Peek(HeaderSetCookie)), "test1=; expires="))
	utils.AssertEqual(t, true, strings.Contains(string(c.Response().Header.Peek(HeaderSetCookie)), "test2=; expires="))
}

// go test -race -run Test_Ctx_Download
func Test_Ctx_Download(t *testing.T) {
	t.Parallel()
	app := New()
	c := app.AcquireCtx(&fasthttp.RequestCtx{})
	defer app.ReleaseCtx(c)

	c.Download("ctx.go", "Awesome File!")

	f, err := os.Open("./ctx.go")
	utils.AssertEqual(t, nil, err)
	defer f.Close()

	expect, err := ioutil.ReadAll(f)
	utils.AssertEqual(t, nil, err)
	utils.AssertEqual(t, expect, c.Response().Body())
	utils.AssertEqual(t, `attachment; filename="Awesome+File%21"`, string(c.Response().Header.Peek(HeaderContentDisposition)))

	c.Download("ctx.go")
	utils.AssertEqual(t, `attachment; filename="ctx.go"`, string(c.Response().Header.Peek(HeaderContentDisposition)))
}

// go test -race -run Test_Ctx_SendFile
func Test_Ctx_SendFile(t *testing.T) {
	t.Parallel()
	app := New()

	// fetch file content
	f, err := os.Open("./ctx.go")
	utils.AssertEqual(t, nil, err)
	defer f.Close()
	expectFileContent, err := ioutil.ReadAll(f)
	utils.AssertEqual(t, nil, err)
	// fetch file info for the not modified test case
	fI, err := os.Stat("./ctx.go")
	utils.AssertEqual(t, nil, err)

	// simple test case
	c := app.AcquireCtx(&fasthttp.RequestCtx{})
	err = c.SendFile("ctx.go")
	// check expectation
	utils.AssertEqual(t, nil, err)
	utils.AssertEqual(t, expectFileContent, c.Response().Body())
	utils.AssertEqual(t, StatusOK, c.Response().StatusCode())
	app.ReleaseCtx(c)

	// test with custom error code
	c = app.AcquireCtx(&fasthttp.RequestCtx{})
	err = c.Status(StatusInternalServerError).SendFile("ctx.go")
	// check expectation
	utils.AssertEqual(t, nil, err)
	utils.AssertEqual(t, expectFileContent, c.Response().Body())
	utils.AssertEqual(t, StatusInternalServerError, c.Response().StatusCode())
	app.ReleaseCtx(c)

	// test not modified
	c = app.AcquireCtx(&fasthttp.RequestCtx{})
	c.Request().Header.Set(HeaderIfModifiedSince, fI.ModTime().Format(time.RFC1123))
	err = c.SendFile("ctx.go")
	// check expectation
	utils.AssertEqual(t, nil, err)
	utils.AssertEqual(t, StatusNotModified, c.Response().StatusCode())
	utils.AssertEqual(t, []byte(nil), c.Response().Body())
	app.ReleaseCtx(c)
}

// go test -race -run Test_Ctx_SendFile_404
func Test_Ctx_SendFile_404(t *testing.T) {
	t.Parallel()
	app := New()
	app.Get("/", func(c *Ctx) error {
		err := c.SendFile("./john_dow.go/")
		utils.AssertEqual(t, false, err == nil)
		return err
	})

	resp, err := app.Test(httptest.NewRequest("GET", "/", nil))
	utils.AssertEqual(t, nil, err)
	utils.AssertEqual(t, StatusNotFound, resp.StatusCode)
}

// go test -race -run Test_Ctx_SendFile_Immutable
func Test_Ctx_SendFile_Immutable(t *testing.T) {
	t.Parallel()
	app := New()
	app.Get("/:file", func(c *Ctx) error {
		file := c.Params("file")
		if err := c.SendFile("./.github/" + file + ".html"); err != nil {
			utils.AssertEqual(t, nil, err)
		}
		utils.AssertEqual(t, "index", file)
		return c.SendString(file)
	})
	// 1st try
	resp, err := app.Test(httptest.NewRequest("GET", "/index", nil))
	utils.AssertEqual(t, nil, err)
	utils.AssertEqual(t, StatusOK, resp.StatusCode)
	// 2nd try
	resp, err = app.Test(httptest.NewRequest("GET", "/index", nil))
	utils.AssertEqual(t, nil, err)
	utils.AssertEqual(t, StatusOK, resp.StatusCode)
}

// go test -race -run Test_Ctx_SendFile_RestoreOriginalURL
func Test_Ctx_SendFile_RestoreOriginalURL(t *testing.T) {
	t.Parallel()
	app := New()
	app.Get("/", func(c *Ctx) error {
		originalURL := c.OriginalURL()
		err := c.SendFile("ctx.go")
		utils.AssertEqual(t, originalURL, c.OriginalURL())
		return err
	})

	_, err := app.Test(httptest.NewRequest("GET", "/?test=true", nil))
	utils.AssertEqual(t, nil, err)
}

// go test -run Test_Ctx_JSON
func Test_Ctx_JSON(t *testing.T) {
	t.Parallel()
	app := New()
	c := app.AcquireCtx(&fasthttp.RequestCtx{})
	defer app.ReleaseCtx(c)

	utils.AssertEqual(t, true, c.JSON(complex(1, 1)) != nil)

	c.JSON(Map{ // map has no order
		"Name": "Grame",
		"Age":  20,
	})
	utils.AssertEqual(t, `{"Age":20,"Name":"Grame"}`, string(c.Response().Body()))
	utils.AssertEqual(t, "application/json", string(c.Response().Header.Peek("content-type")))

	testEmpty := func(v interface{}, r string) {
		err := c.JSON(v)
		utils.AssertEqual(t, nil, err)
		utils.AssertEqual(t, r, string(c.Response().Body()))
	}

	testEmpty(nil, "null")
	testEmpty("", `""`)
	testEmpty(0, "0")
	testEmpty([]int{}, "[]")
}

// go test -run=^$ -bench=Benchmark_Ctx_JSON -benchmem -count=4
func Benchmark_Ctx_JSON(b *testing.B) {
	app := New()
	c := app.AcquireCtx(&fasthttp.RequestCtx{})
	defer app.ReleaseCtx(c)
	type SomeStruct struct {
		Name string
		Age  uint8
	}
	data := SomeStruct{
		Name: "Grame",
		Age:  20,
	}
	var err error
	b.ReportAllocs()
	b.ResetTimer()
	for n := 0; n < b.N; n++ {
		err = c.JSON(data)
	}
	utils.AssertEqual(b, nil, err)
	utils.AssertEqual(b, `{"Name":"Grame","Age":20}`, string(c.Response().Body()))
}

// go test -run Test_Ctx_JSONP
func Test_Ctx_JSONP(t *testing.T) {
	t.Parallel()
	app := New()
	c := app.AcquireCtx(&fasthttp.RequestCtx{})
	defer app.ReleaseCtx(c)

	utils.AssertEqual(t, true, c.JSONP(complex(1, 1)) != nil)

	c.JSONP(Map{
		"Name": "Grame",
		"Age":  20,
	})
	utils.AssertEqual(t, `callback({"Age":20,"Name":"Grame"});`, string(c.Response().Body()))
	utils.AssertEqual(t, "application/javascript; charset=utf-8", string(c.Response().Header.Peek("content-type")))

	c.JSONP(Map{
		"Name": "Grame",
		"Age":  20,
	}, "john")
	utils.AssertEqual(t, `john({"Age":20,"Name":"Grame"});`, string(c.Response().Body()))
	utils.AssertEqual(t, "application/javascript; charset=utf-8", string(c.Response().Header.Peek("content-type")))
}

// go test -v  -run=^$ -bench=Benchmark_Ctx_JSONP -benchmem -count=4
func Benchmark_Ctx_JSONP(b *testing.B) {
	app := New()
	c := app.AcquireCtx(&fasthttp.RequestCtx{})
	defer app.ReleaseCtx(c)
	type SomeStruct struct {
		Name string
		Age  uint8
	}
	data := SomeStruct{
		Name: "Grame",
		Age:  20,
	}
	var callback = "emit"
	var err error
	b.ReportAllocs()
	b.ResetTimer()
	for n := 0; n < b.N; n++ {
		err = c.JSONP(data, callback)
	}
	utils.AssertEqual(b, nil, err)
	utils.AssertEqual(b, `emit({"Name":"Grame","Age":20});`, string(c.Response().Body()))
}

// go test -run Test_Ctx_Links
func Test_Ctx_Links(t *testing.T) {
	t.Parallel()
	app := New()
	c := app.AcquireCtx(&fasthttp.RequestCtx{})
	defer app.ReleaseCtx(c)

	c.Links()
	utils.AssertEqual(t, "", string(c.Response().Header.Peek(HeaderLink)))

	c.Links(
		"http://api.example.com/users?page=2", "next",
		"http://api.example.com/users?page=5", "last",
	)
	utils.AssertEqual(t, `<http://api.example.com/users?page=2>; rel="next",<http://api.example.com/users?page=5>; rel="last"`, string(c.Response().Header.Peek(HeaderLink)))
}

// go test -v  -run=^$ -bench=Benchmark_Ctx_Links -benchmem -count=4
func Benchmark_Ctx_Links(b *testing.B) {
	app := New()
	c := app.AcquireCtx(&fasthttp.RequestCtx{})
	defer app.ReleaseCtx(c)
	b.ReportAllocs()
	b.ResetTimer()
	for n := 0; n < b.N; n++ {
		c.Links(
			"http://api.example.com/users?page=2", "next",
			"http://api.example.com/users?page=5", "last",
		)
	}
}

// go test -run Test_Ctx_Location
func Test_Ctx_Location(t *testing.T) {
	t.Parallel()
	app := New()
	c := app.AcquireCtx(&fasthttp.RequestCtx{})
	defer app.ReleaseCtx(c)
	c.Location("http://example.com")
	utils.AssertEqual(t, "http://example.com", string(c.Response().Header.Peek(HeaderLocation)))
}

// go test -run Test_Ctx_Next
func Test_Ctx_Next(t *testing.T) {
	app := New()
	app.Use("/", func(c *Ctx) error {
		return c.Next()
	})
	app.Get("/test", func(c *Ctx) error {
		c.Set("X-Next-Result", "Works")
		return nil
	})
	resp, err := app.Test(httptest.NewRequest(MethodGet, "http://example.com/test", nil))
	utils.AssertEqual(t, nil, err, "app.Test(req)")
	utils.AssertEqual(t, StatusOK, resp.StatusCode, "Status code")
	utils.AssertEqual(t, "Works", resp.Header.Get("X-Next-Result"))
}

// go test -run Test_Ctx_Next_Error
func Test_Ctx_Next_Error(t *testing.T) {
	app := New()
	app.Use("/", func(c *Ctx) error {
		c.Set("X-Next-Result", "Works")
		return ErrNotFound
	})

	resp, err := app.Test(httptest.NewRequest(MethodGet, "http://example.com/test", nil))
	utils.AssertEqual(t, nil, err, "app.Test(req)")
	utils.AssertEqual(t, StatusNotFound, resp.StatusCode, "Status code")
	utils.AssertEqual(t, "Works", resp.Header.Get("X-Next-Result"))
}

// go test -run Test_Ctx_Redirect
func Test_Ctx_Redirect(t *testing.T) {
	t.Parallel()
	app := New()
	c := app.AcquireCtx(&fasthttp.RequestCtx{})
	defer app.ReleaseCtx(c)

	c.Redirect("http://default.com")
	utils.AssertEqual(t, 302, c.Response().StatusCode())
	utils.AssertEqual(t, "http://default.com", string(c.Response().Header.Peek(HeaderLocation)))

	c.Redirect("http://example.com", 301)
	utils.AssertEqual(t, 301, c.Response().StatusCode())
	utils.AssertEqual(t, "http://example.com", string(c.Response().Header.Peek(HeaderLocation)))
}

// go test -run Test_Ctx_Render
func Test_Ctx_Render(t *testing.T) {
	t.Parallel()
	app := New()
	c := app.AcquireCtx(&fasthttp.RequestCtx{})
	defer app.ReleaseCtx(c)
	err := c.Render("./.github/testdata/template.html", Map{
		"Title": "Hello, World!",
	})

	buf := bytebufferpool.Get()
	_, _ = buf.WriteString("overwrite")
	defer bytebufferpool.Put(buf)

	utils.AssertEqual(t, nil, err)
	utils.AssertEqual(t, "<h1>Hello, World!</h1>", string(c.Response().Body()))

	err = c.Render("./.github/testdata/template-non-exists.html", nil)
	utils.AssertEqual(t, false, err == nil)

	err = c.Render("./.github/testdata/template-invalid.html", nil)
	utils.AssertEqual(t, false, err == nil)
}

type testTemplateEngine struct {
	mu        sync.Mutex
	templates *template.Template
}

func (t *testTemplateEngine) Render(w io.Writer, name string, bind interface{}, layout ...string) error {
	if len(layout) == 0 {
		return t.templates.ExecuteTemplate(w, name, bind)
	}
	_ = t.templates.ExecuteTemplate(w, name, bind)
	return t.templates.ExecuteTemplate(w, layout[0], bind)
}

func (t *testTemplateEngine) Load() error {
	t.templates = template.Must(template.ParseGlob("./.github/testdata/*.tmpl"))
	return nil
}

// go test -run Test_Ctx_Render_Engine
func Test_Ctx_Render_Engine(t *testing.T) {
	engine := &testTemplateEngine{}
	engine.Load()
	app := New()
	app.config.Views = engine
	c := app.AcquireCtx(&fasthttp.RequestCtx{})
	defer app.ReleaseCtx(c)
	err := c.Render("index.tmpl", Map{
		"Title": "Hello, World!",
	})
	utils.AssertEqual(t, nil, err)
	utils.AssertEqual(t, "<h1>Hello, World!</h1>", string(c.Response().Body()))
}

// go test -run Test_Ctx_Render_Engine_With_View_Layout
func Test_Ctx_Render_Engine_With_View_Layout(t *testing.T) {
	engine := &testTemplateEngine{}
	engine.Load()
	app := New(Config{ViewsLayout: "main.tmpl"})
	app.config.Views = engine
	c := app.AcquireCtx(&fasthttp.RequestCtx{})
	defer app.ReleaseCtx(c)
	err := c.Render("index.tmpl", Map{
		"Title": "Hello, World!",
	})
	utils.AssertEqual(t, nil, err)
	utils.AssertEqual(t, "<h1>Hello, World!</h1><h1>I'm main</h1>", string(c.Response().Body()))
}

// go test -v -run=^$ -bench=Benchmark_Ctx_Render_Engine -benchmem -count=4
func Benchmark_Ctx_Render_Engine(b *testing.B) {
	engine := &testTemplateEngine{}
	err := engine.Load()
	utils.AssertEqual(b, nil, err)
	app := New()
	app.config.Views = engine
	c := app.AcquireCtx(&fasthttp.RequestCtx{})
	defer app.ReleaseCtx(c)
	b.ReportAllocs()
	b.ResetTimer()
	for n := 0; n < b.N; n++ {
		err = c.Render("index.tmpl", Map{
			"Title": "Hello, World!",
		})
	}
	utils.AssertEqual(b, nil, err)
	utils.AssertEqual(b, "<h1>Hello, World!</h1>", string(c.Response().Body()))
}

type errorTemplateEngine struct{}

func (t errorTemplateEngine) Render(w io.Writer, name string, bind interface{}, layout ...string) error {
	return errors.New("errorTemplateEngine")
}

func (t errorTemplateEngine) Load() error { return nil }

// go test -run Test_Ctx_Render_Engine_Error
func Test_Ctx_Render_Engine_Error(t *testing.T) {
	app := New()
	app.config.Views = errorTemplateEngine{}
	c := app.AcquireCtx(&fasthttp.RequestCtx{})
	defer app.ReleaseCtx(c)
	err := c.Render("index.tmpl", nil)
	utils.AssertEqual(t, false, err == nil)
}

// go test -run Test_Ctx_Render_Go_Template
func Test_Ctx_Render_Go_Template(t *testing.T) {
	t.Parallel()

	file, err := ioutil.TempFile(os.TempDir(), "fiber")
	utils.AssertEqual(t, nil, err)
	defer os.Remove(file.Name())

	_, err = file.Write([]byte("template"))
	utils.AssertEqual(t, nil, err)

	err = file.Close()
	utils.AssertEqual(t, nil, err)

	app := New()

	c := app.AcquireCtx(&fasthttp.RequestCtx{})
	defer app.ReleaseCtx(c)

	err = c.Render(file.Name(), nil)
	utils.AssertEqual(t, nil, err)
	utils.AssertEqual(t, "template", string(c.Response().Body()))
}

// go test -run Test_Ctx_Send
func Test_Ctx_Send(t *testing.T) {
	t.Parallel()
	app := New()
	c := app.AcquireCtx(&fasthttp.RequestCtx{})
	defer app.ReleaseCtx(c)
	c.Send([]byte("Hello, World"))
	c.Send([]byte("Don't crash please"))
	c.Send([]byte("1337"))
	utils.AssertEqual(t, "1337", string(c.Response().Body()))
}

// go test -v  -run=^$ -bench=Benchmark_Ctx_Send -benchmem -count=4
func Benchmark_Ctx_Send(b *testing.B) {
	app := New()
	c := app.AcquireCtx(&fasthttp.RequestCtx{})
	defer app.ReleaseCtx(c)
	var byt = []byte("Hello, World!")
	b.ReportAllocs()
	b.ResetTimer()
	for n := 0; n < b.N; n++ {
		c.Send(byt)
	}
	utils.AssertEqual(b, "Hello, World!", string(c.Response().Body()))
}

// go test -run Test_Ctx_SendStatus
func Test_Ctx_SendStatus(t *testing.T) {
	t.Parallel()
	app := New()
	c := app.AcquireCtx(&fasthttp.RequestCtx{})
	defer app.ReleaseCtx(c)
	c.SendStatus(415)
	utils.AssertEqual(t, 415, c.Response().StatusCode())
	utils.AssertEqual(t, "Unsupported Media Type", string(c.Response().Body()))
}

// go test -run Test_Ctx_SendString
func Test_Ctx_SendString(t *testing.T) {
	t.Parallel()
	app := New()
	c := app.AcquireCtx(&fasthttp.RequestCtx{})
	defer app.ReleaseCtx(c)
	c.SendString("Don't crash please")
	utils.AssertEqual(t, "Don't crash please", string(c.Response().Body()))
}

// go test -run Test_Ctx_SendStream
func Test_Ctx_SendStream(t *testing.T) {
	t.Parallel()
	app := New()
	c := app.AcquireCtx(&fasthttp.RequestCtx{})
	defer app.ReleaseCtx(c)

	c.SendStream(bytes.NewReader([]byte("Don't crash please")))
	utils.AssertEqual(t, "Don't crash please", string(c.Response().Body()))

	c.SendStream(bytes.NewReader([]byte("Don't crash please")), len([]byte("Don't crash please")))
	utils.AssertEqual(t, "Don't crash please", string(c.Response().Body()))

	c.SendStream(bufio.NewReader(bytes.NewReader([]byte("Hello bufio"))))
	utils.AssertEqual(t, "Hello bufio", string(c.Response().Body()))

	file, err := os.Open("./.github/index.html")
	utils.AssertEqual(t, nil, err)
	c.SendStream(bufio.NewReader(file))
	utils.AssertEqual(t, true, (c.Response().Header.ContentLength() > 200))
}

// go test -run Test_Ctx_Set
func Test_Ctx_Set(t *testing.T) {
	t.Parallel()
	app := New()
	c := app.AcquireCtx(&fasthttp.RequestCtx{})
	defer app.ReleaseCtx(c)
	c.Set("X-1", "1")
	c.Set("X-2", "2")
	c.Set("X-3", "3")
	c.Set("X-3", "1337")
	utils.AssertEqual(t, "1", string(c.Response().Header.Peek("x-1")))
	utils.AssertEqual(t, "2", string(c.Response().Header.Peek("x-2")))
	utils.AssertEqual(t, "1337", string(c.Response().Header.Peek("x-3")))
}

// go test -run Test_Ctx_Set_Splitter
func Test_Ctx_Set_Splitter(t *testing.T) {
	t.Parallel()
	app := New()
	c := app.AcquireCtx(&fasthttp.RequestCtx{})
	defer app.ReleaseCtx(c)

	c.Set("Location", "foo\r\nSet-Cookie:%20SESSIONID=MaliciousValue\r\n")
	h := string(c.Response().Header.Peek("Location"))
	utils.AssertEqual(t, false, strings.Contains(h, "\r\n"), h)

	c.Set("Location", "foo\nSet-Cookie:%20SESSIONID=MaliciousValue\n")
	h = string(c.Response().Header.Peek("Location"))
	utils.AssertEqual(t, false, strings.Contains(h, "\n"), h)

}

// go test -v  -run=^$ -bench=Benchmark_Ctx_Set -benchmem -count=4
func Benchmark_Ctx_Set(b *testing.B) {
	app := New()
	c := app.AcquireCtx(&fasthttp.RequestCtx{})
	defer app.ReleaseCtx(c)
	var val = "1431-15132-3423"
	b.ReportAllocs()
	b.ResetTimer()
	for n := 0; n < b.N; n++ {
		c.Set(HeaderXRequestID, val)
	}
}

// go test -run Test_Ctx_Status
func Test_Ctx_Status(t *testing.T) {
	t.Parallel()
	app := New()
	c := app.AcquireCtx(&fasthttp.RequestCtx{})
	defer app.ReleaseCtx(c)
	c.Status(400)
	utils.AssertEqual(t, 400, c.Response().StatusCode())
	c.Status(415).Send([]byte("Hello, World"))
	utils.AssertEqual(t, 415, c.Response().StatusCode())
	utils.AssertEqual(t, "Hello, World", string(c.Response().Body()))
}

// go test -run Test_Ctx_Type
func Test_Ctx_Type(t *testing.T) {
	t.Parallel()
	app := New()
	c := app.AcquireCtx(&fasthttp.RequestCtx{})
	defer app.ReleaseCtx(c)
	c.Type(".json")
	utils.AssertEqual(t, "application/json", string(c.Response().Header.Peek("Content-Type")))

	c.Type("json", "utf-8")
	utils.AssertEqual(t, "application/json; charset=utf-8", string(c.Response().Header.Peek("Content-Type")))

	c.Type(".html")
	utils.AssertEqual(t, "text/html", string(c.Response().Header.Peek("Content-Type")))

	c.Type("html", "utf-8")
	utils.AssertEqual(t, "text/html; charset=utf-8", string(c.Response().Header.Peek("Content-Type")))
}

// go test -v  -run=^$ -bench=Benchmark_Ctx_Type -benchmem -count=4
func Benchmark_Ctx_Type(b *testing.B) {
	app := New()
	c := app.AcquireCtx(&fasthttp.RequestCtx{})
	defer app.ReleaseCtx(c)
	b.ReportAllocs()
	b.ResetTimer()
	for n := 0; n < b.N; n++ {
		c.Type(".json")
		c.Type("json")
	}
}

// go test -v  -run=^$ -bench=Benchmark_Ctx_Type_Charset -benchmem -count=4
func Benchmark_Ctx_Type_Charset(b *testing.B) {
	app := New()
	c := app.AcquireCtx(&fasthttp.RequestCtx{})
	defer app.ReleaseCtx(c)
	b.ReportAllocs()
	b.ResetTimer()
	for n := 0; n < b.N; n++ {
		c.Type(".json", "utf-8")
		c.Type("json", "utf-8")
	}
}

// go test -run Test_Ctx_Vary
func Test_Ctx_Vary(t *testing.T) {
	t.Parallel()
	app := New()
	c := app.AcquireCtx(&fasthttp.RequestCtx{})
	defer app.ReleaseCtx(c)
	c.Vary("Origin")
	c.Vary("User-Agent")
	c.Vary("Accept-Encoding", "Accept")
	utils.AssertEqual(t, "Origin, User-Agent, Accept-Encoding, Accept", string(c.Response().Header.Peek("Vary")))
}

// go test -v  -run=^$ -bench=Benchmark_Ctx_Vary -benchmem -count=4
func Benchmark_Ctx_Vary(b *testing.B) {
	app := New()
	c := app.AcquireCtx(&fasthttp.RequestCtx{})
	defer app.ReleaseCtx(c)
	b.ReportAllocs()
	b.ResetTimer()
	for n := 0; n < b.N; n++ {
		c.Vary("Origin", "User-Agent")
	}
}

// go test -run Test_Ctx_Write
func Test_Ctx_Write(t *testing.T) {
	t.Parallel()
	app := New()
	c := app.AcquireCtx(&fasthttp.RequestCtx{})
	defer app.ReleaseCtx(c)
	c.Write([]byte("Hello, "))
	c.Write([]byte("World!"))
	utils.AssertEqual(t, "Hello, World!", string(c.Response().Body()))
}

// go test -v -run=^$ -bench=Benchmark_Ctx_Write -benchmem -count=4
func Benchmark_Ctx_Write(b *testing.B) {
	app := New()
	c := app.AcquireCtx(&fasthttp.RequestCtx{})
	defer app.ReleaseCtx(c)
	var byt = []byte("Hello, World!")
	b.ReportAllocs()
	b.ResetTimer()
	for n := 0; n < b.N; n++ {
		c.Write(byt)
	}
}

// go test -run Test_Ctx_WriteString
func Test_Ctx_WriteString(t *testing.T) {
	t.Parallel()
	app := New()
	c := app.AcquireCtx(&fasthttp.RequestCtx{})
	defer app.ReleaseCtx(c)
	c.WriteString("Hello, ")
	c.WriteString("World!")
	utils.AssertEqual(t, "Hello, World!", string(c.Response().Body()))
}

// go test -run Test_Ctx_XHR
func Test_Ctx_XHR(t *testing.T) {
	t.Parallel()
	app := New()
	c := app.AcquireCtx(&fasthttp.RequestCtx{})
	defer app.ReleaseCtx(c)
	c.Request().Header.Set(HeaderXRequestedWith, "XMLHttpRequest")
	utils.AssertEqual(t, true, c.XHR())
}

// go test -run=^$ -bench=Benchmark_Ctx_XHR -benchmem -count=4
func Benchmark_Ctx_XHR(b *testing.B) {
	app := New()
	c := app.AcquireCtx(&fasthttp.RequestCtx{})
	defer app.ReleaseCtx(c)
	c.Request().Header.Set(HeaderXRequestedWith, "XMLHttpRequest")
	var equal bool
	b.ReportAllocs()
	b.ResetTimer()
	for n := 0; n < b.N; n++ {
		equal = c.XHR()
	}
	utils.AssertEqual(b, true, equal)
}

// go test -v  -run=^$ -bench=Benchmark_Ctx_SendString_B -benchmem -count=4
func Benchmark_Ctx_SendString_B(b *testing.B) {
	app := New()
	c := app.AcquireCtx(&fasthttp.RequestCtx{})
	defer app.ReleaseCtx(c)
	body := "Hello, world!"
	b.ReportAllocs()
	b.ResetTimer()
	for n := 0; n < b.N; n++ {
		c.SendString(body)
	}
	utils.AssertEqual(b, []byte("Hello, world!"), c.Response().Body())
}

// go test -run Test_Ctx_QueryParser -v
func Test_Ctx_QueryParser(t *testing.T) {
	t.Parallel()
	app := New()
	c := app.AcquireCtx(&fasthttp.RequestCtx{})
	defer app.ReleaseCtx(c)
	type Query struct {
		ID    int
		Name  string
		Hobby []string
	}
	c.Request().SetBody([]byte(``))
	c.Request().Header.SetContentType("")
	c.Request().URI().SetQueryString("id=1&name=tom&hobby=basketball&hobby=football")
	q := new(Query)
	utils.AssertEqual(t, nil, c.QueryParser(q))
	utils.AssertEqual(t, 2, len(q.Hobby))

	c.Request().URI().SetQueryString("id=1&name=tom&hobby=basketball,football")
	q = new(Query)
	utils.AssertEqual(t, nil, c.QueryParser(q))
	utils.AssertEqual(t, 2, len(q.Hobby))

	c.Request().URI().SetQueryString("id=1&name=tom&hobby=scoccer&hobby=basketball,football")
	q = new(Query)
	utils.AssertEqual(t, nil, c.QueryParser(q))
	utils.AssertEqual(t, 3, len(q.Hobby))

	empty := new(Query)
	c.Request().URI().SetQueryString("")
	utils.AssertEqual(t, nil, c.QueryParser(empty))
	utils.AssertEqual(t, 0, len(empty.Hobby))

	type Query2 struct {
		Bool            bool
		ID              int
		Name            string
		Hobby           string
		FavouriteDrinks []string
		Empty           []string
		Alloc           []string
		No              []int64
	}

	c.Request().URI().SetQueryString("id=1&name=tom&hobby=basketball,football&favouriteDrinks=milo,coke,pepsi&alloc=&no=1")
	q2 := new(Query2)
	q2.Bool = true
	q2.Name = "hello world"
	utils.AssertEqual(t, nil, c.QueryParser(q2))
	utils.AssertEqual(t, "basketball,football", q2.Hobby)
	utils.AssertEqual(t, true, q2.Bool)
	utils.AssertEqual(t, "tom", q2.Name) // check value get overwritten
	utils.AssertEqual(t, []string{"milo", "coke", "pepsi"}, q2.FavouriteDrinks)
	var nilSlice []string
	utils.AssertEqual(t, nilSlice, q2.Empty)
	utils.AssertEqual(t, []string{""}, q2.Alloc)
	utils.AssertEqual(t, []int64{1}, q2.No)

	type RequiredQuery struct {
		Name string `query:"name,required"`
	}
	rq := new(RequiredQuery)
	c.Request().URI().SetQueryString("")
	utils.AssertEqual(t, "name is empty", c.QueryParser(rq).Error())
}

// go test -run Test_Ctx_QueryParser_Schema -v
func Test_Ctx_QueryParser_Schema(t *testing.T) {
	t.Parallel()
	app := New()
	c := app.AcquireCtx(&fasthttp.RequestCtx{})
	defer app.ReleaseCtx(c)
	type Query1 struct {
		Name   string `query:"name,required"`
		Nested struct {
			Age int `query:"age"`
		} `query:"nested,required"`
	}
	c.Request().SetBody([]byte(``))
	c.Request().Header.SetContentType("")
	c.Request().URI().SetQueryString("name=tom&nested.age=10")
	q := new(Query1)
	utils.AssertEqual(t, nil, c.QueryParser(q))

	c.Request().URI().SetQueryString("namex=tom&nested.age=10")
	q = new(Query1)
	utils.AssertEqual(t, "name is empty", c.QueryParser(q).Error())

	c.Request().URI().SetQueryString("name=tom&nested.agex=10")
	q = new(Query1)
	utils.AssertEqual(t, nil, c.QueryParser(q))

	c.Request().URI().SetQueryString("name=tom&test.age=10")
	q = new(Query1)
	utils.AssertEqual(t, "nested is empty", c.QueryParser(q).Error())

	type Query2 struct {
		Name   string `query:"name"`
		Nested struct {
			Age int `query:"age,required"`
		} `query:"nested"`
	}
	c.Request().URI().SetQueryString("name=tom&nested.age=10")
	q2 := new(Query2)
	utils.AssertEqual(t, nil, c.QueryParser(q2))

	c.Request().URI().SetQueryString("nested.age=10")
	q2 = new(Query2)
	utils.AssertEqual(t, nil, c.QueryParser(q2))

	c.Request().URI().SetQueryString("nested.agex=10")
	q2 = new(Query2)
	utils.AssertEqual(t, "nested.age is empty", c.QueryParser(q2).Error())

	c.Request().URI().SetQueryString("nested.agex=10")
	q2 = new(Query2)
	utils.AssertEqual(t, "nested.age is empty", c.QueryParser(q2).Error())

	type Node struct {
		Value int   `query:"val,required"`
		Next  *Node `query:"next,required"`
	}
	c.Request().URI().SetQueryString("val=1&next.val=3")
	n := new(Node)
	utils.AssertEqual(t, nil, c.QueryParser(n))
	utils.AssertEqual(t, 1, n.Value)
	utils.AssertEqual(t, 3, n.Next.Value)

	c.Request().URI().SetQueryString("next.val=2")
	n = new(Node)
	utils.AssertEqual(t, "val is empty", c.QueryParser(n).Error())

	c.Request().URI().SetQueryString("val=3&next.value=2")
	n = new(Node)
	n.Next = new(Node)
	utils.AssertEqual(t, nil, c.QueryParser(n))
	utils.AssertEqual(t, 3, n.Value)
	utils.AssertEqual(t, 0, n.Next.Value)
}

func Test_Ctx_EqualFieldType(t *testing.T) {
	var out int
	utils.AssertEqual(t, false, equalFieldType(&out, reflect.Int, "key"))

	var dummy struct{ f string }
	utils.AssertEqual(t, false, equalFieldType(&dummy, reflect.String, "key"))

	var dummy2 struct{ f string }
	utils.AssertEqual(t, false, equalFieldType(&dummy2, reflect.String, "f"))

	var user struct {
		Name    string
		Address string `query:"address"`
		Age     int    `query:"AGE"`
	}
	utils.AssertEqual(t, true, equalFieldType(&user, reflect.String, "name"))
	utils.AssertEqual(t, true, equalFieldType(&user, reflect.String, "Name"))
	utils.AssertEqual(t, true, equalFieldType(&user, reflect.String, "address"))
	utils.AssertEqual(t, true, equalFieldType(&user, reflect.String, "Address"))
	utils.AssertEqual(t, true, equalFieldType(&user, reflect.Int, "AGE"))
	utils.AssertEqual(t, true, equalFieldType(&user, reflect.Int, "age"))
}

// go test -v  -run=^$ -bench=Benchmark_Ctx_QueryParser -benchmem -count=4
func Benchmark_Ctx_QueryParser(b *testing.B) {
	app := New()
	c := app.AcquireCtx(&fasthttp.RequestCtx{})
	defer app.ReleaseCtx(c)
	type Query struct {
		ID    int
		Name  string
		Hobby []string
	}
	c.Request().SetBody([]byte(``))
	c.Request().Header.SetContentType("")
	c.Request().URI().SetQueryString("id=1&name=tom&hobby=basketball&hobby=football")
	q := new(Query)
	b.ReportAllocs()
	b.ResetTimer()
	for n := 0; n < b.N; n++ {
		c.QueryParser(q)
	}
	utils.AssertEqual(b, nil, c.QueryParser(q))
}

// go test -v  -run=^$ -bench=Benchmark_Ctx_QueryParser_Comma -benchmem -count=4
func Benchmark_Ctx_QueryParser_Comma(b *testing.B) {
	app := New()
	c := app.AcquireCtx(&fasthttp.RequestCtx{})
	defer app.ReleaseCtx(c)
	type Query struct {
		ID    int
		Name  string
		Hobby []string
	}
	c.Request().SetBody([]byte(``))
	c.Request().Header.SetContentType("")
	// c.Request().URI().SetQueryString("id=1&name=tom&hobby=basketball&hobby=football")
	c.Request().URI().SetQueryString("id=1&name=tom&hobby=basketball,football")
	q := new(Query)
	b.ReportAllocs()
	b.ResetTimer()
	for n := 0; n < b.N; n++ {
		c.QueryParser(q)
	}
	utils.AssertEqual(b, nil, c.QueryParser(q))
}

// go test -run Test_Ctx_BodyStreamWriter
func Test_Ctx_BodyStreamWriter(t *testing.T) {
	t.Parallel()

	ctx := &fasthttp.RequestCtx{}

	ctx.SetBodyStreamWriter(func(w *bufio.Writer) {
		fmt.Fprintf(w, "body writer line 1\n")
		if err := w.Flush(); err != nil {
			t.Errorf("unexpected error: %s", err)
		}
		fmt.Fprintf(w, "body writer line 2\n")
	})
	if !ctx.IsBodyStream() {
		t.Fatal("IsBodyStream must return true")
	}

	s := ctx.Response.String()
	br := bufio.NewReader(bytes.NewBufferString(s))
	var resp fasthttp.Response
	if err := resp.Read(br); err != nil {
		t.Fatalf("Error when reading response: %s", err)
	}
	body := string(resp.Body())
	expectedBody := "body writer line 1\nbody writer line 2\n"
	if body != expectedBody {
		t.Fatalf("unexpected body: %q. Expecting %q", body, expectedBody)
	}
}

// go test -v  -run=^$ -bench=Benchmark_Ctx_BodyStreamWriter -benchmem -count=4
func Benchmark_Ctx_BodyStreamWriter(b *testing.B) {
	ctx := &fasthttp.RequestCtx{}
	user := []byte(`{"name":"john"}`)
	b.ReportAllocs()
	b.ResetTimer()
	for n := 0; n < b.N; n++ {
		ctx.ResetBody()
		ctx.SetBodyStreamWriter(func(w *bufio.Writer) {
			for i := 0; i < 10; i++ {
				w.Write(user)
				if err := w.Flush(); err != nil {
					return
				}
			}
		})
	}
}

func Test_Ctx_String(t *testing.T) {
	t.Parallel()

	app := New()
	c := app.AcquireCtx(&fasthttp.RequestCtx{})
	defer app.ReleaseCtx(c)

	utils.AssertEqual(t, "#0000000000000000 - 0.0.0.0:0 <-> 0.0.0.0:0 - GET http:///", c.String())
}

func TestCtx_ParamsInt(t *testing.T) {
	// Create a test context and set some strings (or params)

	// create a fake app to be used within this test
	app := New()

	// Create some test endpoints

	// For the user id I will use the number 1111, so I should be able to get the number
	// 1111 from the Ctx
	app.Get("/test/:user", func(c *Ctx) error {
		// utils.AssertEqual(t, "john", c.Params("user"))

		num, err := c.ParamsInt("user")

		// Check the number matches
		if num != 1111 {
			t.Fatalf("Expected number 1111 from the path, got %d", num)
		}

		// Check no errors are returned, because we want NO errors in this one
		if err != nil {
			t.Fatalf("Expected nil error for 1111 test, got " + err.Error())
		}

		return nil
	})

	// In this test case, there will be a bad request where the expected number is NOT
	// a number in the path
	app.Get("/testnoint/:user", func(c *Ctx) error {
		// utils.AssertEqual(t, "john", c.Params("user"))

		num, err := c.ParamsInt("user")

		// Check the number matches
		if num != 0 {
			t.Fatalf("Expected number 0 from the path, got %d", num)
		}

		// Check an error is returned, because we want NO errors in this one
		if err == nil {
			t.Fatal("Expected non nil error for bad req test, got nil")
		}

		return nil
	})

	// For the user id I will use the number 2222, so I should be able to get the number
	// 2222 from the Ctx even when the default value is specified
	app.Get("/testignoredefault/:user", func(c *Ctx) error {
		// utils.AssertEqual(t, "john", c.Params("user"))

		num, err := c.ParamsInt("user", 1111)

		// Check the number matches
		if num != 2222 {
			t.Fatalf("Expected number 2222 from the path, got %d", num)
		}

		// Check no errors are returned, because we want NO errors in this one
		if err != nil {
			t.Fatalf("Expected nil error for 2222 test, got " + err.Error())
		}

		return nil
	})

	// In this test case, there will be a bad request where the expected number is NOT
	// a number in the path, default value of 1111 should be used instead
	app.Get("/testdefault/:user", func(c *Ctx) error {
		// utils.AssertEqual(t, "john", c.Params("user"))

		num, err := c.ParamsInt("user", 1111)

		// Check the number matches
		if num != 1111 {
			t.Fatalf("Expected number 1111 from the path, got %d", num)
		}

		// Check an error is returned, because we want NO errors in this one
		if err != nil {
			t.Fatalf("Expected nil error for 1111 test, got " + err.Error())
		}

		return nil
	})

	app.Test(httptest.NewRequest(MethodGet, "/test/1111", nil))
	app.Test(httptest.NewRequest(MethodGet, "/testnoint/xd", nil))
	app.Test(httptest.NewRequest(MethodGet, "/testignoredefault/2222", nil))
	app.Test(httptest.NewRequest(MethodGet, "/testdefault/xd", nil))

}

// go test -run Test_Ctx_GetRespHeader
func Test_Ctx_GetRespHeader(t *testing.T) {
	app := New()
	c := app.AcquireCtx(&fasthttp.RequestCtx{})
	defer app.ReleaseCtx(c)

	c.Set("test", "Hello, World 👋!")
	c.Response().Header.Set(HeaderContentType, "application/json")
	utils.AssertEqual(t, c.GetRespHeader("test"), "Hello, World 👋!")
	utils.AssertEqual(t, c.GetRespHeader(HeaderContentType), "application/json")
}<|MERGE_RESOLUTION|>--- conflicted
+++ resolved
@@ -399,13 +399,8 @@
 	testDecodeParserError(MIMEMultipartForm+`;boundary="b"`, "--b")
 }
 
-<<<<<<< HEAD
 // go test -run Test_Ctx_BodyParser_WithSetParserDecoder
 func Test_Ctx_BodyParser_WithSetParserDecoder(t *testing.T) {
-=======
-// go test -run Test_Ctx_BodyParser_WithSetBodyParserDecoder
-func Test_Ctx_BodyParser_WithSetBodyParserDecoder(t *testing.T) {
->>>>>>> b94870d8
 	type CustomTime time.Time
 
 	var timeConverter = func(value string) reflect.Value {
@@ -415,24 +410,16 @@
 		return reflect.Value{}
 	}
 
-<<<<<<< HEAD
+
 	customTime := ParserType{
-=======
-	customTime := BodyParserType{
->>>>>>> b94870d8
 		Customtype: CustomTime{},
 		Converter:  timeConverter,
 	}
 
-<<<<<<< HEAD
+
 	SetParserDecoder(ParserConfig{
 		IgnoreUnknownKeys: true,
 		ParserType:        []ParserType{customTime},
-=======
-	SetBodyParserDecoder(BodyParserConfig{
-		IgnoreUnknownKeys: true,
-		BodyParserType:    []BodyParserType{customTime},
->>>>>>> b94870d8
 		ZeroEmpty:         true,
 		SetAliasTag:       "form",
 	})
