// ⚡️ Fiber is an Express inspired web framework written in Go with ☕️
// 🤖 Github Repository: https://github.com/gofiber/fiber
// 📌 API Documentation: https://docs.gofiber.io

//nolint:bodyclose // Much easier to just ignore memory leaks in tests
package fiber

import (
	"bufio"
	"bytes"
	"compress/gzip"
	"context"
	"crypto/tls"
	"encoding/xml"
	"errors"
	"fmt"
	"io"
	"mime/multipart"
	"net/http/httptest"
	"net/url"
	"os"
	"path/filepath"
	"reflect"
	"strconv"
	"strings"
	"testing"
	"text/template"
	"time"

	"github.com/gofiber/fiber/v2/internal/storage/memory"
	"github.com/gofiber/fiber/v2/utils"

	"github.com/valyala/bytebufferpool"
	"github.com/valyala/fasthttp"
)

// go test -run Test_Ctx_Accepts
func Test_Ctx_Accepts(t *testing.T) {
	t.Parallel()
	app := New()
	c := app.AcquireCtx(&fasthttp.RequestCtx{})
	defer app.ReleaseCtx(c)
	c.Request().Header.Set(HeaderAccept, "text/html,application/xhtml+xml,application/xml;q=0.9")
	utils.AssertEqual(t, "", c.Accepts(""))
	utils.AssertEqual(t, "", c.Accepts())
	utils.AssertEqual(t, ".xml", c.Accepts(".xml"))
	utils.AssertEqual(t, "", c.Accepts(".john"))

	c.Request().Header.Set(HeaderAccept, "text/*, application/json")
	utils.AssertEqual(t, "html", c.Accepts("html"))
	utils.AssertEqual(t, "text/html", c.Accepts("text/html"))
	utils.AssertEqual(t, "json", c.Accepts("json", "text"))
	utils.AssertEqual(t, "application/json", c.Accepts("application/json"))
	utils.AssertEqual(t, "", c.Accepts("image/png"))
	utils.AssertEqual(t, "", c.Accepts("png"))

	c.Request().Header.Set(HeaderAccept, "text/html, application/json")
	utils.AssertEqual(t, "text/*", c.Accepts("text/*"))

	c.Request().Header.Set(HeaderAccept, "*/*")
	utils.AssertEqual(t, "html", c.Accepts("html"))
}

// go test -v -run=^$ -bench=Benchmark_Ctx_Accepts -benchmem -count=4
func Benchmark_Ctx_Accepts(b *testing.B) {
	app := New()
	c := app.AcquireCtx(&fasthttp.RequestCtx{})
	defer app.ReleaseCtx(c)
	c.Request().Header.Set("Accept", "text/html,application/xhtml+xml,application/xml;q=0.9")
	var res string
	b.ReportAllocs()
	b.ResetTimer()
	for n := 0; n < b.N; n++ {
		res = c.Accepts(".xml")
	}
	utils.AssertEqual(b, ".xml", res)
}

// go test -run Test_Ctx_Accepts_EmptyAccept
func Test_Ctx_Accepts_EmptyAccept(t *testing.T) {
	t.Parallel()
	app := New()
	c := app.AcquireCtx(&fasthttp.RequestCtx{})
	defer app.ReleaseCtx(c)
	utils.AssertEqual(t, ".forwarded", c.Accepts(".forwarded"))
}

// go test -run Test_Ctx_Accepts_Wildcard
func Test_Ctx_Accepts_Wildcard(t *testing.T) {
	t.Parallel()
	app := New()
	c := app.AcquireCtx(&fasthttp.RequestCtx{})
	defer app.ReleaseCtx(c)
	c.Request().Header.Set(HeaderAccept, "*/*;q=0.9")
	utils.AssertEqual(t, "html", c.Accepts("html"))
	utils.AssertEqual(t, "foo", c.Accepts("foo"))
	utils.AssertEqual(t, ".bar", c.Accepts(".bar"))
	c.Request().Header.Set(HeaderAccept, "text/html,application/*;q=0.9")
	utils.AssertEqual(t, "xml", c.Accepts("xml"))
}

// go test -run Test_Ctx_AcceptsCharsets
func Test_Ctx_AcceptsCharsets(t *testing.T) {
	t.Parallel()
	app := New()
	c := app.AcquireCtx(&fasthttp.RequestCtx{})
	defer app.ReleaseCtx(c)
	c.Request().Header.Set(HeaderAcceptCharset, "utf-8, iso-8859-1;q=0.5")
	utils.AssertEqual(t, "utf-8", c.AcceptsCharsets("utf-8"))
}

// go test -v -run=^$ -bench=Benchmark_Ctx_AcceptsCharsets -benchmem -count=4
func Benchmark_Ctx_AcceptsCharsets(b *testing.B) {
	app := New()
	c := app.AcquireCtx(&fasthttp.RequestCtx{})
	defer app.ReleaseCtx(c)
	c.Request().Header.Set("Accept-Charset", "utf-8, iso-8859-1;q=0.5")
	var res string
	b.ReportAllocs()
	b.ResetTimer()
	for n := 0; n < b.N; n++ {
		res = c.AcceptsCharsets("utf-8")
	}
	utils.AssertEqual(b, "utf-8", res)
}

// go test -run Test_Ctx_AcceptsEncodings
func Test_Ctx_AcceptsEncodings(t *testing.T) {
	t.Parallel()
	app := New()
	c := app.AcquireCtx(&fasthttp.RequestCtx{})
	defer app.ReleaseCtx(c)
	c.Request().Header.Set(HeaderAcceptEncoding, "deflate, gzip;q=1.0, *;q=0.5")
	utils.AssertEqual(t, "gzip", c.AcceptsEncodings("gzip"))
	utils.AssertEqual(t, "abc", c.AcceptsEncodings("abc"))
}

// go test -v -run=^$ -bench=Benchmark_Ctx_AcceptsEncodings -benchmem -count=4
func Benchmark_Ctx_AcceptsEncodings(b *testing.B) {
	app := New()
	c := app.AcquireCtx(&fasthttp.RequestCtx{})
	defer app.ReleaseCtx(c)
	c.Request().Header.Set(HeaderAcceptEncoding, "deflate, gzip;q=1.0, *;q=0.5")
	var res string
	b.ReportAllocs()
	b.ResetTimer()
	for n := 0; n < b.N; n++ {
		res = c.AcceptsEncodings("gzip")
	}
	utils.AssertEqual(b, "gzip", res)
}

// go test -run Test_Ctx_AcceptsLanguages
func Test_Ctx_AcceptsLanguages(t *testing.T) {
	t.Parallel()
	app := New()
	c := app.AcquireCtx(&fasthttp.RequestCtx{})
	defer app.ReleaseCtx(c)
	c.Request().Header.Set(HeaderAcceptLanguage, "fr-CH, fr;q=0.9, en;q=0.8, de;q=0.7, *;q=0.5")
	utils.AssertEqual(t, "fr", c.AcceptsLanguages("fr"))
}

// go test -v -run=^$ -bench=Benchmark_Ctx_AcceptsLanguages -benchmem -count=4
func Benchmark_Ctx_AcceptsLanguages(b *testing.B) {
	app := New()
	c := app.AcquireCtx(&fasthttp.RequestCtx{})
	defer app.ReleaseCtx(c)
	c.Request().Header.Set(HeaderAcceptLanguage, "fr-CH, fr;q=0.9, en;q=0.8, de;q=0.7, *;q=0.5")
	var res string
	b.ReportAllocs()
	b.ResetTimer()
	for n := 0; n < b.N; n++ {
		res = c.AcceptsLanguages("fr")
	}
	utils.AssertEqual(b, "fr", res)
}

// go test -run Test_Ctx_App
func Test_Ctx_App(t *testing.T) {
	t.Parallel()
	app := New()
	app.config.BodyLimit = 1000
	c := app.AcquireCtx(&fasthttp.RequestCtx{})
	defer app.ReleaseCtx(c)
	utils.AssertEqual(t, 1000, c.App().config.BodyLimit)
}

// go test -run Test_Ctx_Append
func Test_Ctx_Append(t *testing.T) {
	t.Parallel()
	app := New()
	c := app.AcquireCtx(&fasthttp.RequestCtx{})
	defer app.ReleaseCtx(c)
	c.Append("X-Test", "Hello")
	c.Append("X-Test", "World")
	c.Append("X-Test", "Hello", "World")
	// similar value in the middle
	c.Append("X2-Test", "World")
	c.Append("X2-Test", "XHello")
	c.Append("X2-Test", "Hello", "World")
	// similar value at the start
	c.Append("X3-Test", "XHello")
	c.Append("X3-Test", "World")
	c.Append("X3-Test", "Hello", "World")
	// try it with multiple similar values
	c.Append("X4-Test", "XHello")
	c.Append("X4-Test", "Hello")
	c.Append("X4-Test", "HelloZ")
	c.Append("X4-Test", "YHello")
	c.Append("X4-Test", "Hello")
	c.Append("X4-Test", "YHello")
	c.Append("X4-Test", "HelloZ")
	c.Append("X4-Test", "XHello")
	// without append value
	c.Append("X-Custom-Header")

	utils.AssertEqual(t, "Hello, World", string(c.Response().Header.Peek("X-Test")))
	utils.AssertEqual(t, "World, XHello, Hello", string(c.Response().Header.Peek("X2-Test")))
	utils.AssertEqual(t, "XHello, World, Hello", string(c.Response().Header.Peek("X3-Test")))
	utils.AssertEqual(t, "XHello, Hello, HelloZ, YHello", string(c.Response().Header.Peek("X4-Test")))
	utils.AssertEqual(t, "", string(c.Response().Header.Peek("x-custom-header")))
}

// go test -v -run=^$ -bench=Benchmark_Ctx_Append -benchmem -count=4
func Benchmark_Ctx_Append(b *testing.B) {
	app := New()
	c := app.AcquireCtx(&fasthttp.RequestCtx{})
	defer app.ReleaseCtx(c)
	b.ReportAllocs()
	b.ResetTimer()
	for n := 0; n < b.N; n++ {
		c.Append("X-Custom-Header", "Hello")
		c.Append("X-Custom-Header", "World")
		c.Append("X-Custom-Header", "Hello")
	}
	utils.AssertEqual(b, "Hello, World", app.getString(c.Response().Header.Peek("X-Custom-Header")))
}

// go test -run Test_Ctx_Attachment
func Test_Ctx_Attachment(t *testing.T) {
	t.Parallel()
	app := New()
	c := app.AcquireCtx(&fasthttp.RequestCtx{})
	defer app.ReleaseCtx(c)
	// empty
	c.Attachment()
	utils.AssertEqual(t, `attachment`, string(c.Response().Header.Peek(HeaderContentDisposition)))
	// real filename
	c.Attachment("./static/img/logo.png")
	utils.AssertEqual(t, `attachment; filename="logo.png"`, string(c.Response().Header.Peek(HeaderContentDisposition)))
	utils.AssertEqual(t, "image/png", string(c.Response().Header.Peek(HeaderContentType)))
	// check quoting
	c.Attachment("another document.pdf\"\r\nBla: \"fasel")
	utils.AssertEqual(t, `attachment; filename="another+document.pdf%22%0D%0ABla%3A+%22fasel"`, string(c.Response().Header.Peek(HeaderContentDisposition)))
}

// go test -v -run=^$ -bench=Benchmark_Ctx_Attachment -benchmem -count=4
func Benchmark_Ctx_Attachment(b *testing.B) {
	app := New()
	c := app.AcquireCtx(&fasthttp.RequestCtx{})
	defer app.ReleaseCtx(c)
	b.ReportAllocs()
	b.ResetTimer()
	for n := 0; n < b.N; n++ {
		// example with quote params
		c.Attachment("another document.pdf\"\r\nBla: \"fasel")
	}
	utils.AssertEqual(b, `attachment; filename="another+document.pdf%22%0D%0ABla%3A+%22fasel"`, string(c.Response().Header.Peek(HeaderContentDisposition)))
}

// go test -run Test_Ctx_BaseURL
func Test_Ctx_BaseURL(t *testing.T) {
	t.Parallel()
	app := New()
	c := app.AcquireCtx(&fasthttp.RequestCtx{})
	defer app.ReleaseCtx(c)
	c.Request().SetRequestURI("http://google.com/test")
	utils.AssertEqual(t, "http://google.com", c.BaseURL())
	// Check cache
	utils.AssertEqual(t, "http://google.com", c.BaseURL())
}

// go test -v -run=^$ -bench=Benchmark_Ctx_BaseURL -benchmem
func Benchmark_Ctx_BaseURL(b *testing.B) {
	app := New()
	c := app.AcquireCtx(&fasthttp.RequestCtx{})
	defer app.ReleaseCtx(c)
	c.Request().SetHost("google.com:1337")
	c.Request().URI().SetPath("/haha/oke/lol")
	var res string
	b.ReportAllocs()
	b.ResetTimer()
	for n := 0; n < b.N; n++ {
		res = c.BaseURL()
	}
	utils.AssertEqual(b, "http://google.com:1337", res)
}

// go test -run Test_Ctx_Body
func Test_Ctx_Body(t *testing.T) {
	t.Parallel()
	app := New()
	c := app.AcquireCtx(&fasthttp.RequestCtx{})
	defer app.ReleaseCtx(c)
	c.Request().SetBody([]byte("john=doe"))
	utils.AssertEqual(t, []byte("john=doe"), c.Body())
}

// go test -run Test_Ctx_Body_With_Compression
func Test_Ctx_Body_With_Compression(t *testing.T) {
	t.Parallel()
	app := New()
	c := app.AcquireCtx(&fasthttp.RequestCtx{})
	defer app.ReleaseCtx(c)
	c.Request().Header.Set("Content-Encoding", "gzip")
	var b bytes.Buffer
	gz := gzip.NewWriter(&b)
	_, err := gz.Write([]byte("john=doe"))
	utils.AssertEqual(t, nil, err)
	err = gz.Flush()
	utils.AssertEqual(t, nil, err)
	err = gz.Close()
	utils.AssertEqual(t, nil, err)
	c.Request().SetBody(b.Bytes())
	utils.AssertEqual(t, []byte("john=doe"), c.Body())
}

// go test -v -run=^$ -bench=Benchmark_Ctx_Body_With_Compression -benchmem -count=4
func Benchmark_Ctx_Body_With_Compression(b *testing.B) {
	app := New()
	c := app.AcquireCtx(&fasthttp.RequestCtx{})
	defer app.ReleaseCtx(c)
	c.Request().Header.Set("Content-Encoding", "gzip")
	var buf bytes.Buffer
	gz := gzip.NewWriter(&buf)
	_, err := gz.Write([]byte("john=doe"))
	utils.AssertEqual(b, nil, err)
	err = gz.Flush()
	utils.AssertEqual(b, nil, err)
	err = gz.Close()
	utils.AssertEqual(b, nil, err)

	c.Request().SetBody(buf.Bytes())

	for i := 0; i < b.N; i++ {
		_ = c.Body()
	}

	utils.AssertEqual(b, []byte("john=doe"), c.Body())
}

// go test -run Test_Ctx_BodyParser
func Test_Ctx_BodyParser(t *testing.T) {
	t.Parallel()
	app := New()
	c := app.AcquireCtx(&fasthttp.RequestCtx{})
	defer app.ReleaseCtx(c)

	type Demo struct {
		Name string `json:"name" xml:"name" form:"name" query:"name"`
	}

	{
		var gzipJSON bytes.Buffer
		w := gzip.NewWriter(&gzipJSON)
		_, err := w.Write([]byte(`{"name":"john"}`))
		utils.AssertEqual(t, nil, err)
		err = w.Close()
		utils.AssertEqual(t, nil, err)

		c.Request().Header.SetContentType(MIMEApplicationJSON)
		c.Request().Header.Set(HeaderContentEncoding, "gzip")
		c.Request().SetBody(gzipJSON.Bytes())
		c.Request().Header.SetContentLength(len(gzipJSON.Bytes()))
		d := new(Demo)
		utils.AssertEqual(t, nil, c.BodyParser(d))
		utils.AssertEqual(t, "john", d.Name)
		c.Request().Header.Del(HeaderContentEncoding)
	}

	testDecodeParser := func(contentType, body string) {
		c.Request().Header.SetContentType(contentType)
		c.Request().SetBody([]byte(body))
		c.Request().Header.SetContentLength(len(body))
		d := new(Demo)
		utils.AssertEqual(t, nil, c.BodyParser(d))
		utils.AssertEqual(t, "john", d.Name)
	}

	testDecodeParser(MIMEApplicationJSON, `{"name":"john"}`)
	testDecodeParser(MIMEApplicationXML, `<Demo><name>john</name></Demo>`)
	testDecodeParser(MIMEApplicationForm, "name=john")
	testDecodeParser(MIMEMultipartForm+`;boundary="b"`, "--b\r\nContent-Disposition: form-data; name=\"name\"\r\n\r\njohn\r\n--b--")

	testDecodeParserError := func(contentType, body string) {
		c.Request().Header.SetContentType(contentType)
		c.Request().SetBody([]byte(body))
		c.Request().Header.SetContentLength(len(body))
		utils.AssertEqual(t, false, c.BodyParser(nil) == nil)
	}

	testDecodeParserError("invalid-content-type", "")
	testDecodeParserError(MIMEMultipartForm+`;boundary="b"`, "--b")

	type CollectionQuery struct {
		Data []Demo `query:"data"`
	}

	c.Request().Reset()
	c.Request().Header.SetContentType(MIMEApplicationForm)
	c.Request().SetBody([]byte("data[0][name]=john&data[1][name]=doe"))
	c.Request().Header.SetContentLength(len(c.Body()))
	cq := new(CollectionQuery)
	utils.AssertEqual(t, nil, c.BodyParser(cq))
	utils.AssertEqual(t, 2, len(cq.Data))
	utils.AssertEqual(t, "john", cq.Data[0].Name)
	utils.AssertEqual(t, "doe", cq.Data[1].Name)

	c.Request().Reset()
	c.Request().Header.SetContentType(MIMEApplicationForm)
	c.Request().SetBody([]byte("data.0.name=john&data.1.name=doe"))
	c.Request().Header.SetContentLength(len(c.Body()))
	cq = new(CollectionQuery)
	utils.AssertEqual(t, nil, c.BodyParser(cq))
	utils.AssertEqual(t, 2, len(cq.Data))
	utils.AssertEqual(t, "john", cq.Data[0].Name)
	utils.AssertEqual(t, "doe", cq.Data[1].Name)
}

func Test_Ctx_ParamParser(t *testing.T) {
	t.Parallel()
	app := New()
	app.Get("/test1/:userId/role/:roleId", func(ctx *Ctx) error {
		type Demo struct {
			UserID uint `params:"userId"`
			RoleID uint `params:"roleId"`
		}
		d := new(Demo)
		if err := ctx.ParamsParser(d); err != nil {
			t.Fatal(err)
		}
		utils.AssertEqual(t, uint(111), d.UserID)
		utils.AssertEqual(t, uint(222), d.RoleID)
		return nil
	})
	_, err := app.Test(httptest.NewRequest(MethodGet, "/test1/111/role/222", nil))
	utils.AssertEqual(t, nil, err)

	_, err = app.Test(httptest.NewRequest(MethodGet, "/test2/111/role/222", nil))
	utils.AssertEqual(t, nil, err)
}

// go test -run Test_Ctx_BodyParser_WithSetParserDecoder
func Test_Ctx_BodyParser_WithSetParserDecoder(t *testing.T) {
	t.Parallel()
	type CustomTime time.Time

	timeConverter := func(value string) reflect.Value {
		if v, err := time.Parse("2006-01-02", value); err == nil {
			return reflect.ValueOf(v)
		}
		return reflect.Value{}
	}

	customTime := ParserType{
		Customtype: CustomTime{},
		Converter:  timeConverter,
	}

	SetParserDecoder(ParserConfig{
		IgnoreUnknownKeys: true,
		ParserType:        []ParserType{customTime},
		ZeroEmpty:         true,
		SetAliasTag:       "form",
	})

	app := New()
	c := app.AcquireCtx(&fasthttp.RequestCtx{})
	defer app.ReleaseCtx(c)

	type Demo struct {
		Date  CustomTime `form:"date"`
		Title string     `form:"title"`
		Body  string     `form:"body"`
	}

	testDecodeParser := func(contentType, body string) {
		c.Request().Header.SetContentType(contentType)
		c.Request().SetBody([]byte(body))
		c.Request().Header.SetContentLength(len(body))
		d := Demo{
			Title: "Existing title",
			Body:  "Existing Body",
		}
		utils.AssertEqual(t, nil, c.BodyParser(&d))
		date := fmt.Sprintf("%v", d.Date)
		utils.AssertEqual(t, "{0 63743587200 <nil>}", date)
		utils.AssertEqual(t, "", d.Title)
		utils.AssertEqual(t, "New Body", d.Body)
	}

	testDecodeParser(MIMEApplicationForm, "date=2020-12-15&title=&body=New Body")
	testDecodeParser(MIMEMultipartForm+`; boundary="b"`, "--b\r\nContent-Disposition: form-data; name=\"date\"\r\n\r\n2020-12-15\r\n--b\r\nContent-Disposition: form-data; name=\"title\"\r\n\r\n\r\n--b\r\nContent-Disposition: form-data; name=\"body\"\r\n\r\nNew Body\r\n--b--")
}

// go test -v -run=^$ -bench=Benchmark_Ctx_BodyParser_JSON -benchmem -count=4
func Benchmark_Ctx_BodyParser_JSON(b *testing.B) {
	app := New()
	c := app.AcquireCtx(&fasthttp.RequestCtx{})
	defer app.ReleaseCtx(c)
	type Demo struct {
		Name string `json:"name"`
	}
	body := []byte(`{"name":"john"}`)
	c.Request().SetBody(body)
	c.Request().Header.SetContentType(MIMEApplicationJSON)
	c.Request().Header.SetContentLength(len(body))
	d := new(Demo)

	b.ReportAllocs()
	b.ResetTimer()

	for n := 0; n < b.N; n++ {
		_ = c.BodyParser(d) //nolint:errcheck // It is fine to ignore the error here as we check it once further below
	}
	utils.AssertEqual(b, nil, c.BodyParser(d))
	utils.AssertEqual(b, "john", d.Name)
}

// go test -v -run=^$ -bench=Benchmark_Ctx_BodyParser_XML -benchmem -count=4
func Benchmark_Ctx_BodyParser_XML(b *testing.B) {
	app := New()
	c := app.AcquireCtx(&fasthttp.RequestCtx{})
	defer app.ReleaseCtx(c)
	type Demo struct {
		Name string `xml:"name"`
	}
	body := []byte("<Demo><name>john</name></Demo>")
	c.Request().SetBody(body)
	c.Request().Header.SetContentType(MIMEApplicationXML)
	c.Request().Header.SetContentLength(len(body))
	d := new(Demo)

	b.ReportAllocs()
	b.ResetTimer()

	for n := 0; n < b.N; n++ {
		_ = c.BodyParser(d) //nolint:errcheck // It is fine to ignore the error here as we check it once further below
	}
	utils.AssertEqual(b, nil, c.BodyParser(d))
	utils.AssertEqual(b, "john", d.Name)
}

// go test -v -run=^$ -bench=Benchmark_Ctx_BodyParser_Form -benchmem -count=4
func Benchmark_Ctx_BodyParser_Form(b *testing.B) {
	app := New()
	c := app.AcquireCtx(&fasthttp.RequestCtx{})
	defer app.ReleaseCtx(c)
	type Demo struct {
		Name string `form:"name"`
	}
	body := []byte("name=john")
	c.Request().SetBody(body)
	c.Request().Header.SetContentType(MIMEApplicationForm)
	c.Request().Header.SetContentLength(len(body))
	d := new(Demo)

	b.ReportAllocs()
	b.ResetTimer()

	for n := 0; n < b.N; n++ {
		_ = c.BodyParser(d) //nolint:errcheck // It is fine to ignore the error here as we check it once further below
	}
	utils.AssertEqual(b, nil, c.BodyParser(d))
	utils.AssertEqual(b, "john", d.Name)
}

// go test -v -run=^$ -bench=Benchmark_Ctx_BodyParser_MultipartForm -benchmem -count=4
func Benchmark_Ctx_BodyParser_MultipartForm(b *testing.B) {
	app := New()
	c := app.AcquireCtx(&fasthttp.RequestCtx{})
	defer app.ReleaseCtx(c)
	type Demo struct {
		Name string `form:"name"`
	}

	body := []byte("--b\r\nContent-Disposition: form-data; name=\"name\"\r\n\r\njohn\r\n--b--")
	c.Request().SetBody(body)
	c.Request().Header.SetContentType(MIMEMultipartForm + `;boundary="b"`)
	c.Request().Header.SetContentLength(len(body))
	d := new(Demo)

	b.ReportAllocs()
	b.ResetTimer()

	for n := 0; n < b.N; n++ {
		_ = c.BodyParser(d) //nolint:errcheck // It is fine to ignore the error here as we check it once further below
	}
	utils.AssertEqual(b, nil, c.BodyParser(d))
	utils.AssertEqual(b, "john", d.Name)
}

// go test -run Test_Ctx_Context
func Test_Ctx_Context(t *testing.T) {
	t.Parallel()
	app := New()
	c := app.AcquireCtx(&fasthttp.RequestCtx{})
	defer app.ReleaseCtx(c)

	utils.AssertEqual(t, "*fasthttp.RequestCtx", fmt.Sprintf("%T", c.Context()))
}

// go test -run Test_Ctx_UserContext
func Test_Ctx_UserContext(t *testing.T) {
	app := New()
	c := app.AcquireCtx(&fasthttp.RequestCtx{})
	defer app.ReleaseCtx(c)

	t.Run("Nil_Context", func(t *testing.T) {
		ctx := c.UserContext()
		utils.AssertEqual(t, ctx, context.Background())
	})
	t.Run("ValueContext", func(t *testing.T) {
		testKey := struct{}{}
		testValue := "Test Value"
		ctx := context.WithValue(context.Background(), testKey, testValue)
		utils.AssertEqual(t, testValue, ctx.Value(testKey))
	})
}

// go test -run Test_Ctx_SetUserContext
func Test_Ctx_SetUserContext(t *testing.T) {
	t.Parallel()
	app := New()
	c := app.AcquireCtx(&fasthttp.RequestCtx{})
	defer app.ReleaseCtx(c)

	testKey := struct{}{}
	testValue := "Test Value"
	ctx := context.WithValue(context.Background(), testKey, testValue)
	c.SetUserContext(ctx)
	utils.AssertEqual(t, testValue, c.UserContext().Value(testKey))
}

// go test -run Test_Ctx_UserContext_Multiple_Requests
func Test_Ctx_UserContext_Multiple_Requests(t *testing.T) {
	t.Parallel()
	testKey := struct{}{}
	testValue := "foobar-value"

	app := New()
	app.Get("/", func(c *Ctx) error {
		ctx := c.UserContext()

		if ctx.Value(testKey) != nil {
			return c.SendStatus(StatusInternalServerError)
		}

		input := utils.CopyString(c.Query("input", "NO_VALUE"))
		ctx = context.WithValue(ctx, testKey, fmt.Sprintf("%s_%s", testValue, input))
		c.SetUserContext(ctx)

		return c.Status(StatusOK).SendString(fmt.Sprintf("resp_%s_returned", input))
	})

	// Consecutive Requests
	for i := 1; i <= 10; i++ {
		t.Run(fmt.Sprintf("request_%d", i), func(t *testing.T) {
			resp, err := app.Test(httptest.NewRequest(MethodGet, fmt.Sprintf("/?input=%d", i), nil))

			utils.AssertEqual(t, nil, err, "Unexpected error from response")
			utils.AssertEqual(t, StatusOK, resp.StatusCode, "context.Context returned from c.UserContext() is reused")

			b, err := io.ReadAll(resp.Body)
			utils.AssertEqual(t, nil, err, "Unexpected error from reading response body")
			utils.AssertEqual(t, fmt.Sprintf("resp_%d_returned", i), string(b), "response text incorrect")
		})
	}
}

// go test -run Test_Ctx_Cookie
func Test_Ctx_Cookie(t *testing.T) {
	t.Parallel()
	app := New()
	c := app.AcquireCtx(&fasthttp.RequestCtx{})
	defer app.ReleaseCtx(c)
	expire := time.Now().Add(24 * time.Hour)
	var dst []byte
	dst = expire.In(time.UTC).AppendFormat(dst, time.RFC1123)
	httpdate := strings.ReplaceAll(string(dst), "UTC", "GMT")
	cookie := &Cookie{
		Name:    "username",
		Value:   "john",
		Expires: expire,
		// SameSite: CookieSameSiteStrictMode, // default is "lax"
	}
	c.Cookie(cookie)
	expect := "username=john; expires=" + httpdate + "; path=/; SameSite=Lax"
	utils.AssertEqual(t, expect, string(c.Response().Header.Peek(HeaderSetCookie)))

	expect = "username=john; expires=" + httpdate + "; path=/"
	cookie.SameSite = CookieSameSiteDisabled
	c.Cookie(cookie)
	utils.AssertEqual(t, expect, string(c.Response().Header.Peek(HeaderSetCookie)))

	expect = "username=john; expires=" + httpdate + "; path=/; SameSite=Strict"
	cookie.SameSite = CookieSameSiteStrictMode
	c.Cookie(cookie)
	utils.AssertEqual(t, expect, string(c.Response().Header.Peek(HeaderSetCookie)))

	expect = "username=john; expires=" + httpdate + "; path=/; secure; SameSite=None"
	cookie.Secure = true
	cookie.SameSite = CookieSameSiteNoneMode
	c.Cookie(cookie)
	utils.AssertEqual(t, expect, string(c.Response().Header.Peek(HeaderSetCookie)))

	expect = "username=john; path=/; secure; SameSite=None"
	// should remove expires and max-age headers
	cookie.SessionOnly = true
	cookie.Expires = expire
	cookie.MaxAge = 10000
	c.Cookie(cookie)
	utils.AssertEqual(t, expect, string(c.Response().Header.Peek(HeaderSetCookie)))
}

// go test -v -run=^$ -bench=Benchmark_Ctx_Cookie -benchmem -count=4
func Benchmark_Ctx_Cookie(b *testing.B) {
	app := New()
	c := app.AcquireCtx(&fasthttp.RequestCtx{})
	defer app.ReleaseCtx(c)
	b.ReportAllocs()
	b.ResetTimer()
	for n := 0; n < b.N; n++ {
		c.Cookie(&Cookie{
			Name:  "John",
			Value: "Doe",
		})
	}
	utils.AssertEqual(b, "John=Doe; path=/; SameSite=Lax", app.getString(c.Response().Header.Peek("Set-Cookie")))
}

// go test -run Test_Ctx_Cookies
func Test_Ctx_Cookies(t *testing.T) {
	t.Parallel()
	app := New()
	c := app.AcquireCtx(&fasthttp.RequestCtx{})
	defer app.ReleaseCtx(c)
	c.Request().Header.Set("Cookie", "john=doe")
	utils.AssertEqual(t, "doe", c.Cookies("john"))
	utils.AssertEqual(t, "default", c.Cookies("unknown", "default"))
}

// go test -run Test_Ctx_Format
func Test_Ctx_Format(t *testing.T) {
	t.Parallel()
	app := New()
	c := app.AcquireCtx(&fasthttp.RequestCtx{})
	defer app.ReleaseCtx(c)
	c.Request().Header.Set(HeaderAccept, MIMETextPlain)
	err := c.Format([]byte("Hello, World!"))
	utils.AssertEqual(t, nil, err)
	utils.AssertEqual(t, "Hello, World!", string(c.Response().Body()))

	c.Request().Header.Set(HeaderAccept, MIMETextHTML)
	err = c.Format("Hello, World!")
	utils.AssertEqual(t, nil, err)
	utils.AssertEqual(t, "<p>Hello, World!</p>", string(c.Response().Body()))

	c.Request().Header.Set(HeaderAccept, MIMEApplicationJSON)
	err = c.Format("Hello, World!")
	utils.AssertEqual(t, nil, err)
	utils.AssertEqual(t, `"Hello, World!"`, string(c.Response().Body()))

	c.Request().Header.Set(HeaderAccept, MIMETextPlain)
	err = c.Format(complex(1, 1))
	utils.AssertEqual(t, nil, err)
	utils.AssertEqual(t, "(1+1i)", string(c.Response().Body()))

	c.Request().Header.Set(HeaderAccept, MIMEApplicationXML)
	err = c.Format("Hello, World!")
	utils.AssertEqual(t, nil, err)
	utils.AssertEqual(t, `<string>Hello, World!</string>`, string(c.Response().Body()))

	err = c.Format(complex(1, 1))
	utils.AssertEqual(t, true, err != nil)

	c.Request().Header.Set(HeaderAccept, MIMETextPlain)
	err = c.Format(Map{})
	utils.AssertEqual(t, nil, err)
	utils.AssertEqual(t, "map[]", string(c.Response().Body()))

	type broken string
	c.Request().Header.Set(HeaderAccept, "broken/accept")
	err = c.Format(broken("Hello, World!"))
	utils.AssertEqual(t, nil, err)
	utils.AssertEqual(t, `Hello, World!`, string(c.Response().Body()))
}

// go test -v -run=^$ -bench=Benchmark_Ctx_Format -benchmem -count=4
func Benchmark_Ctx_Format(b *testing.B) {
	app := New()
	c := app.AcquireCtx(&fasthttp.RequestCtx{})
	defer app.ReleaseCtx(c)
	c.Request().Header.Set("Accept", "text/plain")
	b.ReportAllocs()
	b.ResetTimer()

	var err error
	for n := 0; n < b.N; n++ {
		err = c.Format("Hello, World!")
	}

	utils.AssertEqual(b, nil, err)
	utils.AssertEqual(b, `Hello, World!`, string(c.Response().Body()))
}

// go test -v -run=^$ -bench=Benchmark_Ctx_Format_HTML -benchmem -count=4
func Benchmark_Ctx_Format_HTML(b *testing.B) {
	app := New()
	c := app.AcquireCtx(&fasthttp.RequestCtx{})
	defer app.ReleaseCtx(c)
	c.Request().Header.Set("Accept", "text/html")
	b.ReportAllocs()
	b.ResetTimer()

	var err error
	for n := 0; n < b.N; n++ {
		err = c.Format("Hello, World!")
	}

	utils.AssertEqual(b, nil, err)
	utils.AssertEqual(b, "<p>Hello, World!</p>", string(c.Response().Body()))
}

// go test -v -run=^$ -bench=Benchmark_Ctx_Format_JSON -benchmem -count=4
func Benchmark_Ctx_Format_JSON(b *testing.B) {
	app := New()
	c := app.AcquireCtx(&fasthttp.RequestCtx{})
	defer app.ReleaseCtx(c)
	c.Request().Header.Set("Accept", "application/json")
	b.ReportAllocs()
	b.ResetTimer()

	var err error
	for n := 0; n < b.N; n++ {
		err = c.Format("Hello, World!")
	}

	utils.AssertEqual(b, nil, err)
	utils.AssertEqual(b, `"Hello, World!"`, string(c.Response().Body()))
}

// go test -v -run=^$ -bench=Benchmark_Ctx_Format_XML -benchmem -count=4
func Benchmark_Ctx_Format_XML(b *testing.B) {
	app := New()
	c := app.AcquireCtx(&fasthttp.RequestCtx{})
	defer app.ReleaseCtx(c)
	c.Request().Header.Set("Accept", "application/xml")
	b.ReportAllocs()
	b.ResetTimer()

	var err error
	for n := 0; n < b.N; n++ {
		err = c.Format("Hello, World!")
	}

	utils.AssertEqual(b, nil, err)
	utils.AssertEqual(b, `<string>Hello, World!</string>`, string(c.Response().Body()))
}

// go test -run Test_Ctx_FormFile
func Test_Ctx_FormFile(t *testing.T) {
	// TODO: We should clean this up
	t.Parallel()
	app := New()

	app.Post("/test", func(c *Ctx) error {
		fh, err := c.FormFile("file")
		utils.AssertEqual(t, nil, err)
		utils.AssertEqual(t, "test", fh.Filename)

		f, err := fh.Open()
		utils.AssertEqual(t, nil, err)
		defer func() {
			utils.AssertEqual(t, nil, f.Close())
		}()

		b := new(bytes.Buffer)
		_, err = io.Copy(b, f)
		utils.AssertEqual(t, nil, err)
		utils.AssertEqual(t, "hello world", b.String())
		return nil
	})

	body := &bytes.Buffer{}
	writer := multipart.NewWriter(body)

	ioWriter, err := writer.CreateFormFile("file", "test")
	utils.AssertEqual(t, nil, err)

	_, err = ioWriter.Write([]byte("hello world"))
	utils.AssertEqual(t, nil, err)
	utils.AssertEqual(t, nil, writer.Close())

	req := httptest.NewRequest(MethodPost, "/test", body)
	req.Header.Set(HeaderContentType, writer.FormDataContentType())
	req.Header.Set(HeaderContentLength, strconv.Itoa(len(body.Bytes())))

	resp, err := app.Test(req)
	utils.AssertEqual(t, nil, err, "app.Test(req)")
	utils.AssertEqual(t, StatusOK, resp.StatusCode, "Status code")
}

// go test -run Test_Ctx_FormValue
func Test_Ctx_FormValue(t *testing.T) {
	t.Parallel()
	app := New()

	app.Post("/test", func(c *Ctx) error {
		utils.AssertEqual(t, "john", c.FormValue("name"))
		return nil
	})

	body := &bytes.Buffer{}
	writer := multipart.NewWriter(body)
	utils.AssertEqual(t, nil, writer.WriteField("name", "john"))
	utils.AssertEqual(t, nil, writer.Close())

	req := httptest.NewRequest(MethodPost, "/test", body)
	req.Header.Set("Content-Type", fmt.Sprintf("multipart/form-data; boundary=%s", writer.Boundary()))
	req.Header.Set("Content-Length", strconv.Itoa(len(body.Bytes())))

	resp, err := app.Test(req)
	utils.AssertEqual(t, nil, err, "app.Test(req)")
	utils.AssertEqual(t, StatusOK, resp.StatusCode, "Status code")
}

// go test -v -run=^$ -bench=Benchmark_Ctx_Fresh_StaleEtag -benchmem -count=4
func Benchmark_Ctx_Fresh_StaleEtag(b *testing.B) {
	app := New()
	c := app.AcquireCtx(&fasthttp.RequestCtx{})
	defer app.ReleaseCtx(c)

	for n := 0; n < b.N; n++ {
		c.Request().Header.Set(HeaderIfNoneMatch, "a, b, c, d")
		c.Request().Header.Set(HeaderCacheControl, "c")
		c.Fresh()

		c.Request().Header.Set(HeaderIfNoneMatch, "a, b, c, d")
		c.Request().Header.Set(HeaderCacheControl, "e")
		c.Fresh()
	}
}

// go test -run Test_Ctx_Fresh
func Test_Ctx_Fresh(t *testing.T) {
	t.Parallel()
	app := New()
	c := app.AcquireCtx(&fasthttp.RequestCtx{})
	defer app.ReleaseCtx(c)
	utils.AssertEqual(t, false, c.Fresh())

	c.Request().Header.Set(HeaderIfNoneMatch, "*")
	c.Request().Header.Set(HeaderCacheControl, "no-cache")
	utils.AssertEqual(t, false, c.Fresh())

	c.Request().Header.Set(HeaderIfNoneMatch, "*")
	c.Request().Header.Set(HeaderCacheControl, ",no-cache,")
	utils.AssertEqual(t, false, c.Fresh())

	c.Request().Header.Set(HeaderIfNoneMatch, "*")
	c.Request().Header.Set(HeaderCacheControl, "aa,no-cache,")
	utils.AssertEqual(t, false, c.Fresh())

	c.Request().Header.Set(HeaderIfNoneMatch, "*")
	c.Request().Header.Set(HeaderCacheControl, ",no-cache,bb")
	utils.AssertEqual(t, false, c.Fresh())

	c.Request().Header.Set(HeaderIfNoneMatch, "675af34563dc-tr34")
	c.Request().Header.Set(HeaderCacheControl, "public")
	utils.AssertEqual(t, false, c.Fresh())

	c.Request().Header.Set(HeaderIfNoneMatch, "a, b")
	c.Response().Header.Set(HeaderETag, "c")
	utils.AssertEqual(t, false, c.Fresh())

	c.Response().Header.Set(HeaderETag, "a")
	utils.AssertEqual(t, true, c.Fresh())

	c.Request().Header.Set(HeaderIfModifiedSince, "xxWed, 21 Oct 2015 07:28:00 GMT")
	c.Response().Header.Set(HeaderLastModified, "xxWed, 21 Oct 2015 07:28:00 GMT")
	utils.AssertEqual(t, false, c.Fresh())

	c.Response().Header.Set(HeaderLastModified, "Wed, 21 Oct 2015 07:28:00 GMT")
	utils.AssertEqual(t, false, c.Fresh())

	c.Request().Header.Set(HeaderIfModifiedSince, "Wed, 21 Oct 2015 07:28:00 GMT")
	utils.AssertEqual(t, false, c.Fresh())
}

// go test -v -run=^$ -bench=Benchmark_Ctx_Fresh_WithNoCache -benchmem -count=4
func Benchmark_Ctx_Fresh_WithNoCache(b *testing.B) {
	app := New()
	c := app.AcquireCtx(&fasthttp.RequestCtx{})
	defer app.ReleaseCtx(c)

	c.Request().Header.Set(HeaderIfNoneMatch, "*")
	c.Request().Header.Set(HeaderCacheControl, "no-cache")
	for n := 0; n < b.N; n++ {
		c.Fresh()
	}
}

// go test -run Test_Ctx_Get
func Test_Ctx_Get(t *testing.T) {
	t.Parallel()
	app := New()
	c := app.AcquireCtx(&fasthttp.RequestCtx{})
	defer app.ReleaseCtx(c)
	c.Request().Header.Set(HeaderAcceptCharset, "utf-8, iso-8859-1;q=0.5")
	c.Request().Header.Set(HeaderReferer, "Monster")
	utils.AssertEqual(t, "utf-8, iso-8859-1;q=0.5", c.Get(HeaderAcceptCharset))
	utils.AssertEqual(t, "Monster", c.Get(HeaderReferer))
	utils.AssertEqual(t, "default", c.Get("unknown", "default"))
}

// go test -run Test_Ctx_IsProxyTrusted
func Test_Ctx_IsProxyTrusted(t *testing.T) {
	t.Parallel()

	{
		app := New()
		c := app.AcquireCtx(&fasthttp.RequestCtx{})
		defer app.ReleaseCtx(c)
		utils.AssertEqual(t, true, c.IsProxyTrusted())
	}
	{
		app := New(Config{
			EnableTrustedProxyCheck: false,
		})
		c := app.AcquireCtx(&fasthttp.RequestCtx{})
		defer app.ReleaseCtx(c)
		utils.AssertEqual(t, true, c.IsProxyTrusted())
	}

	{
		app := New(Config{
			EnableTrustedProxyCheck: true,
		})
		c := app.AcquireCtx(&fasthttp.RequestCtx{})
		defer app.ReleaseCtx(c)
		utils.AssertEqual(t, false, c.IsProxyTrusted())
	}
	{
		app := New(Config{
			EnableTrustedProxyCheck: true,

			TrustedProxies: []string{},
		})
		c := app.AcquireCtx(&fasthttp.RequestCtx{})
		defer app.ReleaseCtx(c)
		utils.AssertEqual(t, false, c.IsProxyTrusted())
	}
	{
		app := New(Config{
			EnableTrustedProxyCheck: true,

			TrustedProxies: []string{
				"127.0.0.1",
			},
		})
		c := app.AcquireCtx(&fasthttp.RequestCtx{})
		defer app.ReleaseCtx(c)
		utils.AssertEqual(t, false, c.IsProxyTrusted())
	}
	{
		app := New(Config{
			EnableTrustedProxyCheck: true,

			TrustedProxies: []string{
				"127.0.0.1/8",
			},
		})
		c := app.AcquireCtx(&fasthttp.RequestCtx{})
		defer app.ReleaseCtx(c)
		utils.AssertEqual(t, false, c.IsProxyTrusted())
	}
	{
		app := New(Config{
			EnableTrustedProxyCheck: true,

			TrustedProxies: []string{
				"0.0.0.0",
			},
		})
		c := app.AcquireCtx(&fasthttp.RequestCtx{})
		defer app.ReleaseCtx(c)
		utils.AssertEqual(t, true, c.IsProxyTrusted())
	}
	{
		app := New(Config{
			EnableTrustedProxyCheck: true,

			TrustedProxies: []string{
				"0.0.0.1/31",
			},
		})
		c := app.AcquireCtx(&fasthttp.RequestCtx{})
		defer app.ReleaseCtx(c)
		utils.AssertEqual(t, true, c.IsProxyTrusted())
	}
	{
		app := New(Config{
			EnableTrustedProxyCheck: true,

			TrustedProxies: []string{
				"0.0.0.1/31junk",
			},
		})
		c := app.AcquireCtx(&fasthttp.RequestCtx{})
		defer app.ReleaseCtx(c)
		utils.AssertEqual(t, false, c.IsProxyTrusted())
	}
}

// go test -run Test_Ctx_Hostname
func Test_Ctx_Hostname(t *testing.T) {
	t.Parallel()
	app := New()
	c := app.AcquireCtx(&fasthttp.RequestCtx{})
	defer app.ReleaseCtx(c)
	c.Request().SetRequestURI("http://google.com/test")
	utils.AssertEqual(t, "google.com", c.Hostname())
}

// go test -run Test_Ctx_Hostname_Untrusted
func Test_Ctx_Hostname_UntrustedProxy(t *testing.T) {
	t.Parallel()
	// Don't trust any proxy
	{
		app := New(Config{EnableTrustedProxyCheck: true, TrustedProxies: []string{}})
		c := app.AcquireCtx(&fasthttp.RequestCtx{})
		c.Request().SetRequestURI("http://google.com/test")
		c.Request().Header.Set(HeaderXForwardedHost, "google1.com")
		utils.AssertEqual(t, "google.com", c.Hostname())
		app.ReleaseCtx(c)
	}
	// Trust to specific proxy list
	{
		app := New(Config{EnableTrustedProxyCheck: true, TrustedProxies: []string{"0.8.0.0", "0.8.0.1"}})
		c := app.AcquireCtx(&fasthttp.RequestCtx{})
		c.Request().SetRequestURI("http://google.com/test")
		c.Request().Header.Set(HeaderXForwardedHost, "google1.com")
		utils.AssertEqual(t, "google.com", c.Hostname())
		app.ReleaseCtx(c)
	}
}

// go test -run Test_Ctx_Hostname_Trusted
func Test_Ctx_Hostname_TrustedProxy(t *testing.T) {
	t.Parallel()
	{
		app := New(Config{EnableTrustedProxyCheck: true, TrustedProxies: []string{"0.0.0.0", "0.8.0.1"}})
		c := app.AcquireCtx(&fasthttp.RequestCtx{})
		c.Request().SetRequestURI("http://google.com/test")
		c.Request().Header.Set(HeaderXForwardedHost, "google1.com")
		utils.AssertEqual(t, "google1.com", c.Hostname())
		app.ReleaseCtx(c)
	}
}

// go test -run Test_Ctx_Hostname_Trusted_Multiple
func Test_Ctx_Hostname_TrustedProxy_Multiple(t *testing.T) {
	t.Parallel()
	{
		app := New(Config{EnableTrustedProxyCheck: true, TrustedProxies: []string{"0.0.0.0", "0.8.0.1"}})
		c := app.AcquireCtx(&fasthttp.RequestCtx{})
		c.Request().SetRequestURI("http://google.com/test")
		c.Request().Header.Set(HeaderXForwardedHost, "google1.com, google2.com")
		utils.AssertEqual(t, "google1.com", c.Hostname())
		app.ReleaseCtx(c)
	}
}

// go test -run Test_Ctx_Hostname_UntrustedProxyRange
func Test_Ctx_Hostname_TrustedProxyRange(t *testing.T) {
	t.Parallel()

	app := New(Config{EnableTrustedProxyCheck: true, TrustedProxies: []string{"0.0.0.0/30"}})
	c := app.AcquireCtx(&fasthttp.RequestCtx{})
	c.Request().SetRequestURI("http://google.com/test")
	c.Request().Header.Set(HeaderXForwardedHost, "google1.com")
	utils.AssertEqual(t, "google1.com", c.Hostname())
	app.ReleaseCtx(c)
}

// go test -run Test_Ctx_Hostname_UntrustedProxyRange
func Test_Ctx_Hostname_UntrustedProxyRange(t *testing.T) {
	t.Parallel()

	app := New(Config{EnableTrustedProxyCheck: true, TrustedProxies: []string{"1.0.0.0/30"}})
	c := app.AcquireCtx(&fasthttp.RequestCtx{})
	c.Request().SetRequestURI("http://google.com/test")
	c.Request().Header.Set(HeaderXForwardedHost, "google1.com")
	utils.AssertEqual(t, "google.com", c.Hostname())
	app.ReleaseCtx(c)
}

// go test -run Test_Ctx_Port
func Test_Ctx_Port(t *testing.T) {
	t.Parallel()
	app := New()
	c := app.AcquireCtx(&fasthttp.RequestCtx{})
	defer app.ReleaseCtx(c)
	utils.AssertEqual(t, "0", c.Port())
}

// go test -run Test_Ctx_PortInHandler
func Test_Ctx_PortInHandler(t *testing.T) {
	t.Parallel()
	app := New()

	app.Get("/port", func(c *Ctx) error {
		return c.SendString(c.Port())
	})

	resp, err := app.Test(httptest.NewRequest(MethodGet, "/port", nil))
	utils.AssertEqual(t, nil, err, "app.Test(req)")
	utils.AssertEqual(t, StatusOK, resp.StatusCode, "Status code")

	body, err := io.ReadAll(resp.Body)
	utils.AssertEqual(t, nil, err)
	utils.AssertEqual(t, "0", string(body))
}

// go test -run Test_Ctx_IP
func Test_Ctx_IP(t *testing.T) {
	t.Parallel()

	app := New()
	c := app.AcquireCtx(&fasthttp.RequestCtx{})
	defer app.ReleaseCtx(c)

	// default behavior will return the remote IP from the stack
	utils.AssertEqual(t, "0.0.0.0", c.IP())

	// X-Forwarded-For is set, but it is ignored because proxyHeader is not set
	c.Request().Header.Set(HeaderXForwardedFor, "0.0.0.1")
	utils.AssertEqual(t, "0.0.0.0", c.IP())
}

// go test -run Test_Ctx_IP_ProxyHeader
func Test_Ctx_IP_ProxyHeader(t *testing.T) {
	t.Parallel()

	// make sure that the same behavior exists for different proxy header names
	proxyHeaderNames := []string{"Real-Ip", HeaderXForwardedFor}

	for _, proxyHeaderName := range proxyHeaderNames {
		app := New(Config{ProxyHeader: proxyHeaderName})
		c := app.AcquireCtx(&fasthttp.RequestCtx{})

		c.Request().Header.Set(proxyHeaderName, "0.0.0.1")
		utils.AssertEqual(t, "0.0.0.1", c.IP())

		// without IP validation we return the full string
		c.Request().Header.Set(proxyHeaderName, "0.0.0.1, 0.0.0.2")
		utils.AssertEqual(t, "0.0.0.1, 0.0.0.2", c.IP())

		// without IP validation we return invalid IPs
		c.Request().Header.Set(proxyHeaderName, "invalid, 0.0.0.2, 0.0.0.3")
		utils.AssertEqual(t, "invalid, 0.0.0.2, 0.0.0.3", c.IP())

		// when proxy header is enabled but the value is empty, without IP validation we return an empty string
		c.Request().Header.Set(proxyHeaderName, "")
		utils.AssertEqual(t, "", c.IP())

		// without IP validation we return an invalid IP
		c.Request().Header.Set(proxyHeaderName, "not-valid-ip")
		utils.AssertEqual(t, "not-valid-ip", c.IP())

		app.ReleaseCtx(c)
	}
}

// go test -run Test_Ctx_IP_ProxyHeader
func Test_Ctx_IP_ProxyHeader_With_IP_Validation(t *testing.T) {
	t.Parallel()

	// make sure that the same behavior exists for different proxy header names
	proxyHeaderNames := []string{"Real-Ip", HeaderXForwardedFor}

	for _, proxyHeaderName := range proxyHeaderNames {
		app := New(Config{EnableIPValidation: true, ProxyHeader: proxyHeaderName})
		c := app.AcquireCtx(&fasthttp.RequestCtx{})

		// when proxy header & validation is enabled and the value is a valid IP, we return it
		c.Request().Header.Set(proxyHeaderName, "0.0.0.1")
		utils.AssertEqual(t, "0.0.0.1", c.IP())

		// when proxy header & validation is enabled and the value is a list of IPs, we return the first valid IP
		c.Request().Header.Set(proxyHeaderName, "0.0.0.1, 0.0.0.2")
		utils.AssertEqual(t, "0.0.0.1", c.IP())

		c.Request().Header.Set(proxyHeaderName, "invalid, 0.0.0.2, 0.0.0.3")
		utils.AssertEqual(t, "0.0.0.2", c.IP())

		// when proxy header & validation is enabled but the value is empty, we will ignore the header
		c.Request().Header.Set(proxyHeaderName, "")
		utils.AssertEqual(t, "0.0.0.0", c.IP())

		// when proxy header & validation is enabled but the value is not an IP, we will ignore the header
		// and return the IP of the caller
		c.Request().Header.Set(proxyHeaderName, "not-valid-ip")
		utils.AssertEqual(t, "0.0.0.0", c.IP())

		app.ReleaseCtx(c)
	}
}

// go test -run Test_Ctx_IP_UntrustedProxy
func Test_Ctx_IP_UntrustedProxy(t *testing.T) {
	t.Parallel()
	app := New(Config{EnableTrustedProxyCheck: true, TrustedProxies: []string{"0.8.0.1"}, ProxyHeader: HeaderXForwardedFor})
	c := app.AcquireCtx(&fasthttp.RequestCtx{})
	c.Request().Header.Set(HeaderXForwardedFor, "0.0.0.1")
	defer app.ReleaseCtx(c)
	utils.AssertEqual(t, "0.0.0.0", c.IP())
}

// go test -run Test_Ctx_IP_TrustedProxy
func Test_Ctx_IP_TrustedProxy(t *testing.T) {
	t.Parallel()
	app := New(Config{EnableTrustedProxyCheck: true, TrustedProxies: []string{"0.0.0.0"}, ProxyHeader: HeaderXForwardedFor})
	c := app.AcquireCtx(&fasthttp.RequestCtx{})
	c.Request().Header.Set(HeaderXForwardedFor, "0.0.0.1")
	defer app.ReleaseCtx(c)
	utils.AssertEqual(t, "0.0.0.1", c.IP())
}

// go test -run Test_Ctx_IPs  -parallel
func Test_Ctx_IPs(t *testing.T) {
	t.Parallel()
	app := New()
	c := app.AcquireCtx(&fasthttp.RequestCtx{})
	defer app.ReleaseCtx(c)

	// normal happy path test case
	c.Request().Header.Set(HeaderXForwardedFor, "127.0.0.1, 127.0.0.2, 127.0.0.3")
	utils.AssertEqual(t, []string{"127.0.0.1", "127.0.0.2", "127.0.0.3"}, c.IPs())

	// inconsistent space formatting
	c.Request().Header.Set(HeaderXForwardedFor, "127.0.0.1,127.0.0.2  ,127.0.0.3")
	utils.AssertEqual(t, []string{"127.0.0.1", "127.0.0.2", "127.0.0.3"}, c.IPs())

	// invalid IPs are allowed to be returned
	c.Request().Header.Set(HeaderXForwardedFor, "invalid, 127.0.0.1, 127.0.0.2")
	utils.AssertEqual(t, []string{"invalid", "127.0.0.1", "127.0.0.2"}, c.IPs())
	c.Request().Header.Set(HeaderXForwardedFor, "127.0.0.1, invalid, 127.0.0.2")
	utils.AssertEqual(t, []string{"127.0.0.1", "invalid", "127.0.0.2"}, c.IPs())

	// ensure that the ordering of IPs in the header is maintained
	c.Request().Header.Set(HeaderXForwardedFor, "127.0.0.3, 127.0.0.1, 127.0.0.2")
	utils.AssertEqual(t, []string{"127.0.0.3", "127.0.0.1", "127.0.0.2"}, c.IPs())

	// ensure for IPv6
	c.Request().Header.Set(HeaderXForwardedFor, "9396:9549:b4f7:8ed0:4791:1330:8c06:e62d, invalid, 2345:0425:2CA1::0567:5673:23b5")
	utils.AssertEqual(t, []string{"9396:9549:b4f7:8ed0:4791:1330:8c06:e62d", "invalid", "2345:0425:2CA1::0567:5673:23b5"}, c.IPs())

	// empty header
	c.Request().Header.Set(HeaderXForwardedFor, "")
	utils.AssertEqual(t, 0, len(c.IPs()))

	// missing header
	c.Request()
	utils.AssertEqual(t, 0, len(c.IPs()))
}

func Test_Ctx_IPs_With_IP_Validation(t *testing.T) {
	t.Parallel()
	app := New(Config{EnableIPValidation: true})
	c := app.AcquireCtx(&fasthttp.RequestCtx{})
	defer app.ReleaseCtx(c)

	// normal happy path test case
	c.Request().Header.Set(HeaderXForwardedFor, "127.0.0.1, 127.0.0.2, 127.0.0.3")
	utils.AssertEqual(t, []string{"127.0.0.1", "127.0.0.2", "127.0.0.3"}, c.IPs())

	// inconsistent space formatting
	c.Request().Header.Set(HeaderXForwardedFor, "127.0.0.1,127.0.0.2  ,127.0.0.3")
	utils.AssertEqual(t, []string{"127.0.0.1", "127.0.0.2", "127.0.0.3"}, c.IPs())

	// invalid IPs are in the header
	c.Request().Header.Set(HeaderXForwardedFor, "invalid, 127.0.0.1, 127.0.0.2")
	utils.AssertEqual(t, []string{"127.0.0.1", "127.0.0.2"}, c.IPs())
	c.Request().Header.Set(HeaderXForwardedFor, "127.0.0.1, invalid, 127.0.0.2")
	utils.AssertEqual(t, []string{"127.0.0.1", "127.0.0.2"}, c.IPs())

	// ensure that the ordering of IPs in the header is maintained
	c.Request().Header.Set(HeaderXForwardedFor, "127.0.0.3, 127.0.0.1, 127.0.0.2")
	utils.AssertEqual(t, []string{"127.0.0.3", "127.0.0.1", "127.0.0.2"}, c.IPs())

	// ensure for IPv6
	c.Request().Header.Set(HeaderXForwardedFor, "f037:825e:eadb:1b7b:1667:6f0a:5356:f604, invalid, 9396:9549:b4f7:8ed0:4791:1330:8c06:e62d")
	utils.AssertEqual(t, []string{"f037:825e:eadb:1b7b:1667:6f0a:5356:f604", "9396:9549:b4f7:8ed0:4791:1330:8c06:e62d"}, c.IPs())

	// empty header
	c.Request().Header.Set(HeaderXForwardedFor, "")
	utils.AssertEqual(t, 0, len(c.IPs()))

	// missing header
	c.Request()
	utils.AssertEqual(t, 0, len(c.IPs()))
}

// go test -v -run=^$ -bench=Benchmark_Ctx_IPs -benchmem -count=4
func Benchmark_Ctx_IPs(b *testing.B) {
	app := New()
	c := app.AcquireCtx(&fasthttp.RequestCtx{})
	defer app.ReleaseCtx(c)
	c.Request().Header.Set(HeaderXForwardedFor, "127.0.0.1, invalid, 127.0.0.1")
	var res []string
	b.ReportAllocs()
	b.ResetTimer()
	for n := 0; n < b.N; n++ {
		res = c.IPs()
	}
	utils.AssertEqual(b, []string{"127.0.0.1", "invalid", "127.0.0.1"}, res)
}

func Benchmark_Ctx_IPs_v6(b *testing.B) {
	app := New()
	c := app.AcquireCtx(&fasthttp.RequestCtx{})
	defer app.ReleaseCtx(c)
	c.Request().Header.Set(HeaderXForwardedFor, "f037:825e:eadb:1b7b:1667:6f0a:5356:f604, invalid, 2345:0425:2CA1::0567:5673:23b5")
	var res []string
	b.ReportAllocs()
	b.ResetTimer()
	for n := 0; n < b.N; n++ {
		res = c.IPs()
	}
	utils.AssertEqual(b, []string{"f037:825e:eadb:1b7b:1667:6f0a:5356:f604", "invalid", "2345:0425:2CA1::0567:5673:23b5"}, res)
}

func Benchmark_Ctx_IPs_With_IP_Validation(b *testing.B) {
	app := New(Config{EnableIPValidation: true})
	c := app.AcquireCtx(&fasthttp.RequestCtx{})
	defer app.ReleaseCtx(c)
	c.Request().Header.Set(HeaderXForwardedFor, "127.0.0.1, invalid, 127.0.0.1")
	var res []string
	b.ReportAllocs()
	b.ResetTimer()
	for n := 0; n < b.N; n++ {
		res = c.IPs()
	}
	utils.AssertEqual(b, []string{"127.0.0.1", "127.0.0.1"}, res)
}

func Benchmark_Ctx_IPs_v6_With_IP_Validation(b *testing.B) {
	app := New(Config{EnableIPValidation: true})
	c := app.AcquireCtx(&fasthttp.RequestCtx{})
	defer app.ReleaseCtx(c)
	c.Request().Header.Set(HeaderXForwardedFor, "2345:0425:2CA1:0000:0000:0567:5673:23b5, invalid, 2345:0425:2CA1::0567:5673:23b5")
	var res []string
	b.ReportAllocs()
	b.ResetTimer()
	for n := 0; n < b.N; n++ {
		res = c.IPs()
	}
	utils.AssertEqual(b, []string{"2345:0425:2CA1:0000:0000:0567:5673:23b5", "2345:0425:2CA1::0567:5673:23b5"}, res)
}

func Benchmark_Ctx_IP_With_ProxyHeader(b *testing.B) {
	app := New(Config{ProxyHeader: HeaderXForwardedFor})
	c := app.AcquireCtx(&fasthttp.RequestCtx{})
	defer app.ReleaseCtx(c)
	c.Request().Header.Set(HeaderXForwardedFor, "127.0.0.1")
	var res string
	b.ReportAllocs()
	b.ResetTimer()
	for n := 0; n < b.N; n++ {
		res = c.IP()
	}
	utils.AssertEqual(b, "127.0.0.1", res)
}

func Benchmark_Ctx_IP_With_ProxyHeader_and_IP_Validation(b *testing.B) {
	app := New(Config{ProxyHeader: HeaderXForwardedFor, EnableIPValidation: true})
	c := app.AcquireCtx(&fasthttp.RequestCtx{})
	defer app.ReleaseCtx(c)
	c.Request().Header.Set(HeaderXForwardedFor, "127.0.0.1")
	var res string
	b.ReportAllocs()
	b.ResetTimer()
	for n := 0; n < b.N; n++ {
		res = c.IP()
	}
	utils.AssertEqual(b, "127.0.0.1", res)
}

func Benchmark_Ctx_IP(b *testing.B) {
	app := New()
	c := app.AcquireCtx(&fasthttp.RequestCtx{})
	defer app.ReleaseCtx(c)
	c.Request()
	var res string
	b.ReportAllocs()
	b.ResetTimer()
	for n := 0; n < b.N; n++ {
		res = c.IP()
	}
	utils.AssertEqual(b, "0.0.0.0", res)
}

// go test -run Test_Ctx_Is
func Test_Ctx_Is(t *testing.T) {
	t.Parallel()
	app := New()
	c := app.AcquireCtx(&fasthttp.RequestCtx{})
	defer app.ReleaseCtx(c)
	c.Request().Header.Set(HeaderContentType, MIMETextHTML+"; boundary=something")
	utils.AssertEqual(t, true, c.Is(".html"))
	utils.AssertEqual(t, true, c.Is("html"))
	utils.AssertEqual(t, false, c.Is("json"))
	utils.AssertEqual(t, false, c.Is(".json"))
	utils.AssertEqual(t, false, c.Is(""))
	utils.AssertEqual(t, false, c.Is(".foooo"))

	c.Request().Header.Set(HeaderContentType, MIMEApplicationJSONCharsetUTF8)
	utils.AssertEqual(t, false, c.Is("html"))
	utils.AssertEqual(t, true, c.Is("json"))
	utils.AssertEqual(t, true, c.Is(".json"))

	c.Request().Header.Set(HeaderContentType, " application/json;charset=UTF-8")
	utils.AssertEqual(t, false, c.Is("html"))
	utils.AssertEqual(t, true, c.Is("json"))
	utils.AssertEqual(t, true, c.Is(".json"))

	c.Request().Header.Set(HeaderContentType, MIMEApplicationXMLCharsetUTF8)
	utils.AssertEqual(t, false, c.Is("html"))
	utils.AssertEqual(t, true, c.Is("xml"))
	utils.AssertEqual(t, true, c.Is(".xml"))

	c.Request().Header.Set(HeaderContentType, MIMETextPlain)
	utils.AssertEqual(t, false, c.Is("html"))
	utils.AssertEqual(t, true, c.Is("txt"))
	utils.AssertEqual(t, true, c.Is(".txt"))
}

// go test -v -run=^$ -bench=Benchmark_Ctx_Is -benchmem -count=4
func Benchmark_Ctx_Is(b *testing.B) {
	app := New()
	c := app.AcquireCtx(&fasthttp.RequestCtx{})
	defer app.ReleaseCtx(c)
	c.Request().Header.Set(HeaderContentType, MIMEApplicationJSON)
	var res bool
	b.ReportAllocs()
	b.ResetTimer()
	for n := 0; n < b.N; n++ {
		_ = c.Is(".json")
		res = c.Is("json")
	}
	utils.AssertEqual(b, true, res)
}

// go test -run Test_Ctx_Locals
func Test_Ctx_Locals(t *testing.T) {
	t.Parallel()
	app := New()
	app.Use(func(c *Ctx) error {
		c.Locals("john", "doe")
		return c.Next()
	})
	app.Get("/test", func(c *Ctx) error {
		utils.AssertEqual(t, "doe", c.Locals("john"))
		return nil
	})
	resp, err := app.Test(httptest.NewRequest(MethodGet, "/test", nil))
	utils.AssertEqual(t, nil, err, "app.Test(req)")
	utils.AssertEqual(t, StatusOK, resp.StatusCode, "Status code")
}

// go test -run Test_Ctx_Method
func Test_Ctx_Method(t *testing.T) {
	t.Parallel()
	fctx := &fasthttp.RequestCtx{}
	fctx.Request.Header.SetMethod(MethodGet)
	app := New()
	c := app.AcquireCtx(fctx)
	defer app.ReleaseCtx(c)
	utils.AssertEqual(t, MethodGet, c.Method())
	c.Method(MethodPost)
	utils.AssertEqual(t, MethodPost, c.Method())

	c.Method("MethodInvalid")
	utils.AssertEqual(t, MethodPost, c.Method())
}

// go test -run Test_Ctx_ClientHelloInfo
func Test_Ctx_ClientHelloInfo(t *testing.T) {
	t.Parallel()
	app := New()
	app.Get("/ServerName", func(c *Ctx) error {
		result := c.ClientHelloInfo()
		if result != nil {
			return c.SendString(result.ServerName)
		}

		return c.SendString("ClientHelloInfo is nil")
	})
	app.Get("/SignatureSchemes", func(c *Ctx) error {
		result := c.ClientHelloInfo()
		if result != nil {
			return c.JSON(result.SignatureSchemes)
		}

		return c.SendString("ClientHelloInfo is nil")
	})
	app.Get("/SupportedVersions", func(c *Ctx) error {
		result := c.ClientHelloInfo()
		if result != nil {
			return c.JSON(result.SupportedVersions)
		}

		return c.SendString("ClientHelloInfo is nil")
	})

	// Test without TLS handler
	resp, err := app.Test(httptest.NewRequest(MethodGet, "/ServerName", nil))
	utils.AssertEqual(t, nil, err)
	body, err := io.ReadAll(resp.Body)
	utils.AssertEqual(t, nil, err)
	utils.AssertEqual(t, []byte("ClientHelloInfo is nil"), body)

	// Test with TLS Handler
	const (
		pssWithSHA256 = 0x0804
		versionTLS13  = 0x0304
	)
	app.tlsHandler = &TLSHandler{clientHelloInfo: &tls.ClientHelloInfo{
		ServerName:        "example.golang",
		SignatureSchemes:  []tls.SignatureScheme{pssWithSHA256},
		SupportedVersions: []uint16{versionTLS13},
	}}

	// Test ServerName
	resp, err = app.Test(httptest.NewRequest(MethodGet, "/ServerName", nil))
	utils.AssertEqual(t, nil, err)
	body, err = io.ReadAll(resp.Body)
	utils.AssertEqual(t, nil, err)
	utils.AssertEqual(t, []byte("example.golang"), body)

	// Test SignatureSchemes
	resp, err = app.Test(httptest.NewRequest(MethodGet, "/SignatureSchemes", nil))
	utils.AssertEqual(t, nil, err)
	body, err = io.ReadAll(resp.Body)
	utils.AssertEqual(t, nil, err)
	utils.AssertEqual(t, "["+strconv.Itoa(pssWithSHA256)+"]", string(body))

	// Test SupportedVersions
	resp, err = app.Test(httptest.NewRequest(MethodGet, "/SupportedVersions", nil))
	utils.AssertEqual(t, nil, err)
	body, err = io.ReadAll(resp.Body)
	utils.AssertEqual(t, nil, err)
	utils.AssertEqual(t, "["+strconv.Itoa(versionTLS13)+"]", string(body))
}

// go test -run Test_Ctx_InvalidMethod
func Test_Ctx_InvalidMethod(t *testing.T) {
	t.Parallel()
	app := New()
	app.Get("/", func(c *Ctx) error {
		return nil
	})

	fctx := &fasthttp.RequestCtx{}
	fctx.Request.Header.SetMethod("InvalidMethod")
	fctx.Request.SetRequestURI("/")

	app.Handler()(fctx)

	utils.AssertEqual(t, 400, fctx.Response.StatusCode())
	utils.AssertEqual(t, []byte("Invalid http method"), fctx.Response.Body())
}

// go test -run Test_Ctx_MultipartForm
func Test_Ctx_MultipartForm(t *testing.T) {
	t.Parallel()
	app := New()

	app.Post("/test", func(c *Ctx) error {
		result, err := c.MultipartForm()
		utils.AssertEqual(t, nil, err)
		utils.AssertEqual(t, "john", result.Value["name"][0])
		return nil
	})

	body := &bytes.Buffer{}
	writer := multipart.NewWriter(body)
	utils.AssertEqual(t, nil, writer.WriteField("name", "john"))
	utils.AssertEqual(t, nil, writer.Close())

	req := httptest.NewRequest(MethodPost, "/test", body)
	req.Header.Set(HeaderContentType, fmt.Sprintf("multipart/form-data; boundary=%s", writer.Boundary()))
	req.Header.Set(HeaderContentLength, strconv.Itoa(len(body.Bytes())))

	resp, err := app.Test(req)
	utils.AssertEqual(t, nil, err, "app.Test(req)")
	utils.AssertEqual(t, StatusOK, resp.StatusCode, "Status code")
}

// go test -v -run=^$ -bench=Benchmark_Ctx_MultipartForm -benchmem -count=4
func Benchmark_Ctx_MultipartForm(b *testing.B) {
	app := New()

	app.Post("/", func(c *Ctx) error {
		_, err := c.MultipartForm()
		return err
	})

	c := &fasthttp.RequestCtx{}

	body := []byte("--b\r\nContent-Disposition: form-data; name=\"name\"\r\n\r\njohn\r\n--b--")
	c.Request.SetBody(body)
	c.Request.Header.SetContentType(MIMEMultipartForm + `;boundary="b"`)
	c.Request.Header.SetContentLength(len(body))

	h := app.Handler()

	b.ReportAllocs()
	b.ResetTimer()

	for n := 0; n < b.N; n++ {
		h(c)
	}
}

// go test -run Test_Ctx_OriginalURL
func Test_Ctx_OriginalURL(t *testing.T) {
	t.Parallel()
	app := New()
	c := app.AcquireCtx(&fasthttp.RequestCtx{})
	defer app.ReleaseCtx(c)
	c.Request().Header.SetRequestURI("http://google.com/test?search=demo")
	utils.AssertEqual(t, "http://google.com/test?search=demo", c.OriginalURL())
}

// go test -race -run Test_Ctx_Params
func Test_Ctx_Params(t *testing.T) {
	t.Parallel()
	app := New()
	app.Get("/test/:user", func(c *Ctx) error {
		utils.AssertEqual(t, "john", c.Params("user"))
		return nil
	})
	app.Get("/test2/*", func(c *Ctx) error {
		utils.AssertEqual(t, "im/a/cookie", c.Params("*"))
		return nil
	})
	app.Get("/test3/*/blafasel/*", func(c *Ctx) error {
		utils.AssertEqual(t, "1111", c.Params("*1"))
		utils.AssertEqual(t, "2222", c.Params("*2"))
		utils.AssertEqual(t, "1111", c.Params("*"))
		return nil
	})
	app.Get("/test4/:optional?", func(c *Ctx) error {
		utils.AssertEqual(t, "", c.Params("optional"))
		return nil
	})
	app.Get("/test5/:id/:Id", func(c *Ctx) error {
		utils.AssertEqual(t, "first", c.Params("id"))
		utils.AssertEqual(t, "first", c.Params("Id"))
		return nil
	})
	resp, err := app.Test(httptest.NewRequest(MethodGet, "/test/john", nil))
	utils.AssertEqual(t, nil, err, "app.Test(req)")
	utils.AssertEqual(t, StatusOK, resp.StatusCode, "Status code")

	resp, err = app.Test(httptest.NewRequest(MethodGet, "/test2/im/a/cookie", nil))
	utils.AssertEqual(t, nil, err, "app.Test(req)")
	utils.AssertEqual(t, StatusOK, resp.StatusCode, "Status code")

	resp, err = app.Test(httptest.NewRequest(MethodGet, "/test3/1111/blafasel/2222", nil))
	utils.AssertEqual(t, nil, err, "app.Test(req)")
	utils.AssertEqual(t, StatusOK, resp.StatusCode, "Status code")

	resp, err = app.Test(httptest.NewRequest(MethodGet, "/test4", nil))
	utils.AssertEqual(t, nil, err, "app.Test(req)")
	utils.AssertEqual(t, StatusOK, resp.StatusCode, "Status code")

	resp, err = app.Test(httptest.NewRequest(MethodGet, "/test5/first/second", nil))
	utils.AssertEqual(t, nil, err)
	utils.AssertEqual(t, StatusOK, resp.StatusCode, "Status code")
}

func Test_Ctx_Params_Case_Sensitive(t *testing.T) {
	t.Parallel()
	app := New(Config{CaseSensitive: true})
	app.Get("/test/:User", func(c *Ctx) error {
		utils.AssertEqual(t, "john", c.Params("User"))
		utils.AssertEqual(t, "", c.Params("user"))
		return nil
	})
	app.Get("/test2/:id/:Id", func(c *Ctx) error {
		utils.AssertEqual(t, "first", c.Params("id"))
		utils.AssertEqual(t, "second", c.Params("Id"))
		return nil
	})
	resp, err := app.Test(httptest.NewRequest(MethodGet, "/test/john", nil))
	utils.AssertEqual(t, nil, err, "app.Test(req)")
	utils.AssertEqual(t, StatusOK, resp.StatusCode, "Status code")

	resp, err = app.Test(httptest.NewRequest(MethodGet, "/test2/first/second", nil))
	utils.AssertEqual(t, nil, err)
	utils.AssertEqual(t, StatusOK, resp.StatusCode, "Status code")
}

// go test -race -run Test_Ctx_AllParams
func Test_Ctx_AllParams(t *testing.T) {
	t.Parallel()
	app := New()
	app.Get("/test/:user", func(c *Ctx) error {
		utils.AssertEqual(t, map[string]string{"user": "john"}, c.AllParams())
		return nil
	})
	app.Get("/test2/*", func(c *Ctx) error {
		utils.AssertEqual(t, map[string]string{"*1": "im/a/cookie"}, c.AllParams())
		return nil
	})
	app.Get("/test3/*/blafasel/*", func(c *Ctx) error {
		utils.AssertEqual(t, map[string]string{"*1": "1111", "*2": "2222"}, c.AllParams())
		return nil
	})
	app.Get("/test4/:optional?", func(c *Ctx) error {
		utils.AssertEqual(t, map[string]string{"optional": ""}, c.AllParams())
		return nil
	})

	resp, err := app.Test(httptest.NewRequest(MethodGet, "/test/john", nil))
	utils.AssertEqual(t, nil, err, "app.Test(req)")
	utils.AssertEqual(t, StatusOK, resp.StatusCode, "Status code")

	resp, err = app.Test(httptest.NewRequest(MethodGet, "/test2/im/a/cookie", nil))
	utils.AssertEqual(t, nil, err, "app.Test(req)")
	utils.AssertEqual(t, StatusOK, resp.StatusCode, "Status code")

	resp, err = app.Test(httptest.NewRequest(MethodGet, "/test3/1111/blafasel/2222", nil))
	utils.AssertEqual(t, nil, err, "app.Test(req)")
	utils.AssertEqual(t, StatusOK, resp.StatusCode, "Status code")

	resp, err = app.Test(httptest.NewRequest(MethodGet, "/test4", nil))
	utils.AssertEqual(t, nil, err, "app.Test(req)")
	utils.AssertEqual(t, StatusOK, resp.StatusCode, "Status code")
}

// go test -v -run=^$ -bench=Benchmark_Ctx_Params -benchmem -count=4
func Benchmark_Ctx_Params(b *testing.B) {
	app := New()
	c := app.AcquireCtx(&fasthttp.RequestCtx{})
	defer app.ReleaseCtx(c)
	c.route = &Route{
		Params: []string{
			"param1", "param2", "param3", "param4",
		},
	}
	c.values = [maxParams]string{
		"john", "doe", "is", "awesome",
	}
	var res string
	b.ReportAllocs()
	b.ResetTimer()
	for n := 0; n < b.N; n++ {
		_ = c.Params("param1")
		_ = c.Params("param2")
		_ = c.Params("param3")
		res = c.Params("param4")
	}
	utils.AssertEqual(b, "awesome", res)
}

// go test -v -run=^$ -bench=Benchmark_Ctx_AllParams -benchmem -count=4
func Benchmark_Ctx_AllParams(b *testing.B) {
	app := New()
	c := app.AcquireCtx(&fasthttp.RequestCtx{})
	defer app.ReleaseCtx(c)
	c.route = &Route{
		Params: []string{
			"param1", "param2", "param3", "param4",
		},
	}
	c.values = [maxParams]string{
		"john", "doe", "is", "awesome",
	}
	var res map[string]string
	b.ReportAllocs()
	b.ResetTimer()
	for n := 0; n < b.N; n++ {
		res = c.AllParams()
	}
	utils.AssertEqual(
		b,
		map[string]string{
			"param1": "john",
			"param2": "doe",
			"param3": "is",
			"param4": "awesome",
		},
		res,
	)
}

// go test -v -run=^$ -bench=Benchmark_Ctx_ParamsParse -benchmem -count=4
func Benchmark_Ctx_ParamsParse(b *testing.B) {
	app := New()
	c := app.AcquireCtx(&fasthttp.RequestCtx{})
	defer app.ReleaseCtx(c)
	c.route = &Route{
		Params: []string{
			"param1", "param2", "param3", "param4",
		},
	}
	c.values = [maxParams]string{
		"john", "doe", "is", "awesome",
	}
	var res struct {
		Param1 string `params:"param1"`
		Param2 string `params:"param2"`
		Param3 string `params:"param3"`
		Param4 string `params:"param4"`
	}
	b.ReportAllocs()
	b.ResetTimer()

	var err error
	for n := 0; n < b.N; n++ {
		err = c.ParamsParser(&res)
	}

	utils.AssertEqual(b, nil, err)
	utils.AssertEqual(b, "john", res.Param1)
	utils.AssertEqual(b, "doe", res.Param2)
	utils.AssertEqual(b, "is", res.Param3)
	utils.AssertEqual(b, "awesome", res.Param4)
}

// go test -run Test_Ctx_Path
func Test_Ctx_Path(t *testing.T) {
	t.Parallel()
	app := New(Config{UnescapePath: true})
	app.Get("/test/:user", func(c *Ctx) error {
		utils.AssertEqual(t, "/Test/John", c.Path())
		// not strict && case insensitive
		utils.AssertEqual(t, "/ABC/", c.Path("/ABC/"))
		utils.AssertEqual(t, "/test/john/", c.Path("/test/john/"))
		return nil
	})

	// test with special chars
	app.Get("/specialChars/:name", func(c *Ctx) error {
		utils.AssertEqual(t, "/specialChars/créer", c.Path())
		// unescape is also working if you set the path afterwards
		utils.AssertEqual(t, "/اختبار/", c.Path("/%D8%A7%D8%AE%D8%AA%D8%A8%D8%A7%D8%B1/"))
		return nil
	})
	resp, err := app.Test(httptest.NewRequest(MethodGet, "/specialChars/cr%C3%A9er", nil))
	utils.AssertEqual(t, nil, err, "app.Test(req)")
	utils.AssertEqual(t, StatusOK, resp.StatusCode, "Status code")
}

// go test -run Test_Ctx_Protocol
func Test_Ctx_Protocol(t *testing.T) {
	t.Parallel()
	app := New()

	freq := &fasthttp.RequestCtx{}
	freq.Request.Header.Set("X-Forwarded", "invalid")

	c := app.AcquireCtx(freq)
	defer app.ReleaseCtx(c)
	c.Request().Header.Set(HeaderXForwardedProto, schemeHTTPS)
	utils.AssertEqual(t, schemeHTTPS, c.Protocol())
	c.Request().Header.Reset()

	c.Request().Header.Set(HeaderXForwardedProtocol, schemeHTTPS)
	utils.AssertEqual(t, schemeHTTPS, c.Protocol())
	c.Request().Header.Reset()

	c.Request().Header.Set(HeaderXForwardedProto, "https, http")
	utils.AssertEqual(t, schemeHTTPS, c.Protocol())
	c.Request().Header.Reset()

	c.Request().Header.Set(HeaderXForwardedProtocol, "https, http")
	utils.AssertEqual(t, schemeHTTPS, c.Protocol())
	c.Request().Header.Reset()

	c.Request().Header.Set(HeaderXForwardedSsl, "on")
	utils.AssertEqual(t, schemeHTTPS, c.Protocol())
	c.Request().Header.Reset()

	c.Request().Header.Set(HeaderXUrlScheme, schemeHTTPS)
	utils.AssertEqual(t, schemeHTTPS, c.Protocol())
	c.Request().Header.Reset()

	utils.AssertEqual(t, schemeHTTP, c.Protocol())
}

// go test -v -run=^$ -bench=Benchmark_Ctx_Protocol -benchmem -count=4
func Benchmark_Ctx_Protocol(b *testing.B) {
	app := New()
	c := app.AcquireCtx(&fasthttp.RequestCtx{})
	defer app.ReleaseCtx(c)
	var res string
	b.ReportAllocs()
	b.ResetTimer()
	for n := 0; n < b.N; n++ {
		res = c.Protocol()
	}
	utils.AssertEqual(b, schemeHTTP, res)
}

// go test -run Test_Ctx_Protocol_TrustedProxy
func Test_Ctx_Protocol_TrustedProxy(t *testing.T) {
	t.Parallel()
	app := New(Config{EnableTrustedProxyCheck: true, TrustedProxies: []string{"0.0.0.0"}})
	c := app.AcquireCtx(&fasthttp.RequestCtx{})
	defer app.ReleaseCtx(c)

	c.Request().Header.Set(HeaderXForwardedProto, schemeHTTPS)
	utils.AssertEqual(t, schemeHTTPS, c.Protocol())
	c.Request().Header.Reset()

	c.Request().Header.Set(HeaderXForwardedProtocol, schemeHTTPS)
	utils.AssertEqual(t, schemeHTTPS, c.Protocol())
	c.Request().Header.Reset()

	c.Request().Header.Set(HeaderXForwardedSsl, "on")
	utils.AssertEqual(t, schemeHTTPS, c.Protocol())
	c.Request().Header.Reset()

	c.Request().Header.Set(HeaderXUrlScheme, schemeHTTPS)
	utils.AssertEqual(t, schemeHTTPS, c.Protocol())
	c.Request().Header.Reset()

	utils.AssertEqual(t, schemeHTTP, c.Protocol())
}

// go test -run Test_Ctx_Protocol_TrustedProxyRange
func Test_Ctx_Protocol_TrustedProxyRange(t *testing.T) {
	t.Parallel()
	app := New(Config{EnableTrustedProxyCheck: true, TrustedProxies: []string{"0.0.0.0/30"}})
	c := app.AcquireCtx(&fasthttp.RequestCtx{})
	defer app.ReleaseCtx(c)

	c.Request().Header.Set(HeaderXForwardedProto, schemeHTTPS)
	utils.AssertEqual(t, schemeHTTPS, c.Protocol())
	c.Request().Header.Reset()

	c.Request().Header.Set(HeaderXForwardedProtocol, schemeHTTPS)
	utils.AssertEqual(t, schemeHTTPS, c.Protocol())
	c.Request().Header.Reset()

	c.Request().Header.Set(HeaderXForwardedSsl, "on")
	utils.AssertEqual(t, schemeHTTPS, c.Protocol())
	c.Request().Header.Reset()

	c.Request().Header.Set(HeaderXUrlScheme, schemeHTTPS)
	utils.AssertEqual(t, schemeHTTPS, c.Protocol())
	c.Request().Header.Reset()

	utils.AssertEqual(t, schemeHTTP, c.Protocol())
}

// go test -run Test_Ctx_Protocol_UntrustedProxyRange
func Test_Ctx_Protocol_UntrustedProxyRange(t *testing.T) {
	t.Parallel()
	app := New(Config{EnableTrustedProxyCheck: true, TrustedProxies: []string{"1.1.1.1/30"}})
	c := app.AcquireCtx(&fasthttp.RequestCtx{})
	defer app.ReleaseCtx(c)

	c.Request().Header.Set(HeaderXForwardedProto, schemeHTTPS)
	utils.AssertEqual(t, schemeHTTP, c.Protocol())
	c.Request().Header.Reset()

	c.Request().Header.Set(HeaderXForwardedProtocol, schemeHTTPS)
	utils.AssertEqual(t, schemeHTTP, c.Protocol())
	c.Request().Header.Reset()

	c.Request().Header.Set(HeaderXForwardedSsl, "on")
	utils.AssertEqual(t, schemeHTTP, c.Protocol())
	c.Request().Header.Reset()

	c.Request().Header.Set(HeaderXUrlScheme, schemeHTTPS)
	utils.AssertEqual(t, schemeHTTP, c.Protocol())
	c.Request().Header.Reset()

	utils.AssertEqual(t, schemeHTTP, c.Protocol())
}

// go test -run Test_Ctx_Protocol_UnTrustedProxy
func Test_Ctx_Protocol_UnTrustedProxy(t *testing.T) {
	t.Parallel()
	app := New(Config{EnableTrustedProxyCheck: true, TrustedProxies: []string{"0.8.0.1"}})
	c := app.AcquireCtx(&fasthttp.RequestCtx{})
	defer app.ReleaseCtx(c)

	c.Request().Header.Set(HeaderXForwardedProto, schemeHTTPS)
	utils.AssertEqual(t, schemeHTTP, c.Protocol())
	c.Request().Header.Reset()

	c.Request().Header.Set(HeaderXForwardedProtocol, schemeHTTPS)
	utils.AssertEqual(t, schemeHTTP, c.Protocol())
	c.Request().Header.Reset()

	c.Request().Header.Set(HeaderXForwardedSsl, "on")
	utils.AssertEqual(t, schemeHTTP, c.Protocol())
	c.Request().Header.Reset()

	c.Request().Header.Set(HeaderXUrlScheme, schemeHTTPS)
	utils.AssertEqual(t, schemeHTTP, c.Protocol())
	c.Request().Header.Reset()

	utils.AssertEqual(t, schemeHTTP, c.Protocol())
}

// go test -run Test_Ctx_Query
func Test_Ctx_Query(t *testing.T) {
	t.Parallel()
	app := New()
	c := app.AcquireCtx(&fasthttp.RequestCtx{})
	defer app.ReleaseCtx(c)
	c.Request().URI().SetQueryString("search=john&age=20&id=")
	utils.AssertEqual(t, "john", c.Query("search"))
	utils.AssertEqual(t, "20", c.Query("age"))
	utils.AssertEqual(t, "default", c.Query("unknown", "default"))
}

func Test_Ctx_QueryInt(t *testing.T) {
	t.Parallel()
	app := New()
	c := app.AcquireCtx(&fasthttp.RequestCtx{})
	defer app.ReleaseCtx(c)
	c.Request().URI().SetQueryString("search=john&age=20&id=")

	utils.AssertEqual(t, 0, c.QueryInt("foo"))
	utils.AssertEqual(t, 20, c.QueryInt("age", 12))
	utils.AssertEqual(t, 0, c.QueryInt("search"))
	utils.AssertEqual(t, 1, c.QueryInt("search", 1))
	utils.AssertEqual(t, 0, c.QueryInt("id"))
	utils.AssertEqual(t, 2, c.QueryInt("id", 2))
}

<<<<<<< HEAD
func Test_Ctx_QueryBool(t *testing.T) {
=======
func Test_Ctx_QueryFloat(t *testing.T) {
>>>>>>> 54439a5b
	t.Parallel()
	app := New()
	c := app.AcquireCtx(&fasthttp.RequestCtx{})
	defer app.ReleaseCtx(c)
<<<<<<< HEAD
	c.Request().URI().SetQueryString("name=alex&want_pizza=false&id=")

	utils.AssertEqual(t, false, c.QueryBool("want_pizza"))
	utils.AssertEqual(t, false, c.QueryBool("want_pizza", true))
	utils.AssertEqual(t, true, c.QueryBool("name"))
	utils.AssertEqual(t, false, c.QueryBool("name", false))
	utils.AssertEqual(t, true, c.QueryBool("id"))
	utils.AssertEqual(t, false, c.QueryBool("id", false))
=======
	c.Request().URI().SetQueryString("name=alex&amount=32.23&id=")

	utils.AssertEqual(t, 32.23, c.QueryFloat("amount"))
	utils.AssertEqual(t, 32.23, c.QueryFloat("amount", 3.123))
	utils.AssertEqual(t, 87.123, c.QueryFloat("name", 87.123))
	utils.AssertEqual(t, float64(0), c.QueryFloat("name"))
	utils.AssertEqual(t, 12.87, c.QueryFloat("id", 12.87))
	utils.AssertEqual(t, float64(0), c.QueryFloat("id"))
>>>>>>> 54439a5b
}

// go test -run Test_Ctx_Range
func Test_Ctx_Range(t *testing.T) {
	t.Parallel()
	app := New()
	c := app.AcquireCtx(&fasthttp.RequestCtx{})
	defer app.ReleaseCtx(c)

	var (
		result Range
		err    error
	)

	_, err = c.Range(1000)
	utils.AssertEqual(t, true, err != nil)

	c.Request().Header.Set(HeaderRange, "bytes=500")
	_, err = c.Range(1000)
	utils.AssertEqual(t, true, err != nil)

	c.Request().Header.Set(HeaderRange, "bytes=500=")
	_, err = c.Range(1000)
	utils.AssertEqual(t, true, err != nil)

	c.Request().Header.Set(HeaderRange, "bytes=500-300")
	_, err = c.Range(1000)
	utils.AssertEqual(t, true, err != nil)

	testRange := func(header string, start, end int) {
		c.Request().Header.Set(HeaderRange, header)
		result, err = c.Range(1000)
		utils.AssertEqual(t, nil, err)
		utils.AssertEqual(t, "bytes", result.Type)
		utils.AssertEqual(t, start, result.Ranges[0].Start)
		utils.AssertEqual(t, end, result.Ranges[0].End)
	}

	testRange("bytes=a-700", 300, 999)
	testRange("bytes=500-b", 500, 999)
	testRange("bytes=500-1000", 500, 999)
	testRange("bytes=500-700", 500, 700)
}

// go test -run Test_Ctx_Route
func Test_Ctx_Route(t *testing.T) {
	t.Parallel()
	app := New()
	app.Get("/test", func(c *Ctx) error {
		utils.AssertEqual(t, "/test", c.Route().Path)
		return nil
	})
	resp, err := app.Test(httptest.NewRequest(MethodGet, "/test", nil))
	utils.AssertEqual(t, nil, err, "app.Test(req)")
	utils.AssertEqual(t, StatusOK, resp.StatusCode, "Status code")

	c := app.AcquireCtx(&fasthttp.RequestCtx{})
	defer app.ReleaseCtx(c)

	utils.AssertEqual(t, "/", c.Route().Path)
	utils.AssertEqual(t, MethodGet, c.Route().Method)
	utils.AssertEqual(t, 0, len(c.Route().Handlers))
}

// go test -run Test_Ctx_RouteNormalized
func Test_Ctx_RouteNormalized(t *testing.T) {
	t.Parallel()
	app := New()
	app.Get("/test", func(c *Ctx) error {
		utils.AssertEqual(t, "/test", c.Route().Path)
		return nil
	})
	resp, err := app.Test(httptest.NewRequest(MethodGet, "//test", nil))
	utils.AssertEqual(t, nil, err, "app.Test(req)")
	utils.AssertEqual(t, StatusNotFound, resp.StatusCode, "Status code")
}

// go test -run Test_Ctx_SaveFile
func Test_Ctx_SaveFile(t *testing.T) {
	// TODO We should clean this up
	t.Parallel()
	app := New()

	app.Post("/test", func(c *Ctx) error {
		fh, err := c.FormFile("file")
		utils.AssertEqual(t, nil, err)

		tempFile, err := os.CreateTemp(os.TempDir(), "test-")
		utils.AssertEqual(t, nil, err)

		defer func(file *os.File) {
			err := file.Close()
			utils.AssertEqual(t, nil, err)
			err = os.Remove(file.Name())
			utils.AssertEqual(t, nil, err)
		}(tempFile)
		err = c.SaveFile(fh, tempFile.Name())
		utils.AssertEqual(t, nil, err)

		bs, err := os.ReadFile(tempFile.Name())
		utils.AssertEqual(t, nil, err)
		utils.AssertEqual(t, "hello world", string(bs))
		return nil
	})

	body := &bytes.Buffer{}
	writer := multipart.NewWriter(body)

	ioWriter, err := writer.CreateFormFile("file", "test")
	utils.AssertEqual(t, nil, err)

	_, err = ioWriter.Write([]byte("hello world"))
	utils.AssertEqual(t, nil, err)
	utils.AssertEqual(t, nil, writer.Close())

	req := httptest.NewRequest(MethodPost, "/test", body)
	req.Header.Set("Content-Type", writer.FormDataContentType())
	req.Header.Set("Content-Length", strconv.Itoa(len(body.Bytes())))

	resp, err := app.Test(req)
	utils.AssertEqual(t, nil, err, "app.Test(req)")
	utils.AssertEqual(t, StatusOK, resp.StatusCode, "Status code")
}

// go test -run Test_Ctx_SaveFileToStorage
func Test_Ctx_SaveFileToStorage(t *testing.T) {
	t.Parallel()
	app := New()
	storage := memory.New()

	app.Post("/test", func(c *Ctx) error {
		fh, err := c.FormFile("file")
		utils.AssertEqual(t, nil, err)

		err = c.SaveFileToStorage(fh, "test", storage)
		utils.AssertEqual(t, nil, err)

		file, err := storage.Get("test")
		utils.AssertEqual(t, []byte("hello world"), file)
		utils.AssertEqual(t, nil, err)

		err = storage.Delete("test")
		utils.AssertEqual(t, nil, err)

		return nil
	})

	body := &bytes.Buffer{}
	writer := multipart.NewWriter(body)

	ioWriter, err := writer.CreateFormFile("file", "test")
	utils.AssertEqual(t, nil, err)

	_, err = ioWriter.Write([]byte("hello world"))
	utils.AssertEqual(t, nil, err)
	utils.AssertEqual(t, nil, writer.Close())

	req := httptest.NewRequest(MethodPost, "/test", body)
	req.Header.Set("Content-Type", writer.FormDataContentType())
	req.Header.Set("Content-Length", strconv.Itoa(len(body.Bytes())))

	resp, err := app.Test(req)
	utils.AssertEqual(t, nil, err, "app.Test(req)")
	utils.AssertEqual(t, StatusOK, resp.StatusCode, "Status code")
}

// go test -run Test_Ctx_Secure
func Test_Ctx_Secure(t *testing.T) {
	t.Parallel()
	app := New()
	c := app.AcquireCtx(&fasthttp.RequestCtx{})
	defer app.ReleaseCtx(c)
	// TODO Add TLS conn
	utils.AssertEqual(t, false, c.Secure())
}

// go test -run Test_Ctx_Stale
func Test_Ctx_Stale(t *testing.T) {
	t.Parallel()
	app := New()
	c := app.AcquireCtx(&fasthttp.RequestCtx{})
	defer app.ReleaseCtx(c)
	utils.AssertEqual(t, true, c.Stale())
}

// go test -run Test_Ctx_Subdomains
func Test_Ctx_Subdomains(t *testing.T) {
	t.Parallel()
	app := New()
	c := app.AcquireCtx(&fasthttp.RequestCtx{})
	defer app.ReleaseCtx(c)
	c.Request().URI().SetHost("john.doe.is.awesome.google.com")
	utils.AssertEqual(t, []string{"john", "doe"}, c.Subdomains(4))

	c.Request().URI().SetHost("localhost:3000")
	utils.AssertEqual(t, []string{"localhost:3000"}, c.Subdomains())
}

// go test -v -run=^$ -bench=Benchmark_Ctx_Subdomains -benchmem -count=4
func Benchmark_Ctx_Subdomains(b *testing.B) {
	app := New()
	c := app.AcquireCtx(&fasthttp.RequestCtx{})
	defer app.ReleaseCtx(c)
	c.Request().SetRequestURI("http://john.doe.google.com")
	var res []string
	b.ReportAllocs()
	b.ResetTimer()
	for n := 0; n < b.N; n++ {
		res = c.Subdomains()
	}
	utils.AssertEqual(b, []string{"john", "doe"}, res)
}

// go test -run Test_Ctx_ClearCookie
func Test_Ctx_ClearCookie(t *testing.T) {
	t.Parallel()
	app := New()
	c := app.AcquireCtx(&fasthttp.RequestCtx{})
	defer app.ReleaseCtx(c)
	c.Request().Header.Set(HeaderCookie, "john=doe")
	c.ClearCookie("john")
	utils.AssertEqual(t, true, strings.HasPrefix(string(c.Response().Header.Peek(HeaderSetCookie)), "john=; expires="))

	c.Request().Header.Set(HeaderCookie, "test1=dummy")
	c.Request().Header.Set(HeaderCookie, "test2=dummy")
	c.ClearCookie()
	utils.AssertEqual(t, true, strings.Contains(string(c.Response().Header.Peek(HeaderSetCookie)), "test1=; expires="))
	utils.AssertEqual(t, true, strings.Contains(string(c.Response().Header.Peek(HeaderSetCookie)), "test2=; expires="))
}

// go test -race -run Test_Ctx_Download
func Test_Ctx_Download(t *testing.T) {
	t.Parallel()
	app := New()
	c := app.AcquireCtx(&fasthttp.RequestCtx{})
	defer app.ReleaseCtx(c)

	utils.AssertEqual(t, nil, c.Download("ctx.go", "Awesome File!"))

	f, err := os.Open("./ctx.go")
	utils.AssertEqual(t, nil, err)
	defer func() {
		utils.AssertEqual(t, nil, f.Close())
	}()

	expect, err := io.ReadAll(f)
	utils.AssertEqual(t, nil, err)
	utils.AssertEqual(t, expect, c.Response().Body())
	utils.AssertEqual(t, `attachment; filename="Awesome+File%21"`, string(c.Response().Header.Peek(HeaderContentDisposition)))

	utils.AssertEqual(t, nil, c.Download("ctx.go"))
	utils.AssertEqual(t, `attachment; filename="ctx.go"`, string(c.Response().Header.Peek(HeaderContentDisposition)))
}

// go test -race -run Test_Ctx_SendFile
func Test_Ctx_SendFile(t *testing.T) {
	t.Parallel()
	app := New()

	// fetch file content
	f, err := os.Open("./ctx.go")
	utils.AssertEqual(t, nil, err)
	defer func() {
		utils.AssertEqual(t, nil, f.Close())
	}()
	expectFileContent, err := io.ReadAll(f)
	utils.AssertEqual(t, nil, err)
	// fetch file info for the not modified test case
	fI, err := os.Stat("./ctx.go")
	utils.AssertEqual(t, nil, err)

	// simple test case
	c := app.AcquireCtx(&fasthttp.RequestCtx{})
	err = c.SendFile("ctx.go")
	// check expectation
	utils.AssertEqual(t, nil, err)
	utils.AssertEqual(t, expectFileContent, c.Response().Body())
	utils.AssertEqual(t, StatusOK, c.Response().StatusCode())
	app.ReleaseCtx(c)

	// test with custom error code
	c = app.AcquireCtx(&fasthttp.RequestCtx{})
	err = c.Status(StatusInternalServerError).SendFile("ctx.go")
	// check expectation
	utils.AssertEqual(t, nil, err)
	utils.AssertEqual(t, expectFileContent, c.Response().Body())
	utils.AssertEqual(t, StatusInternalServerError, c.Response().StatusCode())
	app.ReleaseCtx(c)

	// test not modified
	c = app.AcquireCtx(&fasthttp.RequestCtx{})
	c.Request().Header.Set(HeaderIfModifiedSince, fI.ModTime().Format(time.RFC1123))
	err = c.SendFile("ctx.go")
	// check expectation
	utils.AssertEqual(t, nil, err)
	utils.AssertEqual(t, StatusNotModified, c.Response().StatusCode())
	utils.AssertEqual(t, []byte(nil), c.Response().Body())
	app.ReleaseCtx(c)
}

// go test -race -run Test_Ctx_SendFile_404
func Test_Ctx_SendFile_404(t *testing.T) {
	t.Parallel()
	app := New()
	app.Get("/", func(c *Ctx) error {
		err := c.SendFile(filepath.FromSlash("john_dow.go/"))
		utils.AssertEqual(t, false, err == nil)
		return err
	})

	resp, err := app.Test(httptest.NewRequest(MethodGet, "/", nil))
	utils.AssertEqual(t, nil, err)
	utils.AssertEqual(t, StatusNotFound, resp.StatusCode)
}

// go test -race -run Test_Ctx_SendFile_Immutable
func Test_Ctx_SendFile_Immutable(t *testing.T) {
	t.Parallel()
	app := New()
	var endpointsForTest []string
	addEndpoint := func(file, endpoint string) {
		endpointsForTest = append(endpointsForTest, endpoint)
		app.Get(endpoint, func(c *Ctx) error {
			if err := c.SendFile(file); err != nil {
				utils.AssertEqual(t, nil, err)
				return err
			}
			return c.SendStatus(200)
		})
	}

	// relative paths
	addEndpoint("./.github/index.html", "/relativeWithDot")
	addEndpoint(filepath.FromSlash("./.github/index.html"), "/relativeOSWithDot")
	addEndpoint(".github/index.html", "/relative")
	addEndpoint(filepath.FromSlash(".github/index.html"), "/relativeOS")

	// absolute paths
	if path, err := filepath.Abs(".github/index.html"); err != nil {
		utils.AssertEqual(t, nil, err)
	} else {
		addEndpoint(path, "/absolute")
		addEndpoint(filepath.FromSlash(path), "/absoluteOS") // os related
	}

	for _, endpoint := range endpointsForTest {
		t.Run(endpoint, func(t *testing.T) {
			// 1st try
			resp, err := app.Test(httptest.NewRequest(MethodGet, endpoint, nil))
			utils.AssertEqual(t, nil, err)
			utils.AssertEqual(t, StatusOK, resp.StatusCode)
			// 2nd try
			resp, err = app.Test(httptest.NewRequest(MethodGet, endpoint, nil))
			utils.AssertEqual(t, nil, err)
			utils.AssertEqual(t, StatusOK, resp.StatusCode)
		})
	}
}

// go test -race -run Test_Ctx_SendFile_RestoreOriginalURL
func Test_Ctx_SendFile_RestoreOriginalURL(t *testing.T) {
	t.Parallel()
	app := New()
	app.Get("/", func(c *Ctx) error {
		originalURL := utils.CopyString(c.OriginalURL())
		err := c.SendFile("ctx.go")
		utils.AssertEqual(t, originalURL, c.OriginalURL())
		return err
	})

	_, err1 := app.Test(httptest.NewRequest(MethodGet, "/?test=true", nil))
	// second request required to confirm with zero allocation
	_, err2 := app.Test(httptest.NewRequest(MethodGet, "/?test=true", nil))

	utils.AssertEqual(t, nil, err1)
	utils.AssertEqual(t, nil, err2)
}

// go test -run Test_Ctx_JSON
func Test_Ctx_JSON(t *testing.T) {
	t.Parallel()
	app := New()
	c := app.AcquireCtx(&fasthttp.RequestCtx{})
	defer app.ReleaseCtx(c)

	utils.AssertEqual(t, true, c.JSON(complex(1, 1)) != nil)

	err := c.JSON(Map{ // map has no order
		"Name": "Grame",
		"Age":  20,
	})
	utils.AssertEqual(t, nil, err)
	utils.AssertEqual(t, `{"Age":20,"Name":"Grame"}`, string(c.Response().Body()))
	utils.AssertEqual(t, "application/json", string(c.Response().Header.Peek("content-type")))

	testEmpty := func(v interface{}, r string) {
		err := c.JSON(v)
		utils.AssertEqual(t, nil, err)
		utils.AssertEqual(t, r, string(c.Response().Body()))
	}

	testEmpty(nil, "null")
	testEmpty("", `""`)
	testEmpty(0, "0")
	testEmpty([]int{}, "[]")
}

// go test -run=^$ -bench=Benchmark_Ctx_JSON -benchmem -count=4
func Benchmark_Ctx_JSON(b *testing.B) {
	app := New()
	c := app.AcquireCtx(&fasthttp.RequestCtx{})
	defer app.ReleaseCtx(c)
	type SomeStruct struct {
		Name string
		Age  uint8
	}
	data := SomeStruct{
		Name: "Grame",
		Age:  20,
	}
	var err error
	b.ReportAllocs()
	b.ResetTimer()
	for n := 0; n < b.N; n++ {
		err = c.JSON(data)
	}
	utils.AssertEqual(b, nil, err)
	utils.AssertEqual(b, `{"Name":"Grame","Age":20}`, string(c.Response().Body()))
}

// go test -run Test_Ctx_JSONP
func Test_Ctx_JSONP(t *testing.T) {
	t.Parallel()
	app := New()
	c := app.AcquireCtx(&fasthttp.RequestCtx{})
	defer app.ReleaseCtx(c)

	utils.AssertEqual(t, true, c.JSONP(complex(1, 1)) != nil)

	err := c.JSONP(Map{
		"Name": "Grame",
		"Age":  20,
	})
	utils.AssertEqual(t, nil, err)
	utils.AssertEqual(t, `callback({"Age":20,"Name":"Grame"});`, string(c.Response().Body()))
	utils.AssertEqual(t, "text/javascript; charset=utf-8", string(c.Response().Header.Peek("content-type")))

	err = c.JSONP(Map{
		"Name": "Grame",
		"Age":  20,
	}, "john")
	utils.AssertEqual(t, nil, err)
	utils.AssertEqual(t, `john({"Age":20,"Name":"Grame"});`, string(c.Response().Body()))
	utils.AssertEqual(t, "text/javascript; charset=utf-8", string(c.Response().Header.Peek("content-type")))
}

// go test -v  -run=^$ -bench=Benchmark_Ctx_JSONP -benchmem -count=4
func Benchmark_Ctx_JSONP(b *testing.B) {
	app := New()
	c := app.AcquireCtx(&fasthttp.RequestCtx{})
	defer app.ReleaseCtx(c)
	type SomeStruct struct {
		Name string
		Age  uint8
	}
	data := SomeStruct{
		Name: "Grame",
		Age:  20,
	}
	callback := "emit"
	var err error
	b.ReportAllocs()
	b.ResetTimer()
	for n := 0; n < b.N; n++ {
		err = c.JSONP(data, callback)
	}
	utils.AssertEqual(b, nil, err)
	utils.AssertEqual(b, `emit({"Name":"Grame","Age":20});`, string(c.Response().Body()))
}

// go test -run Test_Ctx_XML
func Test_Ctx_XML(t *testing.T) {
	t.Parallel()
	app := New()
	c := app.AcquireCtx(&fasthttp.RequestCtx{})
	defer app.ReleaseCtx(c)

	utils.AssertEqual(t, true, c.JSON(complex(1, 1)) != nil)

	type xmlResult struct {
		XMLName xml.Name `xml:"Users"`
		Names   []string `xml:"Names"`
		Ages    []int    `xml:"Ages"`
	}

	err := c.XML(xmlResult{
		Names: []string{"Grame", "John"},
		Ages:  []int{1, 12, 20},
	})
	utils.AssertEqual(t, nil, err)
	utils.AssertEqual(t, `<Users><Names>Grame</Names><Names>John</Names><Ages>1</Ages><Ages>12</Ages><Ages>20</Ages></Users>`, string(c.Response().Body()))
	utils.AssertEqual(t, "application/xml", string(c.Response().Header.Peek("content-type")))

	testEmpty := func(v interface{}, r string) {
		err := c.XML(v)
		utils.AssertEqual(t, nil, err)
		utils.AssertEqual(t, r, string(c.Response().Body()))
	}

	testEmpty(nil, "")
	testEmpty("", `<string></string>`)
	testEmpty(0, "<int>0</int>")
	testEmpty([]int{}, "")
}

// go test -run=^$ -bench=Benchmark_Ctx_XML -benchmem -count=4
func Benchmark_Ctx_XML(b *testing.B) {
	app := New()
	c := app.AcquireCtx(&fasthttp.RequestCtx{})
	defer app.ReleaseCtx(c)
	type SomeStruct struct {
		Name string `xml:"Name"`
		Age  uint8  `xml:"Age"`
	}
	data := SomeStruct{
		Name: "Grame",
		Age:  20,
	}
	var err error
	b.ReportAllocs()
	b.ResetTimer()
	for n := 0; n < b.N; n++ {
		err = c.XML(data)
	}

	utils.AssertEqual(b, nil, err)
	utils.AssertEqual(b, `<SomeStruct><Name>Grame</Name><Age>20</Age></SomeStruct>`, string(c.Response().Body()))
}

// go test -run Test_Ctx_Links
func Test_Ctx_Links(t *testing.T) {
	t.Parallel()
	app := New()
	c := app.AcquireCtx(&fasthttp.RequestCtx{})
	defer app.ReleaseCtx(c)

	c.Links()
	utils.AssertEqual(t, "", string(c.Response().Header.Peek(HeaderLink)))

	c.Links(
		"http://api.example.com/users?page=2", "next",
		"http://api.example.com/users?page=5", "last",
	)
	utils.AssertEqual(t, `<http://api.example.com/users?page=2>; rel="next",<http://api.example.com/users?page=5>; rel="last"`, string(c.Response().Header.Peek(HeaderLink)))
}

// go test -v  -run=^$ -bench=Benchmark_Ctx_Links -benchmem -count=4
func Benchmark_Ctx_Links(b *testing.B) {
	app := New()
	c := app.AcquireCtx(&fasthttp.RequestCtx{})
	defer app.ReleaseCtx(c)
	b.ReportAllocs()
	b.ResetTimer()
	for n := 0; n < b.N; n++ {
		c.Links(
			"http://api.example.com/users?page=2", "next",
			"http://api.example.com/users?page=5", "last",
		)
	}
}

// go test -run Test_Ctx_Location
func Test_Ctx_Location(t *testing.T) {
	t.Parallel()
	app := New()
	c := app.AcquireCtx(&fasthttp.RequestCtx{})
	defer app.ReleaseCtx(c)
	c.Location("http://example.com")
	utils.AssertEqual(t, "http://example.com", string(c.Response().Header.Peek(HeaderLocation)))
}

// go test -run Test_Ctx_Next
func Test_Ctx_Next(t *testing.T) {
	t.Parallel()
	app := New()
	app.Use("/", func(c *Ctx) error {
		return c.Next()
	})
	app.Get("/test", func(c *Ctx) error {
		c.Set("X-Next-Result", "Works")
		return nil
	})
	resp, err := app.Test(httptest.NewRequest(MethodGet, "http://example.com/test", nil))
	utils.AssertEqual(t, nil, err, "app.Test(req)")
	utils.AssertEqual(t, StatusOK, resp.StatusCode, "Status code")
	utils.AssertEqual(t, "Works", resp.Header.Get("X-Next-Result"))
}

// go test -run Test_Ctx_Next_Error
func Test_Ctx_Next_Error(t *testing.T) {
	t.Parallel()
	app := New()
	app.Use("/", func(c *Ctx) error {
		c.Set("X-Next-Result", "Works")
		return ErrNotFound
	})

	resp, err := app.Test(httptest.NewRequest(MethodGet, "http://example.com/test", nil))
	utils.AssertEqual(t, nil, err, "app.Test(req)")
	utils.AssertEqual(t, StatusNotFound, resp.StatusCode, "Status code")
	utils.AssertEqual(t, "Works", resp.Header.Get("X-Next-Result"))
}

// go test -run Test_Ctx_Redirect
func Test_Ctx_Redirect(t *testing.T) {
	t.Parallel()
	app := New()
	c := app.AcquireCtx(&fasthttp.RequestCtx{})
	defer app.ReleaseCtx(c)

	err := c.Redirect("http://default.com")
	utils.AssertEqual(t, nil, err)
	utils.AssertEqual(t, 302, c.Response().StatusCode())
	utils.AssertEqual(t, "http://default.com", string(c.Response().Header.Peek(HeaderLocation)))

	err = c.Redirect("http://example.com", 301)
	utils.AssertEqual(t, nil, err)
	utils.AssertEqual(t, 301, c.Response().StatusCode())
	utils.AssertEqual(t, "http://example.com", string(c.Response().Header.Peek(HeaderLocation)))
}

// go test -run Test_Ctx_RedirectToRouteWithParams
func Test_Ctx_RedirectToRouteWithParams(t *testing.T) {
	t.Parallel()
	app := New()
	app.Get("/user/:name", func(c *Ctx) error {
		return c.JSON(c.Params("name"))
	}).Name("user")
	c := app.AcquireCtx(&fasthttp.RequestCtx{})
	defer app.ReleaseCtx(c)

	err := c.RedirectToRoute("user", Map{
		"name": "fiber",
	})
	utils.AssertEqual(t, nil, err)
	utils.AssertEqual(t, 302, c.Response().StatusCode())
	utils.AssertEqual(t, "/user/fiber", string(c.Response().Header.Peek(HeaderLocation)))
}

// go test -run Test_Ctx_RedirectToRouteWithParams
func Test_Ctx_RedirectToRouteWithQueries(t *testing.T) {
	t.Parallel()
	app := New()
	app.Get("/user/:name", func(c *Ctx) error {
		return c.JSON(c.Params("name"))
	}).Name("user")
	c := app.AcquireCtx(&fasthttp.RequestCtx{})
	defer app.ReleaseCtx(c)

	err := c.RedirectToRoute("user", Map{
		"name":    "fiber",
		"queries": map[string]string{"data[0][name]": "john", "data[0][age]": "10", "test": "doe"},
	})
	utils.AssertEqual(t, nil, err)
	utils.AssertEqual(t, 302, c.Response().StatusCode())
	// analysis of query parameters with url parsing, since a map pass is always randomly ordered
	location, err := url.Parse(string(c.Response().Header.Peek(HeaderLocation)))
	utils.AssertEqual(t, nil, err, "url.Parse(location)")
	utils.AssertEqual(t, "/user/fiber", location.Path)
	utils.AssertEqual(t, url.Values{"data[0][name]": []string{"john"}, "data[0][age]": []string{"10"}, "test": []string{"doe"}}, location.Query())
}

// go test -run Test_Ctx_RedirectToRouteWithOptionalParams
func Test_Ctx_RedirectToRouteWithOptionalParams(t *testing.T) {
	t.Parallel()
	app := New()
	app.Get("/user/:name?", func(c *Ctx) error {
		return c.JSON(c.Params("name"))
	}).Name("user")
	c := app.AcquireCtx(&fasthttp.RequestCtx{})
	defer app.ReleaseCtx(c)

	err := c.RedirectToRoute("user", Map{
		"name": "fiber",
	})
	utils.AssertEqual(t, nil, err)
	utils.AssertEqual(t, 302, c.Response().StatusCode())
	utils.AssertEqual(t, "/user/fiber", string(c.Response().Header.Peek(HeaderLocation)))
}

// go test -run Test_Ctx_RedirectToRouteWithOptionalParamsWithoutValue
func Test_Ctx_RedirectToRouteWithOptionalParamsWithoutValue(t *testing.T) {
	t.Parallel()
	app := New()
	app.Get("/user/:name?", func(c *Ctx) error {
		return c.JSON(c.Params("name"))
	}).Name("user")
	c := app.AcquireCtx(&fasthttp.RequestCtx{})
	defer app.ReleaseCtx(c)

	err := c.RedirectToRoute("user", Map{})
	utils.AssertEqual(t, nil, err)
	utils.AssertEqual(t, 302, c.Response().StatusCode())
	utils.AssertEqual(t, "/user/", string(c.Response().Header.Peek(HeaderLocation)))
}

// go test -run Test_Ctx_RedirectToRouteWithGreedyParameters
func Test_Ctx_RedirectToRouteWithGreedyParameters(t *testing.T) {
	t.Parallel()
	app := New()
	app.Get("/user/+", func(c *Ctx) error {
		return c.JSON(c.Params("+"))
	}).Name("user")
	c := app.AcquireCtx(&fasthttp.RequestCtx{})
	defer app.ReleaseCtx(c)

	err := c.RedirectToRoute("user", Map{
		"+": "test/routes",
	})
	utils.AssertEqual(t, nil, err)
	utils.AssertEqual(t, 302, c.Response().StatusCode())
	utils.AssertEqual(t, "/user/test/routes", string(c.Response().Header.Peek(HeaderLocation)))
}

// go test -run Test_Ctx_RedirectBack
func Test_Ctx_RedirectBack(t *testing.T) {
	t.Parallel()
	app := New()
	app.Get("/", func(c *Ctx) error {
		return c.JSON("Home")
	}).Name("home")
	c := app.AcquireCtx(&fasthttp.RequestCtx{})
	defer app.ReleaseCtx(c)
	err := c.RedirectBack("/")
	utils.AssertEqual(t, nil, err)
	utils.AssertEqual(t, 302, c.Response().StatusCode())
	utils.AssertEqual(t, "/", string(c.Response().Header.Peek(HeaderLocation)))
}

// go test -run Test_Ctx_RedirectBackWithReferer
func Test_Ctx_RedirectBackWithReferer(t *testing.T) {
	t.Parallel()
	app := New()
	app.Get("/", func(c *Ctx) error {
		return c.JSON("Home")
	}).Name("home")
	app.Get("/back", func(c *Ctx) error {
		return c.JSON("Back")
	}).Name("back")
	c := app.AcquireCtx(&fasthttp.RequestCtx{})
	defer app.ReleaseCtx(c)
	c.Request().Header.Set(HeaderReferer, "/back")
	err := c.RedirectBack("/")
	utils.AssertEqual(t, nil, err)
	utils.AssertEqual(t, 302, c.Response().StatusCode())
	utils.AssertEqual(t, "/back", c.Get(HeaderReferer))
	utils.AssertEqual(t, "/back", string(c.Response().Header.Peek(HeaderLocation)))
}

// go test -run Test_Ctx_Render
func Test_Ctx_Render(t *testing.T) {
	t.Parallel()
	app := New()
	c := app.AcquireCtx(&fasthttp.RequestCtx{})
	defer app.ReleaseCtx(c)
	err := c.Render("./.github/testdata/index.tmpl", Map{
		"Title": "Hello, World!",
	})
	utils.AssertEqual(t, nil, err)

	buf := bytebufferpool.Get()
	_, _ = buf.WriteString("overwrite") //nolint:errcheck // This will never fail
	defer bytebufferpool.Put(buf)

	utils.AssertEqual(t, "<h1>Hello, World!</h1>", string(c.Response().Body()))

	err = c.Render("./.github/testdata/template-non-exists.html", nil)
	utils.AssertEqual(t, false, err == nil)

	err = c.Render("./.github/testdata/template-invalid.html", nil)
	utils.AssertEqual(t, false, err == nil)
}

func Test_Ctx_RenderWithoutLocals(t *testing.T) {
	t.Parallel()
	app := New(Config{
		PassLocalsToViews: false,
	})
	c := app.AcquireCtx(&fasthttp.RequestCtx{})

	c.Locals("Title", "Hello, World!")
	defer app.ReleaseCtx(c)
	err := c.Render("./.github/testdata/index.tmpl", Map{})
	utils.AssertEqual(t, nil, err)

	buf := bytebufferpool.Get()
	_, _ = buf.WriteString("overwrite") //nolint:errcheck // This will never fail
	defer bytebufferpool.Put(buf)

	utils.AssertEqual(t, "<h1><no value></h1>", string(c.Response().Body()))
}

func Test_Ctx_RenderWithLocals(t *testing.T) {
	t.Parallel()
	app := New(Config{
		PassLocalsToViews: true,
	})
	c := app.AcquireCtx(&fasthttp.RequestCtx{})

	c.Locals("Title", "Hello, World!")
	defer app.ReleaseCtx(c)
	err := c.Render("./.github/testdata/index.tmpl", Map{})
	utils.AssertEqual(t, nil, err)

	buf := bytebufferpool.Get()
	_, _ = buf.WriteString("overwrite") //nolint:errcheck // This will never fail
	defer bytebufferpool.Put(buf)

	utils.AssertEqual(t, "<h1>Hello, World!</h1>", string(c.Response().Body()))
}

func Test_Ctx_RenderWithBind(t *testing.T) {
	t.Parallel()

	app := New()
	c := app.AcquireCtx(&fasthttp.RequestCtx{})

	err := c.Bind(Map{
		"Title": "Hello, World!",
	})
	utils.AssertEqual(t, nil, err)
	defer app.ReleaseCtx(c)
	err = c.Render("./.github/testdata/index.tmpl", Map{})
	utils.AssertEqual(t, nil, err)

	buf := bytebufferpool.Get()
	_, _ = buf.WriteString("overwrite") //nolint:errcheck // This will never fail
	defer bytebufferpool.Put(buf)

	utils.AssertEqual(t, "<h1>Hello, World!</h1>", string(c.Response().Body()))
}

func Test_Ctx_RenderWithOverwrittenBind(t *testing.T) {
	t.Parallel()
	app := New()
	c := app.AcquireCtx(&fasthttp.RequestCtx{})

	err := c.Bind(Map{
		"Title": "Hello, World!",
	})
	utils.AssertEqual(t, nil, err)
	defer app.ReleaseCtx(c)
	err = c.Render("./.github/testdata/index.tmpl", Map{
		"Title": "Hello from Fiber!",
	})
	utils.AssertEqual(t, nil, err)

	buf := bytebufferpool.Get()
	_, _ = buf.WriteString("overwrite") //nolint:errcheck // This will never fail
	defer bytebufferpool.Put(buf)

	utils.AssertEqual(t, "<h1>Hello from Fiber!</h1>", string(c.Response().Body()))
}

func Test_Ctx_RenderWithBindLocals(t *testing.T) {
	t.Parallel()
	app := New(Config{
		PassLocalsToViews: true,
	})

	c := app.AcquireCtx(&fasthttp.RequestCtx{})

	err := c.Bind(Map{
		"Title": "Hello, World!",
	})
	utils.AssertEqual(t, nil, err)

	c.Locals("Summary", "Test")
	defer app.ReleaseCtx(c)

	err = c.Render("./.github/testdata/template.tmpl", Map{})
	utils.AssertEqual(t, nil, err)

	utils.AssertEqual(t, "<h1>Hello, World! Test</h1>", string(c.Response().Body()))
}

func Test_Ctx_RenderWithLocalsAndBinding(t *testing.T) {
	t.Parallel()
	engine := &testTemplateEngine{}
	err := engine.Load()
	utils.AssertEqual(t, nil, err)
	app := New(Config{
		PassLocalsToViews: true,
		Views:             engine,
	})
	c := app.AcquireCtx(&fasthttp.RequestCtx{})

	c.Locals("Title", "This is a test.")
	defer app.ReleaseCtx(c)

	err = c.Render("index.tmpl", Map{
		"Title": "Hello, World!",
	})
	utils.AssertEqual(t, nil, err)

	utils.AssertEqual(t, "<h1>Hello, World!</h1>", string(c.Response().Body()))
}

func Benchmark_Ctx_RenderWithLocalsAndBinding(b *testing.B) {
	engine := &testTemplateEngine{}
	err := engine.Load()
	utils.AssertEqual(b, nil, err)
	utils.AssertEqual(b, nil, err)
	app := New(Config{
		PassLocalsToViews: true,
		Views:             engine,
	})
	c := app.AcquireCtx(&fasthttp.RequestCtx{})

	err = c.Bind(Map{
		"Title": "Hello, World!",
	})
	utils.AssertEqual(b, nil, err)
	c.Locals("Summary", "Test")

	defer app.ReleaseCtx(c)

	b.ReportAllocs()
	b.ResetTimer()

	for n := 0; n < b.N; n++ {
		err = c.Render("template.tmpl", Map{})
	}
	utils.AssertEqual(b, nil, err)

	utils.AssertEqual(b, "<h1>Hello, World! Test</h1>", string(c.Response().Body()))
}

func Benchmark_Ctx_RedirectToRoute(b *testing.B) {
	app := New()
	app.Get("/user/:name", func(c *Ctx) error {
		return c.JSON(c.Params("name"))
	}).Name("user")

	c := app.AcquireCtx(&fasthttp.RequestCtx{})
	defer app.ReleaseCtx(c)

	b.ReportAllocs()
	b.ResetTimer()

	var err error
	for n := 0; n < b.N; n++ {
		err = c.RedirectToRoute("user", Map{
			"name": "fiber",
		})
	}
	utils.AssertEqual(b, nil, err)

	utils.AssertEqual(b, 302, c.Response().StatusCode())
	utils.AssertEqual(b, "/user/fiber", string(c.Response().Header.Peek(HeaderLocation)))
}

func Benchmark_Ctx_RedirectToRouteWithQueries(b *testing.B) {
	app := New()
	app.Get("/user/:name", func(c *Ctx) error {
		return c.JSON(c.Params("name"))
	}).Name("user")

	c := app.AcquireCtx(&fasthttp.RequestCtx{})
	defer app.ReleaseCtx(c)

	b.ReportAllocs()
	b.ResetTimer()

	var err error
	for n := 0; n < b.N; n++ {
		err = c.RedirectToRoute("user", Map{
			"name":    "fiber",
			"queries": map[string]string{"a": "a", "b": "b"},
		})
	}
	utils.AssertEqual(b, nil, err)

	utils.AssertEqual(b, 302, c.Response().StatusCode())
	// analysis of query parameters with url parsing, since a map pass is always randomly ordered
	location, err := url.Parse(string(c.Response().Header.Peek(HeaderLocation)))
	utils.AssertEqual(b, nil, err, "url.Parse(location)")
	utils.AssertEqual(b, "/user/fiber", location.Path)
	utils.AssertEqual(b, url.Values{"a": []string{"a"}, "b": []string{"b"}}, location.Query())
}

func Benchmark_Ctx_RenderLocals(b *testing.B) {
	engine := &testTemplateEngine{}
	err := engine.Load()
	utils.AssertEqual(b, nil, err)
	app := New(Config{
		PassLocalsToViews: true,
	})
	app.config.Views = engine
	c := app.AcquireCtx(&fasthttp.RequestCtx{})

	c.Locals("Title", "Hello, World!")

	defer app.ReleaseCtx(c)

	b.ReportAllocs()
	b.ResetTimer()

	for n := 0; n < b.N; n++ {
		err = c.Render("index.tmpl", Map{})
	}
	utils.AssertEqual(b, nil, err)

	utils.AssertEqual(b, "<h1>Hello, World!</h1>", string(c.Response().Body()))
}

func Benchmark_Ctx_RenderBind(b *testing.B) {
	engine := &testTemplateEngine{}
	err := engine.Load()
	utils.AssertEqual(b, nil, err)
	app := New()
	app.config.Views = engine
	c := app.AcquireCtx(&fasthttp.RequestCtx{})

	err = c.Bind(Map{
		"Title": "Hello, World!",
	})
	utils.AssertEqual(b, nil, err)

	defer app.ReleaseCtx(c)

	b.ReportAllocs()
	b.ResetTimer()

	for n := 0; n < b.N; n++ {
		err = c.Render("index.tmpl", Map{})
	}
	utils.AssertEqual(b, nil, err)

	utils.AssertEqual(b, "<h1>Hello, World!</h1>", string(c.Response().Body()))
}

// go test -run Test_Ctx_RestartRouting
func Test_Ctx_RestartRouting(t *testing.T) {
	t.Parallel()
	app := New()
	calls := 0
	app.Get("/", func(c *Ctx) error {
		calls++
		if calls < 3 {
			return c.RestartRouting()
		}
		return nil
	})
	resp, err := app.Test(httptest.NewRequest(MethodGet, "http://example.com/", nil))
	utils.AssertEqual(t, nil, err, "app.Test(req)")
	utils.AssertEqual(t, StatusOK, resp.StatusCode, "Status code")
	utils.AssertEqual(t, 3, calls, "Number of calls")
}

// go test -run Test_Ctx_RestartRoutingWithChangedPath
func Test_Ctx_RestartRoutingWithChangedPath(t *testing.T) {
	t.Parallel()
	app := New()
	var executedOldHandler, executedNewHandler bool

	app.Get("/old", func(c *Ctx) error {
		c.Path("/new")
		return c.RestartRouting()
	})
	app.Get("/old", func(c *Ctx) error {
		executedOldHandler = true
		return nil
	})
	app.Get("/new", func(c *Ctx) error {
		executedNewHandler = true
		return nil
	})

	resp, err := app.Test(httptest.NewRequest(MethodGet, "http://example.com/old", nil))
	utils.AssertEqual(t, nil, err, "app.Test(req)")
	utils.AssertEqual(t, StatusOK, resp.StatusCode, "Status code")
	utils.AssertEqual(t, false, executedOldHandler, "Executed old handler")
	utils.AssertEqual(t, true, executedNewHandler, "Executed new handler")
}

// go test -run Test_Ctx_RestartRoutingWithChangedPathAnd404
func Test_Ctx_RestartRoutingWithChangedPathAndCatchAll(t *testing.T) {
	t.Parallel()
	app := New()
	app.Get("/new", func(c *Ctx) error {
		return nil
	})
	app.Use(func(c *Ctx) error {
		c.Path("/new")
		// c.Next() would fail this test as a 404 is returned from the next handler
		return c.RestartRouting()
	})
	app.Use(func(c *Ctx) error {
		return ErrNotFound
	})

	resp, err := app.Test(httptest.NewRequest(MethodGet, "http://example.com/old", nil))
	utils.AssertEqual(t, nil, err, "app.Test(req)")
	utils.AssertEqual(t, StatusOK, resp.StatusCode, "Status code")
}

type testTemplateEngine struct {
	templates *template.Template
	path      string
}

func (t *testTemplateEngine) Render(w io.Writer, name string, bind interface{}, layout ...string) error {
	if len(layout) == 0 {
		if err := t.templates.ExecuteTemplate(w, name, bind); err != nil {
			return fmt.Errorf("failed to execute template without layout: %w", err)
		}
		return nil
	}
	if err := t.templates.ExecuteTemplate(w, name, bind); err != nil {
		return fmt.Errorf("failed to execute template: %w", err)
	}
	if err := t.templates.ExecuteTemplate(w, layout[0], bind); err != nil {
		return fmt.Errorf("failed to execute template with layout: %w", err)
	}
	return nil
}

func (t *testTemplateEngine) Load() error {
	if t.path == "" {
		t.path = "testdata"
	}
	t.templates = template.Must(template.ParseGlob("./.github/" + t.path + "/*.tmpl"))
	return nil
}

// go test -run Test_Ctx_Render_Engine
func Test_Ctx_Render_Engine(t *testing.T) {
	t.Parallel()
	engine := &testTemplateEngine{}
	utils.AssertEqual(t, nil, engine.Load())
	app := New()
	app.config.Views = engine
	c := app.AcquireCtx(&fasthttp.RequestCtx{})
	defer app.ReleaseCtx(c)
	err := c.Render("index.tmpl", Map{
		"Title": "Hello, World!",
	})
	utils.AssertEqual(t, nil, err)
	utils.AssertEqual(t, "<h1>Hello, World!</h1>", string(c.Response().Body()))
}

// go test -run Test_Ctx_Render_Engine_With_View_Layout
func Test_Ctx_Render_Engine_With_View_Layout(t *testing.T) {
	t.Parallel()
	engine := &testTemplateEngine{}
	utils.AssertEqual(t, nil, engine.Load())
	app := New(Config{ViewsLayout: "main.tmpl"})
	app.config.Views = engine
	c := app.AcquireCtx(&fasthttp.RequestCtx{})
	defer app.ReleaseCtx(c)
	err := c.Render("index.tmpl", Map{
		"Title": "Hello, World!",
	})
	utils.AssertEqual(t, nil, err)
	utils.AssertEqual(t, "<h1>Hello, World!</h1><h1>I'm main</h1>", string(c.Response().Body()))
}

// go test -v -run=^$ -bench=Benchmark_Ctx_Render_Engine -benchmem -count=4
func Benchmark_Ctx_Render_Engine(b *testing.B) {
	engine := &testTemplateEngine{}
	err := engine.Load()
	utils.AssertEqual(b, nil, err)
	app := New()
	app.config.Views = engine
	c := app.AcquireCtx(&fasthttp.RequestCtx{})
	defer app.ReleaseCtx(c)
	b.ReportAllocs()
	b.ResetTimer()
	for n := 0; n < b.N; n++ {
		err = c.Render("index.tmpl", Map{
			"Title": "Hello, World!",
		})
	}
	utils.AssertEqual(b, nil, err)
	utils.AssertEqual(b, "<h1>Hello, World!</h1>", string(c.Response().Body()))
}

// go test -v -run=^$ -bench=Benchmark_Ctx_Get_Location_From_Route -benchmem -count=4
func Benchmark_Ctx_Get_Location_From_Route(b *testing.B) {
	app := New()
	c := app.AcquireCtx(&fasthttp.RequestCtx{})
	defer app.ReleaseCtx(c)
	app.Get("/user/:name", func(c *Ctx) error {
		return c.SendString(c.Params("name"))
	}).Name("User")

	var err error
	var location string
	for n := 0; n < b.N; n++ {
		location, err = c.getLocationFromRoute(app.GetRoute("User"), Map{"name": "fiber"})
	}
	utils.AssertEqual(b, "/user/fiber", location)
	utils.AssertEqual(b, nil, err)
}

// go test -run Test_Ctx_Get_Location_From_Route_name
func Test_Ctx_Get_Location_From_Route_name(t *testing.T) {
	t.Parallel()

	t.Run("case insensitive", func(t *testing.T) {
		t.Parallel()
		app := New()
		c := app.AcquireCtx(&fasthttp.RequestCtx{})
		defer app.ReleaseCtx(c)
		app.Get("/user/:name", func(c *Ctx) error {
			return c.SendString(c.Params("name"))
		}).Name("User")

		location, err := c.GetRouteURL("User", Map{"name": "fiber"})
		utils.AssertEqual(t, nil, err)
		utils.AssertEqual(t, "/user/fiber", location)

		location, err = c.GetRouteURL("User", Map{"Name": "fiber"})
		utils.AssertEqual(t, nil, err)
		utils.AssertEqual(t, "/user/fiber", location)
	})

	t.Run("case sensitive", func(t *testing.T) {
		t.Parallel()
		app := New(Config{CaseSensitive: true})
		c := app.AcquireCtx(&fasthttp.RequestCtx{})
		defer app.ReleaseCtx(c)
		app.Get("/user/:name", func(c *Ctx) error {
			return c.SendString(c.Params("name"))
		}).Name("User")

		location, err := c.GetRouteURL("User", Map{"name": "fiber"})
		utils.AssertEqual(t, nil, err)
		utils.AssertEqual(t, "/user/fiber", location)

		location, err = c.GetRouteURL("User", Map{"Name": "fiber"})
		utils.AssertEqual(t, nil, err)
		utils.AssertEqual(t, "/user/", location)
	})
}

// go test -run Test_Ctx_Get_Location_From_Route_name_Optional_greedy
func Test_Ctx_Get_Location_From_Route_name_Optional_greedy(t *testing.T) {
	t.Parallel()
	app := New()
	c := app.AcquireCtx(&fasthttp.RequestCtx{})
	defer app.ReleaseCtx(c)
	app.Get("/:phone/*/send/*", func(c *Ctx) error {
		return c.SendString("Phone: " + c.Params("phone") + "\nFirst Param: " + c.Params("*1") + "\nSecond Param: " + c.Params("*2"))
	}).Name("SendSms")

	location, err := c.GetRouteURL("SendSms", Map{
		"phone": "23456789",
		"*1":    "sms",
		"*2":    "test-msg",
	})
	utils.AssertEqual(t, nil, err)
	utils.AssertEqual(t, "/23456789/sms/send/test-msg", location)
}

// go test -run Test_Ctx_Get_Location_From_Route_name_Optional_greedy_one_param
func Test_Ctx_Get_Location_From_Route_name_Optional_greedy_one_param(t *testing.T) {
	t.Parallel()
	app := New()
	c := app.AcquireCtx(&fasthttp.RequestCtx{})
	defer app.ReleaseCtx(c)
	app.Get("/:phone/*/send", func(c *Ctx) error {
		return c.SendString("Phone: " + c.Params("phone") + "\nFirst Param: " + c.Params("*1"))
	}).Name("SendSms")

	location, err := c.GetRouteURL("SendSms", Map{
		"phone": "23456789",
		"*":     "sms",
	})
	utils.AssertEqual(t, nil, err)
	utils.AssertEqual(t, "/23456789/sms/send", location)
}

type errorTemplateEngine struct{}

func (errorTemplateEngine) Render(_ io.Writer, _ string, _ interface{}, _ ...string) error {
	return errors.New("errorTemplateEngine")
}

func (errorTemplateEngine) Load() error { return nil }

// go test -run Test_Ctx_Render_Engine_Error
func Test_Ctx_Render_Engine_Error(t *testing.T) {
	t.Parallel()
	app := New()
	app.config.Views = errorTemplateEngine{}
	c := app.AcquireCtx(&fasthttp.RequestCtx{})
	defer app.ReleaseCtx(c)
	err := c.Render("index.tmpl", nil)
	utils.AssertEqual(t, false, err == nil)
}

// go test -run Test_Ctx_Render_Go_Template
func Test_Ctx_Render_Go_Template(t *testing.T) {
	t.Parallel()
	file, err := os.CreateTemp(os.TempDir(), "fiber")
	utils.AssertEqual(t, nil, err)
	defer func() {
		err := os.Remove(file.Name())
		utils.AssertEqual(t, nil, err)
	}()

	_, err = file.Write([]byte("template"))
	utils.AssertEqual(t, nil, err)

	err = file.Close()
	utils.AssertEqual(t, nil, err)

	app := New()

	c := app.AcquireCtx(&fasthttp.RequestCtx{})
	defer app.ReleaseCtx(c)

	err = c.Render(file.Name(), nil)
	utils.AssertEqual(t, nil, err)
	utils.AssertEqual(t, "template", string(c.Response().Body()))
}

// go test -run Test_Ctx_Send
func Test_Ctx_Send(t *testing.T) {
	t.Parallel()
	app := New()
	c := app.AcquireCtx(&fasthttp.RequestCtx{})
	defer app.ReleaseCtx(c)
	utils.AssertEqual(t, nil, c.Send([]byte("Hello, World")))
	utils.AssertEqual(t, nil, c.Send([]byte("Don't crash please")))
	utils.AssertEqual(t, nil, c.Send([]byte("1337")))
	utils.AssertEqual(t, "1337", string(c.Response().Body()))
}

// go test -v  -run=^$ -bench=Benchmark_Ctx_Send -benchmem -count=4
func Benchmark_Ctx_Send(b *testing.B) {
	app := New()
	c := app.AcquireCtx(&fasthttp.RequestCtx{})
	defer app.ReleaseCtx(c)
	byt := []byte("Hello, World!")
	b.ReportAllocs()
	b.ResetTimer()

	var err error
	for n := 0; n < b.N; n++ {
		err = c.Send(byt)
	}
	utils.AssertEqual(b, nil, err)
	utils.AssertEqual(b, "Hello, World!", string(c.Response().Body()))
}

// go test -run Test_Ctx_SendStatus
func Test_Ctx_SendStatus(t *testing.T) {
	t.Parallel()
	app := New()
	c := app.AcquireCtx(&fasthttp.RequestCtx{})
	defer app.ReleaseCtx(c)
	err := c.SendStatus(415)
	utils.AssertEqual(t, nil, err)
	utils.AssertEqual(t, 415, c.Response().StatusCode())
	utils.AssertEqual(t, "Unsupported Media Type", string(c.Response().Body()))
}

// go test -run Test_Ctx_SendString
func Test_Ctx_SendString(t *testing.T) {
	t.Parallel()
	app := New()
	c := app.AcquireCtx(&fasthttp.RequestCtx{})
	defer app.ReleaseCtx(c)
	err := c.SendString("Don't crash please")
	utils.AssertEqual(t, nil, err)
	utils.AssertEqual(t, "Don't crash please", string(c.Response().Body()))
}

// go test -run Test_Ctx_SendStream
func Test_Ctx_SendStream(t *testing.T) {
	t.Parallel()
	app := New()
	c := app.AcquireCtx(&fasthttp.RequestCtx{})
	defer app.ReleaseCtx(c)

	err := c.SendStream(bytes.NewReader([]byte("Don't crash please")))
	utils.AssertEqual(t, nil, err)
	utils.AssertEqual(t, "Don't crash please", string(c.Response().Body()))

	err = c.SendStream(bytes.NewReader([]byte("Don't crash please")), len([]byte("Don't crash please")))
	utils.AssertEqual(t, nil, err)
	utils.AssertEqual(t, "Don't crash please", string(c.Response().Body()))

	err = c.SendStream(bufio.NewReader(bytes.NewReader([]byte("Hello bufio"))))
	utils.AssertEqual(t, nil, err)
	utils.AssertEqual(t, "Hello bufio", string(c.Response().Body()))
}

// go test -run Test_Ctx_Set
func Test_Ctx_Set(t *testing.T) {
	t.Parallel()
	app := New()
	c := app.AcquireCtx(&fasthttp.RequestCtx{})
	defer app.ReleaseCtx(c)
	c.Set("X-1", "1")
	c.Set("X-2", "2")
	c.Set("X-3", "3")
	c.Set("X-3", "1337")
	utils.AssertEqual(t, "1", string(c.Response().Header.Peek("x-1")))
	utils.AssertEqual(t, "2", string(c.Response().Header.Peek("x-2")))
	utils.AssertEqual(t, "1337", string(c.Response().Header.Peek("x-3")))
}

// go test -run Test_Ctx_Set_Splitter
func Test_Ctx_Set_Splitter(t *testing.T) {
	t.Parallel()
	app := New()
	c := app.AcquireCtx(&fasthttp.RequestCtx{})
	defer app.ReleaseCtx(c)

	c.Set("Location", "foo\r\nSet-Cookie:%20SESSIONID=MaliciousValue\r\n")
	h := string(c.Response().Header.Peek("Location"))
	utils.AssertEqual(t, false, strings.Contains(h, "\r\n"), h)

	c.Set("Location", "foo\nSet-Cookie:%20SESSIONID=MaliciousValue\n")
	h = string(c.Response().Header.Peek("Location"))
	utils.AssertEqual(t, false, strings.Contains(h, "\n"), h)
}

// go test -v  -run=^$ -bench=Benchmark_Ctx_Set -benchmem -count=4
func Benchmark_Ctx_Set(b *testing.B) {
	app := New()
	c := app.AcquireCtx(&fasthttp.RequestCtx{})
	defer app.ReleaseCtx(c)
	val := "1431-15132-3423"
	b.ReportAllocs()
	b.ResetTimer()
	for n := 0; n < b.N; n++ {
		c.Set(HeaderXRequestID, val)
	}
}

// go test -run Test_Ctx_Status
func Test_Ctx_Status(t *testing.T) {
	t.Parallel()
	app := New()
	c := app.AcquireCtx(&fasthttp.RequestCtx{})
	defer app.ReleaseCtx(c)
	c.Status(400)
	utils.AssertEqual(t, 400, c.Response().StatusCode())
	err := c.Status(415).Send([]byte("Hello, World"))
	utils.AssertEqual(t, nil, err)
	utils.AssertEqual(t, 415, c.Response().StatusCode())
	utils.AssertEqual(t, "Hello, World", string(c.Response().Body()))
}

// go test -run Test_Ctx_Type
func Test_Ctx_Type(t *testing.T) {
	t.Parallel()
	app := New()
	c := app.AcquireCtx(&fasthttp.RequestCtx{})
	defer app.ReleaseCtx(c)
	c.Type(".json")
	utils.AssertEqual(t, "application/json", string(c.Response().Header.Peek("Content-Type")))

	c.Type("json", "utf-8")
	utils.AssertEqual(t, "application/json; charset=utf-8", string(c.Response().Header.Peek("Content-Type")))

	c.Type(".html")
	utils.AssertEqual(t, "text/html", string(c.Response().Header.Peek("Content-Type")))

	c.Type("html", "utf-8")
	utils.AssertEqual(t, "text/html; charset=utf-8", string(c.Response().Header.Peek("Content-Type")))
}

// go test -v  -run=^$ -bench=Benchmark_Ctx_Type -benchmem -count=4
func Benchmark_Ctx_Type(b *testing.B) {
	app := New()
	c := app.AcquireCtx(&fasthttp.RequestCtx{})
	defer app.ReleaseCtx(c)
	b.ReportAllocs()
	b.ResetTimer()
	for n := 0; n < b.N; n++ {
		c.Type(".json")
		c.Type("json")
	}
}

// go test -v  -run=^$ -bench=Benchmark_Ctx_Type_Charset -benchmem -count=4
func Benchmark_Ctx_Type_Charset(b *testing.B) {
	app := New()
	c := app.AcquireCtx(&fasthttp.RequestCtx{})
	defer app.ReleaseCtx(c)
	b.ReportAllocs()
	b.ResetTimer()
	for n := 0; n < b.N; n++ {
		c.Type(".json", "utf-8")
		c.Type("json", "utf-8")
	}
}

// go test -run Test_Ctx_Vary
func Test_Ctx_Vary(t *testing.T) {
	t.Parallel()
	app := New()
	c := app.AcquireCtx(&fasthttp.RequestCtx{})
	defer app.ReleaseCtx(c)
	c.Vary("Origin")
	c.Vary("User-Agent")
	c.Vary("Accept-Encoding", "Accept")
	utils.AssertEqual(t, "Origin, User-Agent, Accept-Encoding, Accept", string(c.Response().Header.Peek("Vary")))
}

// go test -v  -run=^$ -bench=Benchmark_Ctx_Vary -benchmem -count=4
func Benchmark_Ctx_Vary(b *testing.B) {
	app := New()
	c := app.AcquireCtx(&fasthttp.RequestCtx{})
	defer app.ReleaseCtx(c)
	b.ReportAllocs()
	b.ResetTimer()
	for n := 0; n < b.N; n++ {
		c.Vary("Origin", "User-Agent")
	}
}

// go test -run Test_Ctx_Write
func Test_Ctx_Write(t *testing.T) {
	t.Parallel()
	app := New()
	c := app.AcquireCtx(&fasthttp.RequestCtx{})
	defer app.ReleaseCtx(c)
	_, err := c.Write([]byte("Hello, "))
	utils.AssertEqual(t, nil, err)
	_, err = c.Write([]byte("World!"))
	utils.AssertEqual(t, nil, err)
	utils.AssertEqual(t, "Hello, World!", string(c.Response().Body()))
}

// go test -v -run=^$ -bench=Benchmark_Ctx_Write -benchmem -count=4
func Benchmark_Ctx_Write(b *testing.B) {
	app := New()
	c := app.AcquireCtx(&fasthttp.RequestCtx{})
	defer app.ReleaseCtx(c)
	byt := []byte("Hello, World!")
	b.ReportAllocs()
	b.ResetTimer()

	var err error
	for n := 0; n < b.N; n++ {
		_, err = c.Write(byt)
	}
	utils.AssertEqual(b, nil, err)
}

// go test -run Test_Ctx_Writef
func Test_Ctx_Writef(t *testing.T) {
	t.Parallel()
	app := New()
	c := app.AcquireCtx(&fasthttp.RequestCtx{})
	defer app.ReleaseCtx(c)
	world := "World!"
	_, err := c.Writef("Hello, %s", world)
	utils.AssertEqual(t, nil, err)
	utils.AssertEqual(t, "Hello, World!", string(c.Response().Body()))
}

// go test -v -run=^$ -bench=Benchmark_Ctx_Writef -benchmem -count=4
func Benchmark_Ctx_Writef(b *testing.B) {
	app := New()
	c := app.AcquireCtx(&fasthttp.RequestCtx{})
	defer app.ReleaseCtx(c)
	world := "World!"
	b.ReportAllocs()
	b.ResetTimer()

	var err error
	for n := 0; n < b.N; n++ {
		_, err = c.Writef("Hello, %s", world)
	}
	utils.AssertEqual(b, nil, err)
}

// go test -run Test_Ctx_WriteString
func Test_Ctx_WriteString(t *testing.T) {
	t.Parallel()
	app := New()
	c := app.AcquireCtx(&fasthttp.RequestCtx{})
	defer app.ReleaseCtx(c)
	_, err := c.WriteString("Hello, ")
	utils.AssertEqual(t, nil, err)
	_, err = c.WriteString("World!")
	utils.AssertEqual(t, nil, err)
	utils.AssertEqual(t, "Hello, World!", string(c.Response().Body()))
}

// go test -run Test_Ctx_XHR
func Test_Ctx_XHR(t *testing.T) {
	t.Parallel()
	app := New()
	c := app.AcquireCtx(&fasthttp.RequestCtx{})
	defer app.ReleaseCtx(c)
	c.Request().Header.Set(HeaderXRequestedWith, "XMLHttpRequest")
	utils.AssertEqual(t, true, c.XHR())
}

// go test -run=^$ -bench=Benchmark_Ctx_XHR -benchmem -count=4
func Benchmark_Ctx_XHR(b *testing.B) {
	app := New()
	c := app.AcquireCtx(&fasthttp.RequestCtx{})
	defer app.ReleaseCtx(c)
	c.Request().Header.Set(HeaderXRequestedWith, "XMLHttpRequest")
	var equal bool
	b.ReportAllocs()
	b.ResetTimer()
	for n := 0; n < b.N; n++ {
		equal = c.XHR()
	}
	utils.AssertEqual(b, true, equal)
}

// go test -v  -run=^$ -bench=Benchmark_Ctx_SendString_B -benchmem -count=4
func Benchmark_Ctx_SendString_B(b *testing.B) {
	app := New()
	c := app.AcquireCtx(&fasthttp.RequestCtx{})
	defer app.ReleaseCtx(c)
	body := "Hello, world!"
	b.ReportAllocs()
	b.ResetTimer()

	var err error
	for n := 0; n < b.N; n++ {
		err = c.SendString(body)
	}
	utils.AssertEqual(b, nil, err)
	utils.AssertEqual(b, []byte("Hello, world!"), c.Response().Body())
}

// go test -run Test_Ctx_QueryParser -v
func Test_Ctx_QueryParser(t *testing.T) {
	t.Parallel()
	app := New()
	c := app.AcquireCtx(&fasthttp.RequestCtx{})
	defer app.ReleaseCtx(c)
	type Query struct {
		ID    int
		Name  string
		Hobby []string
	}
	c.Request().SetBody([]byte(``))
	c.Request().Header.SetContentType("")
	c.Request().URI().SetQueryString("id=1&name=tom&hobby=basketball&hobby=football")
	q := new(Query)
	utils.AssertEqual(t, nil, c.QueryParser(q))
	utils.AssertEqual(t, 2, len(q.Hobby))

	c.Request().URI().SetQueryString("id=1&name=tom&hobby=basketball,football")
	q = new(Query)
	utils.AssertEqual(t, nil, c.QueryParser(q))
	utils.AssertEqual(t, 2, len(q.Hobby))

	c.Request().URI().SetQueryString("id=1&name=tom&hobby=scoccer&hobby=basketball,football")
	q = new(Query)
	utils.AssertEqual(t, nil, c.QueryParser(q))
	utils.AssertEqual(t, 3, len(q.Hobby))

	empty := new(Query)
	c.Request().URI().SetQueryString("")
	utils.AssertEqual(t, nil, c.QueryParser(empty))
	utils.AssertEqual(t, 0, len(empty.Hobby))

	type Query2 struct {
		Bool            bool
		ID              int
		Name            string
		Hobby           string
		FavouriteDrinks []string
		Empty           []string
		Alloc           []string
		No              []int64
	}

	c.Request().URI().SetQueryString("id=1&name=tom&hobby=basketball,football&favouriteDrinks=milo,coke,pepsi&alloc=&no=1")
	q2 := new(Query2)
	q2.Bool = true
	q2.Name = "hello world"
	utils.AssertEqual(t, nil, c.QueryParser(q2))
	utils.AssertEqual(t, "basketball,football", q2.Hobby)
	utils.AssertEqual(t, true, q2.Bool)
	utils.AssertEqual(t, "tom", q2.Name) // check value get overwritten
	utils.AssertEqual(t, []string{"milo", "coke", "pepsi"}, q2.FavouriteDrinks)
	var nilSlice []string
	utils.AssertEqual(t, nilSlice, q2.Empty)
	utils.AssertEqual(t, []string{""}, q2.Alloc)
	utils.AssertEqual(t, []int64{1}, q2.No)

	type RequiredQuery struct {
		Name string `query:"name,required"`
	}
	rq := new(RequiredQuery)
	c.Request().URI().SetQueryString("")
	utils.AssertEqual(t, "failed to decode: name is empty", c.QueryParser(rq).Error())

	type ArrayQuery struct {
		Data []string
	}
	aq := new(ArrayQuery)
	c.Request().URI().SetQueryString("data[]=john&data[]=doe")
	utils.AssertEqual(t, nil, c.QueryParser(aq))
	utils.AssertEqual(t, 2, len(aq.Data))
}

// go test -run Test_Ctx_QueryParser_WithSetParserDecoder -v
func Test_Ctx_QueryParser_WithSetParserDecoder(t *testing.T) {
	t.Parallel()
	type NonRFCTime time.Time

	nonRFCConverter := func(value string) reflect.Value {
		if v, err := time.Parse("2006-01-02", value); err == nil {
			return reflect.ValueOf(v)
		}
		return reflect.Value{}
	}

	nonRFCTime := ParserType{
		Customtype: NonRFCTime{},
		Converter:  nonRFCConverter,
	}

	SetParserDecoder(ParserConfig{
		IgnoreUnknownKeys: true,
		ParserType:        []ParserType{nonRFCTime},
		ZeroEmpty:         true,
		SetAliasTag:       "query",
	})

	app := New()
	c := app.AcquireCtx(&fasthttp.RequestCtx{})
	defer app.ReleaseCtx(c)

	type NonRFCTimeInput struct {
		Date  NonRFCTime `query:"date"`
		Title string     `query:"title"`
		Body  string     `query:"body"`
	}

	c.Request().SetBody([]byte(``))
	c.Request().Header.SetContentType("")
	q := new(NonRFCTimeInput)

	c.Request().URI().SetQueryString("date=2021-04-10&title=CustomDateTest&Body=October")
	utils.AssertEqual(t, nil, c.QueryParser(q))
	utils.AssertEqual(t, "CustomDateTest", q.Title)
	date := fmt.Sprintf("%v", q.Date)
	utils.AssertEqual(t, "{0 63753609600 <nil>}", date)
	utils.AssertEqual(t, "October", q.Body)

	c.Request().URI().SetQueryString("date=2021-04-10&title&Body=October")
	q = &NonRFCTimeInput{
		Title: "Existing title",
		Body:  "Existing Body",
	}
	utils.AssertEqual(t, nil, c.QueryParser(q))
	utils.AssertEqual(t, "", q.Title)
}

// go test -run Test_Ctx_QueryParser_Schema -v
func Test_Ctx_QueryParser_Schema(t *testing.T) {
	t.Parallel()
	app := New()
	c := app.AcquireCtx(&fasthttp.RequestCtx{})
	defer app.ReleaseCtx(c)
	type Query1 struct {
		Name   string `query:"name,required"`
		Nested struct {
			Age int `query:"age"`
		} `query:"nested,required"`
	}
	c.Request().SetBody([]byte(``))
	c.Request().Header.SetContentType("")
	c.Request().URI().SetQueryString("name=tom&nested.age=10")
	q := new(Query1)
	utils.AssertEqual(t, nil, c.QueryParser(q))

	c.Request().URI().SetQueryString("namex=tom&nested.age=10")
	q = new(Query1)
	utils.AssertEqual(t, "failed to decode: name is empty", c.QueryParser(q).Error())

	c.Request().URI().SetQueryString("name=tom&nested.agex=10")
	q = new(Query1)
	utils.AssertEqual(t, nil, c.QueryParser(q))

	c.Request().URI().SetQueryString("name=tom&test.age=10")
	q = new(Query1)
	utils.AssertEqual(t, "failed to decode: nested is empty", c.QueryParser(q).Error())

	type Query2 struct {
		Name   string `query:"name"`
		Nested struct {
			Age int `query:"age,required"`
		} `query:"nested"`
	}
	c.Request().URI().SetQueryString("name=tom&nested.age=10")
	q2 := new(Query2)
	utils.AssertEqual(t, nil, c.QueryParser(q2))

	c.Request().URI().SetQueryString("nested.age=10")
	q2 = new(Query2)
	utils.AssertEqual(t, nil, c.QueryParser(q2))

	c.Request().URI().SetQueryString("nested.agex=10")
	q2 = new(Query2)
	utils.AssertEqual(t, "failed to decode: nested.age is empty", c.QueryParser(q2).Error())

	c.Request().URI().SetQueryString("nested.agex=10")
	q2 = new(Query2)
	utils.AssertEqual(t, "failed to decode: nested.age is empty", c.QueryParser(q2).Error())

	type Node struct {
		Value int   `query:"val,required"`
		Next  *Node `query:"next,required"`
	}
	c.Request().URI().SetQueryString("val=1&next.val=3")
	n := new(Node)
	utils.AssertEqual(t, nil, c.QueryParser(n))
	utils.AssertEqual(t, 1, n.Value)
	utils.AssertEqual(t, 3, n.Next.Value)

	c.Request().URI().SetQueryString("next.val=2")
	n = new(Node)
	utils.AssertEqual(t, "failed to decode: val is empty", c.QueryParser(n).Error())

	c.Request().URI().SetQueryString("val=3&next.value=2")
	n = new(Node)
	n.Next = new(Node)
	utils.AssertEqual(t, nil, c.QueryParser(n))
	utils.AssertEqual(t, 3, n.Value)
	utils.AssertEqual(t, 0, n.Next.Value)

	type Person struct {
		Name string `query:"name"`
		Age  int    `query:"age"`
	}

	type CollectionQuery struct {
		Data []Person `query:"data"`
	}

	c.Request().URI().SetQueryString("data[0][name]=john&data[0][age]=10&data[1][name]=doe&data[1][age]=12")
	cq := new(CollectionQuery)
	utils.AssertEqual(t, nil, c.QueryParser(cq))
	utils.AssertEqual(t, 2, len(cq.Data))
	utils.AssertEqual(t, "john", cq.Data[0].Name)
	utils.AssertEqual(t, 10, cq.Data[0].Age)
	utils.AssertEqual(t, "doe", cq.Data[1].Name)
	utils.AssertEqual(t, 12, cq.Data[1].Age)

	c.Request().URI().SetQueryString("data.0.name=john&data.0.age=10&data.1.name=doe&data.1.age=12")
	cq = new(CollectionQuery)
	utils.AssertEqual(t, nil, c.QueryParser(cq))
	utils.AssertEqual(t, 2, len(cq.Data))
	utils.AssertEqual(t, "john", cq.Data[0].Name)
	utils.AssertEqual(t, 10, cq.Data[0].Age)
	utils.AssertEqual(t, "doe", cq.Data[1].Name)
	utils.AssertEqual(t, 12, cq.Data[1].Age)
}

// go test -run Test_Ctx_ReqHeaderParser -v
func Test_Ctx_ReqHeaderParser(t *testing.T) {
	t.Parallel()
	app := New()
	c := app.AcquireCtx(&fasthttp.RequestCtx{})
	defer app.ReleaseCtx(c)
	type Header struct {
		ID    int
		Name  string
		Hobby []string
	}
	c.Request().SetBody([]byte(``))
	c.Request().Header.SetContentType("")

	c.Request().Header.Add("id", "1")
	c.Request().Header.Add("Name", "John Doe")
	c.Request().Header.Add("Hobby", "golang,fiber")
	q := new(Header)
	utils.AssertEqual(t, nil, c.ReqHeaderParser(q))
	utils.AssertEqual(t, 2, len(q.Hobby))

	c.Request().Header.Del("hobby")
	c.Request().Header.Add("Hobby", "golang,fiber,go")
	q = new(Header)
	utils.AssertEqual(t, nil, c.ReqHeaderParser(q))
	utils.AssertEqual(t, 3, len(q.Hobby))

	empty := new(Header)
	c.Request().Header.Del("hobby")
	utils.AssertEqual(t, nil, c.QueryParser(empty))
	utils.AssertEqual(t, 0, len(empty.Hobby))

	type Header2 struct {
		Bool            bool
		ID              int
		Name            string
		Hobby           string
		FavouriteDrinks []string
		Empty           []string
		Alloc           []string
		No              []int64
	}

	c.Request().Header.Add("id", "2")
	c.Request().Header.Add("Name", "Jane Doe")
	c.Request().Header.Del("hobby")
	c.Request().Header.Add("Hobby", "go,fiber")
	c.Request().Header.Add("favouriteDrinks", "milo,coke,pepsi")
	c.Request().Header.Add("alloc", "")
	c.Request().Header.Add("no", "1")

	h2 := new(Header2)
	h2.Bool = true
	h2.Name = "hello world"
	utils.AssertEqual(t, nil, c.ReqHeaderParser(h2))
	utils.AssertEqual(t, "go,fiber", h2.Hobby)
	utils.AssertEqual(t, true, h2.Bool)
	utils.AssertEqual(t, "Jane Doe", h2.Name) // check value get overwritten
	utils.AssertEqual(t, []string{"milo", "coke", "pepsi"}, h2.FavouriteDrinks)
	var nilSlice []string
	utils.AssertEqual(t, nilSlice, h2.Empty)
	utils.AssertEqual(t, []string{""}, h2.Alloc)
	utils.AssertEqual(t, []int64{1}, h2.No)

	type RequiredHeader struct {
		Name string `reqHeader:"name,required"`
	}
	rh := new(RequiredHeader)
	c.Request().Header.Del("name")
	utils.AssertEqual(t, "failed to decode: name is empty", c.ReqHeaderParser(rh).Error())
}

// go test -run Test_Ctx_ReqHeaderParser_WithSetParserDecoder -v
func Test_Ctx_ReqHeaderParser_WithSetParserDecoder(t *testing.T) {
	t.Parallel()
	type NonRFCTime time.Time

	nonRFCConverter := func(value string) reflect.Value {
		if v, err := time.Parse("2006-01-02", value); err == nil {
			return reflect.ValueOf(v)
		}
		return reflect.Value{}
	}

	nonRFCTime := ParserType{
		Customtype: NonRFCTime{},
		Converter:  nonRFCConverter,
	}

	SetParserDecoder(ParserConfig{
		IgnoreUnknownKeys: true,
		ParserType:        []ParserType{nonRFCTime},
		ZeroEmpty:         true,
		SetAliasTag:       "req",
	})

	app := New()
	c := app.AcquireCtx(&fasthttp.RequestCtx{})
	defer app.ReleaseCtx(c)

	type NonRFCTimeInput struct {
		Date  NonRFCTime `req:"date"`
		Title string     `req:"title"`
		Body  string     `req:"body"`
	}

	c.Request().SetBody([]byte(``))
	c.Request().Header.SetContentType("")
	r := new(NonRFCTimeInput)

	c.Request().Header.Add("Date", "2021-04-10")
	c.Request().Header.Add("Title", "CustomDateTest")
	c.Request().Header.Add("Body", "October")

	utils.AssertEqual(t, nil, c.ReqHeaderParser(r))
	utils.AssertEqual(t, "CustomDateTest", r.Title)
	date := fmt.Sprintf("%v", r.Date)
	utils.AssertEqual(t, "{0 63753609600 <nil>}", date)
	utils.AssertEqual(t, "October", r.Body)

	c.Request().Header.Add("Title", "")
	r = &NonRFCTimeInput{
		Title: "Existing title",
		Body:  "Existing Body",
	}
	utils.AssertEqual(t, nil, c.ReqHeaderParser(r))
	utils.AssertEqual(t, "", r.Title)
}

// go test -run Test_Ctx_ReqHeaderParser_Schema -v
func Test_Ctx_ReqHeaderParser_Schema(t *testing.T) {
	t.Parallel()
	app := New()
	c := app.AcquireCtx(&fasthttp.RequestCtx{})
	defer app.ReleaseCtx(c)
	type Header1 struct {
		Name   string `reqHeader:"Name,required"`
		Nested struct {
			Age int `reqHeader:"Age"`
		} `reqHeader:"Nested,required"`
	}
	c.Request().SetBody([]byte(``))
	c.Request().Header.SetContentType("")

	c.Request().Header.Add("Name", "tom")
	c.Request().Header.Add("Nested.Age", "10")
	q := new(Header1)
	utils.AssertEqual(t, nil, c.ReqHeaderParser(q))

	c.Request().Header.Del("Name")
	q = new(Header1)
	utils.AssertEqual(t, "failed to decode: Name is empty", c.ReqHeaderParser(q).Error())

	c.Request().Header.Add("Name", "tom")
	c.Request().Header.Del("Nested.Age")
	c.Request().Header.Add("Nested.Agex", "10")
	q = new(Header1)
	utils.AssertEqual(t, nil, c.ReqHeaderParser(q))

	c.Request().Header.Del("Nested.Agex")
	q = new(Header1)
	utils.AssertEqual(t, "failed to decode: Nested is empty", c.ReqHeaderParser(q).Error())

	c.Request().Header.Del("Nested.Agex")
	c.Request().Header.Del("Name")

	type Header2 struct {
		Name   string `reqHeader:"Name"`
		Nested struct {
			Age int `reqHeader:"age,required"`
		} `reqHeader:"Nested"`
	}

	c.Request().Header.Add("Name", "tom")
	c.Request().Header.Add("Nested.Age", "10")

	h2 := new(Header2)
	utils.AssertEqual(t, nil, c.ReqHeaderParser(h2))

	c.Request().Header.Del("Name")
	h2 = new(Header2)
	utils.AssertEqual(t, nil, c.ReqHeaderParser(h2))

	c.Request().Header.Del("Name")
	c.Request().Header.Del("Nested.Age")
	c.Request().Header.Add("Nested.Agex", "10")
	h2 = new(Header2)
	utils.AssertEqual(t, "failed to decode: Nested.age is empty", c.ReqHeaderParser(h2).Error())

	type Node struct {
		Value int   `reqHeader:"Val,required"`
		Next  *Node `reqHeader:"Next,required"`
	}
	c.Request().Header.Add("Val", "1")
	c.Request().Header.Add("Next.Val", "3")
	n := new(Node)
	utils.AssertEqual(t, nil, c.ReqHeaderParser(n))
	utils.AssertEqual(t, 1, n.Value)
	utils.AssertEqual(t, 3, n.Next.Value)

	c.Request().Header.Del("Val")
	n = new(Node)
	utils.AssertEqual(t, "failed to decode: Val is empty", c.ReqHeaderParser(n).Error())

	c.Request().Header.Add("Val", "3")
	c.Request().Header.Del("Next.Val")
	c.Request().Header.Add("Next.Value", "2")
	n = new(Node)
	n.Next = new(Node)
	utils.AssertEqual(t, nil, c.ReqHeaderParser(n))
	utils.AssertEqual(t, 3, n.Value)
	utils.AssertEqual(t, 0, n.Next.Value)
}

func Test_Ctx_EqualFieldType(t *testing.T) {
	t.Parallel()
	var out int
	utils.AssertEqual(t, false, equalFieldType(&out, reflect.Int, "key"))

	var dummy struct{ f string }
	utils.AssertEqual(t, false, equalFieldType(&dummy, reflect.String, "key"))

	var dummy2 struct{ f string }
	utils.AssertEqual(t, false, equalFieldType(&dummy2, reflect.String, "f"))

	var user struct {
		Name    string
		Address string `query:"address"`
		Age     int    `query:"AGE"`
	}
	utils.AssertEqual(t, true, equalFieldType(&user, reflect.String, "name"))
	utils.AssertEqual(t, true, equalFieldType(&user, reflect.String, "Name"))
	utils.AssertEqual(t, true, equalFieldType(&user, reflect.String, "address"))
	utils.AssertEqual(t, true, equalFieldType(&user, reflect.String, "Address"))
	utils.AssertEqual(t, true, equalFieldType(&user, reflect.Int, "AGE"))
	utils.AssertEqual(t, true, equalFieldType(&user, reflect.Int, "age"))
}

// go test -v  -run=^$ -bench=Benchmark_Ctx_QueryParser -benchmem -count=4
func Benchmark_Ctx_QueryParser(b *testing.B) {
	app := New()
	c := app.AcquireCtx(&fasthttp.RequestCtx{})
	defer app.ReleaseCtx(c)
	type Query struct {
		ID    int
		Name  string
		Hobby []string
	}
	c.Request().SetBody([]byte(``))
	c.Request().Header.SetContentType("")
	c.Request().URI().SetQueryString("id=1&name=tom&hobby=basketball&hobby=football")
	q := new(Query)
	b.ReportAllocs()
	b.ResetTimer()

	var err error
	for n := 0; n < b.N; n++ {
		err = c.QueryParser(q)
	}
	utils.AssertEqual(b, nil, err)
	utils.AssertEqual(b, nil, c.QueryParser(q))
}

// go test -v  -run=^$ -bench=Benchmark_Ctx_parseQuery -benchmem -count=4
func Benchmark_Ctx_parseQuery(b *testing.B) {
	app := New()
	c := app.AcquireCtx(&fasthttp.RequestCtx{})
	defer app.ReleaseCtx(c)
	type Person struct {
		Name string `query:"name"`
		Age  int    `query:"age"`
	}

	type CollectionQuery struct {
		Data []Person `query:"data"`
	}

	c.Request().SetBody([]byte(``))
	c.Request().Header.SetContentType("")
	c.Request().URI().SetQueryString("data[0][name]=john&data[0][age]=10")
	cq := new(CollectionQuery)

	b.ReportAllocs()
	b.ResetTimer()

	var err error
	for n := 0; n < b.N; n++ {
		err = c.QueryParser(cq)
	}

	utils.AssertEqual(b, nil, err)
	utils.AssertEqual(b, nil, c.QueryParser(cq))
}

// go test -v  -run=^$ -bench=Benchmark_Ctx_QueryParser_Comma -benchmem -count=4
func Benchmark_Ctx_QueryParser_Comma(b *testing.B) {
	app := New()
	c := app.AcquireCtx(&fasthttp.RequestCtx{})
	defer app.ReleaseCtx(c)
	type Query struct {
		ID    int
		Name  string
		Hobby []string
	}
	c.Request().SetBody([]byte(``))
	c.Request().Header.SetContentType("")
	// c.Request().URI().SetQueryString("id=1&name=tom&hobby=basketball&hobby=football")
	c.Request().URI().SetQueryString("id=1&name=tom&hobby=basketball,football")
	q := new(Query)
	b.ReportAllocs()
	b.ResetTimer()

	var err error
	for n := 0; n < b.N; n++ {
		err = c.QueryParser(q)
	}
	utils.AssertEqual(b, nil, err)
	utils.AssertEqual(b, nil, c.QueryParser(q))
}

// go test -v  -run=^$ -bench=Benchmark_Ctx_ReqHeaderParser -benchmem -count=4
func Benchmark_Ctx_ReqHeaderParser(b *testing.B) {
	app := New()
	c := app.AcquireCtx(&fasthttp.RequestCtx{})
	defer app.ReleaseCtx(c)
	type ReqHeader struct {
		ID    int
		Name  string
		Hobby []string
	}
	c.Request().SetBody([]byte(``))
	c.Request().Header.SetContentType("")

	c.Request().Header.Add("id", "1")
	c.Request().Header.Add("Name", "John Doe")
	c.Request().Header.Add("Hobby", "golang,fiber")

	q := new(ReqHeader)
	b.ReportAllocs()
	b.ResetTimer()

	var err error
	for n := 0; n < b.N; n++ {
		err = c.ReqHeaderParser(q)
	}
	utils.AssertEqual(b, nil, err)
	utils.AssertEqual(b, nil, c.ReqHeaderParser(q))
}

// go test -run Test_Ctx_BodyStreamWriter
func Test_Ctx_BodyStreamWriter(t *testing.T) {
	t.Parallel()
	ctx := &fasthttp.RequestCtx{}

	ctx.SetBodyStreamWriter(func(w *bufio.Writer) {
		fmt.Fprintf(w, "body writer line 1\n")
		if err := w.Flush(); err != nil {
			t.Errorf("unexpected error: %s", err)
		}
		fmt.Fprintf(w, "body writer line 2\n")
	})
	if !ctx.IsBodyStream() {
		t.Fatal("IsBodyStream must return true")
	}

	s := ctx.Response.String()
	br := bufio.NewReader(bytes.NewBufferString(s))
	var resp fasthttp.Response
	if err := resp.Read(br); err != nil {
		t.Fatalf("Error when reading response: %s", err)
	}
	body := string(resp.Body())
	expectedBody := "body writer line 1\nbody writer line 2\n"
	if body != expectedBody {
		t.Fatalf("unexpected body: %q. Expecting %q", body, expectedBody)
	}
}

// go test -v  -run=^$ -bench=Benchmark_Ctx_BodyStreamWriter -benchmem -count=4
func Benchmark_Ctx_BodyStreamWriter(b *testing.B) {
	ctx := &fasthttp.RequestCtx{}
	user := []byte(`{"name":"john"}`)
	b.ReportAllocs()
	b.ResetTimer()

	var err error
	for n := 0; n < b.N; n++ {
		ctx.ResetBody()
		ctx.SetBodyStreamWriter(func(w *bufio.Writer) {
			for i := 0; i < 10; i++ {
				_, err = w.Write(user)
				if err := w.Flush(); err != nil {
					return
				}
			}
		})
	}
	utils.AssertEqual(b, nil, err)
}

func Test_Ctx_String(t *testing.T) {
	t.Parallel()
	app := New()
	c := app.AcquireCtx(&fasthttp.RequestCtx{})
	defer app.ReleaseCtx(c)

	utils.AssertEqual(t, "#0000000000000000 - 0.0.0.0:0 <-> 0.0.0.0:0 - GET http:///", c.String())
}

func TestCtx_ParamsInt(t *testing.T) {
	// Create a test context and set some strings (or params)
	// create a fake app to be used within this test
	t.Parallel()
	app := New()

	// Create some test endpoints

	// For the user id I will use the number 1111, so I should be able to get the number
	// 1111 from the Ctx
	app.Get("/test/:user", func(c *Ctx) error {
		// utils.AssertEqual(t, "john", c.Params("user"))

		num, err := c.ParamsInt("user")

		// Check the number matches
		if num != 1111 {
			t.Fatalf("Expected number 1111 from the path, got %d", num)
		}

		// Check no errors are returned, because we want NO errors in this one
		if err != nil {
			t.Fatalf("Expected nil error for 1111 test, got " + err.Error())
		}

		return nil
	})

	// In this test case, there will be a bad request where the expected number is NOT
	// a number in the path
	app.Get("/testnoint/:user", func(c *Ctx) error {
		// utils.AssertEqual(t, "john", c.Params("user"))

		num, err := c.ParamsInt("user")

		// Check the number matches
		if num != 0 {
			t.Fatalf("Expected number 0 from the path, got %d", num)
		}

		// Check an error is returned, because we want NO errors in this one
		if err == nil {
			t.Fatal("Expected non nil error for bad req test, got nil")
		}

		return nil
	})

	// For the user id I will use the number 2222, so I should be able to get the number
	// 2222 from the Ctx even when the default value is specified
	app.Get("/testignoredefault/:user", func(c *Ctx) error {
		// utils.AssertEqual(t, "john", c.Params("user"))

		num, err := c.ParamsInt("user", 1111)

		// Check the number matches
		if num != 2222 {
			t.Fatalf("Expected number 2222 from the path, got %d", num)
		}

		// Check no errors are returned, because we want NO errors in this one
		if err != nil {
			t.Fatalf("Expected nil error for 2222 test, got " + err.Error())
		}

		return nil
	})

	// In this test case, there will be a bad request where the expected number is NOT
	// a number in the path, default value of 1111 should be used instead
	app.Get("/testdefault/:user", func(c *Ctx) error {
		// utils.AssertEqual(t, "john", c.Params("user"))

		num, err := c.ParamsInt("user", 1111)

		// Check the number matches
		if num != 1111 {
			t.Fatalf("Expected number 1111 from the path, got %d", num)
		}

		// Check an error is returned, because we want NO errors in this one
		if err != nil {
			t.Fatalf("Expected nil error for 1111 test, got " + err.Error())
		}

		return nil
	})

	_, err := app.Test(httptest.NewRequest(MethodGet, "/test/1111", nil))
	utils.AssertEqual(t, nil, err)

	_, err = app.Test(httptest.NewRequest(MethodGet, "/testnoint/xd", nil))
	utils.AssertEqual(t, nil, err)

	_, err = app.Test(httptest.NewRequest(MethodGet, "/testignoredefault/2222", nil))
	utils.AssertEqual(t, nil, err)

	_, err = app.Test(httptest.NewRequest(MethodGet, "/testdefault/xd", nil))
	utils.AssertEqual(t, nil, err)
}

// go test -run Test_Ctx_GetRespHeader
func Test_Ctx_GetRespHeader(t *testing.T) {
	t.Parallel()
	app := New()
	c := app.AcquireCtx(&fasthttp.RequestCtx{})
	defer app.ReleaseCtx(c)

	c.Set("test", "Hello, World 👋!")
	c.Response().Header.Set(HeaderContentType, "application/json")
	utils.AssertEqual(t, c.GetRespHeader("test"), "Hello, World 👋!")
	utils.AssertEqual(t, c.GetRespHeader(HeaderContentType), "application/json")
}

// go test -run Test_Ctx_GetRespHeaders
func Test_Ctx_GetRespHeaders(t *testing.T) {
	t.Parallel()
	app := New()
	c := app.AcquireCtx(&fasthttp.RequestCtx{})
	defer app.ReleaseCtx(c)

	c.Set("test", "Hello, World 👋!")
	c.Set("foo", "bar")
	c.Response().Header.Set(HeaderContentType, "application/json")

	utils.AssertEqual(t, c.GetRespHeaders(), map[string]string{
		"Content-Type": "application/json",
		"Foo":          "bar",
		"Test":         "Hello, World 👋!",
	})
}

// go test -run Test_Ctx_GetReqHeaders
func Test_Ctx_GetReqHeaders(t *testing.T) {
	t.Parallel()
	app := New()
	c := app.AcquireCtx(&fasthttp.RequestCtx{})
	defer app.ReleaseCtx(c)

	c.Request().Header.Set("test", "Hello, World 👋!")
	c.Request().Header.Set("foo", "bar")
	c.Request().Header.Set(HeaderContentType, "application/json")

	utils.AssertEqual(t, c.GetReqHeaders(), map[string]string{
		"Content-Type": "application/json",
		"Foo":          "bar",
		"Test":         "Hello, World 👋!",
	})
}

// go test -run Test_Ctx_IsFromLocal
func Test_Ctx_IsFromLocal(t *testing.T) {
	t.Parallel()
	// Test "0.0.0.0", "127.0.0.1" and "::1".
	{
		app := New()
		c := app.AcquireCtx(&fasthttp.RequestCtx{})
		defer app.ReleaseCtx(c)
		utils.AssertEqual(t, true, c.IsFromLocal())
	}
	// This is a test for "0.0.0.0"
	{
		app := New()
		c := app.AcquireCtx(&fasthttp.RequestCtx{})
		c.Request().Header.Set(HeaderXForwardedFor, "0.0.0.0")
		defer app.ReleaseCtx(c)
		utils.AssertEqual(t, true, c.IsFromLocal())
	}

	// This is a test for "127.0.0.1"
	{
		app := New()
		c := app.AcquireCtx(&fasthttp.RequestCtx{})
		c.Request().Header.Set(HeaderXForwardedFor, "127.0.0.1")
		defer app.ReleaseCtx(c)
		utils.AssertEqual(t, true, c.IsFromLocal())
	}

	// This is a test for "localhost"
	{
		app := New()
		c := app.AcquireCtx(&fasthttp.RequestCtx{})
		defer app.ReleaseCtx(c)
		utils.AssertEqual(t, true, c.IsFromLocal())
	}

	// This is testing "::1", it is the compressed format IPV6 loopback address 0:0:0:0:0:0:0:1.
	// It is the equivalent of the IPV4 address 127.0.0.1.
	{
		app := New()
		c := app.AcquireCtx(&fasthttp.RequestCtx{})
		c.Request().Header.Set(HeaderXForwardedFor, "::1")
		defer app.ReleaseCtx(c)
		utils.AssertEqual(t, true, c.IsFromLocal())
	}

	{
		app := New()
		c := app.AcquireCtx(&fasthttp.RequestCtx{})
		c.Request().Header.Set(HeaderXForwardedFor, "93.46.8.90")
		defer app.ReleaseCtx(c)
		utils.AssertEqual(t, false, c.IsFromLocal())
	}
}

// go test -run Test_Ctx_RepeatParserWithSameStruct -v
func Test_Ctx_RepeatParserWithSameStruct(t *testing.T) {
	t.Parallel()
	app := New()
	c := app.AcquireCtx(&fasthttp.RequestCtx{})
	defer app.ReleaseCtx(c)

	type Request struct {
		QueryParam  string `query:"query_param"`
		HeaderParam string `reqHeader:"header_param"`
		BodyParam   string `json:"body_param" xml:"body_param" form:"body_param"`
	}

	r := new(Request)

	c.Request().URI().SetQueryString("query_param=query_param")
	utils.AssertEqual(t, nil, c.QueryParser(r))
	utils.AssertEqual(t, "query_param", r.QueryParam)

	c.Request().Header.Add("header_param", "header_param")
	utils.AssertEqual(t, nil, c.ReqHeaderParser(r))
	utils.AssertEqual(t, "header_param", r.HeaderParam)

	var gzipJSON bytes.Buffer
	w := gzip.NewWriter(&gzipJSON)
	_, _ = w.Write([]byte(`{"body_param":"body_param"}`)) //nolint:errcheck // This will never fail
	err := w.Close()
	utils.AssertEqual(t, nil, err)
	c.Request().Header.SetContentType(MIMEApplicationJSON)
	c.Request().Header.Set(HeaderContentEncoding, "gzip")
	c.Request().SetBody(gzipJSON.Bytes())
	c.Request().Header.SetContentLength(len(gzipJSON.Bytes()))
	utils.AssertEqual(t, nil, c.BodyParser(r))
	utils.AssertEqual(t, "body_param", r.BodyParam)
	c.Request().Header.Del(HeaderContentEncoding)

	testDecodeParser := func(contentType, body string) {
		c.Request().Header.SetContentType(contentType)
		c.Request().SetBody([]byte(body))
		c.Request().Header.SetContentLength(len(body))
		utils.AssertEqual(t, nil, c.BodyParser(r))
		utils.AssertEqual(t, "body_param", r.BodyParam)
	}

	testDecodeParser(MIMEApplicationJSON, `{"body_param":"body_param"}`)
	testDecodeParser(MIMEApplicationXML, `<Demo><body_param>body_param</body_param></Demo>`)
	testDecodeParser(MIMEApplicationForm, "body_param=body_param")
	testDecodeParser(MIMEMultipartForm+`;boundary="b"`, "--b\r\nContent-Disposition: form-data; name=\"body_param\"\r\n\r\nbody_param\r\n--b--")
}<|MERGE_RESOLUTION|>--- conflicted
+++ resolved
@@ -2149,16 +2149,12 @@
 	utils.AssertEqual(t, 2, c.QueryInt("id", 2))
 }
 
-<<<<<<< HEAD
 func Test_Ctx_QueryBool(t *testing.T) {
-=======
-func Test_Ctx_QueryFloat(t *testing.T) {
->>>>>>> 54439a5b
-	t.Parallel()
-	app := New()
-	c := app.AcquireCtx(&fasthttp.RequestCtx{})
-	defer app.ReleaseCtx(c)
-<<<<<<< HEAD
+
+	t.Parallel()
+	app := New()
+	c := app.AcquireCtx(&fasthttp.RequestCtx{})
+	defer app.ReleaseCtx(c)
 	c.Request().URI().SetQueryString("name=alex&want_pizza=false&id=")
 
 	utils.AssertEqual(t, false, c.QueryBool("want_pizza"))
@@ -2167,7 +2163,13 @@
 	utils.AssertEqual(t, false, c.QueryBool("name", false))
 	utils.AssertEqual(t, true, c.QueryBool("id"))
 	utils.AssertEqual(t, false, c.QueryBool("id", false))
-=======
+}
+func Test_Ctx_QueryFloat(t *testing.T) {
+
+	t.Parallel()
+	app := New()
+	c := app.AcquireCtx(&fasthttp.RequestCtx{})
+	defer app.ReleaseCtx(c)
 	c.Request().URI().SetQueryString("name=alex&amount=32.23&id=")
 
 	utils.AssertEqual(t, 32.23, c.QueryFloat("amount"))
@@ -2176,7 +2178,6 @@
 	utils.AssertEqual(t, float64(0), c.QueryFloat("name"))
 	utils.AssertEqual(t, 12.87, c.QueryFloat("id", 12.87))
 	utils.AssertEqual(t, float64(0), c.QueryFloat("id"))
->>>>>>> 54439a5b
 }
 
 // go test -run Test_Ctx_Range
