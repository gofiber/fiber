// ⚡️ Fiber is an Express inspired web framework written in Go with ☕️
// 🤖 Github Repository: https://github.com/gofiber/fiber
// 📌 API Documentation: https://docs.gofiber.io

//nolint:bodyclose // Much easier to just ignore memory leaks in tests
package fiber

import (
	"bufio"
	"bytes"
	"compress/gzip"
	"compress/zlib"
	"context"
	"crypto/tls"
	"encoding/xml"
	"errors"
	"fmt"
	"io"
	"mime/multipart"
	"net"
	"net/http/httptest"
	"net/url"
	"os"
	"path/filepath"
	"reflect"
	"strconv"
	"strings"
	"testing"
	"text/template"
	"time"

	"github.com/gofiber/fiber/v2/internal/storage/memory"
	"github.com/gofiber/fiber/v2/utils"

	"github.com/valyala/bytebufferpool"
	"github.com/valyala/fasthttp"
)

// go test -run Test_Ctx_Accepts
func Test_Ctx_Accepts(t *testing.T) {
	t.Parallel()
	app := New()
	c := app.AcquireCtx(&fasthttp.RequestCtx{})
	defer app.ReleaseCtx(c)
	c.Request().Header.Set(HeaderAccept, "text/html,application/xhtml+xml,application/xml;q=0.9")
	utils.AssertEqual(t, "", c.Accepts(""))
	utils.AssertEqual(t, "", c.Accepts())
	utils.AssertEqual(t, ".xml", c.Accepts(".xml"))
	utils.AssertEqual(t, "", c.Accepts(".john"))
	utils.AssertEqual(t, "application/xhtml+xml", c.Accepts("application/xml", "application/xml+rss", "application/yaml", "application/xhtml+xml"), "must use client-preferred mime type")

	c.Request().Header.Set(HeaderAccept, "application/json, text/plain, */*;q=0")
	utils.AssertEqual(t, "", c.Accepts("html"), "must treat */*;q=0 as not acceptable")

	c.Request().Header.Set(HeaderAccept, "text/*, application/json")
	utils.AssertEqual(t, "html", c.Accepts("html"))
	utils.AssertEqual(t, "text/html", c.Accepts("text/html"))
	utils.AssertEqual(t, "json", c.Accepts("json", "text"))
	utils.AssertEqual(t, "application/json", c.Accepts("application/json"))
	utils.AssertEqual(t, "", c.Accepts("image/png"))
	utils.AssertEqual(t, "", c.Accepts("png"))

	c.Request().Header.Set(HeaderAccept, "text/html, application/json")
	utils.AssertEqual(t, "text/*", c.Accepts("text/*"))

	c.Request().Header.Set(HeaderAccept, "*/*")
	utils.AssertEqual(t, "html", c.Accepts("html"))
}

// go test -v -run=^$ -bench=Benchmark_Ctx_Accepts -benchmem -count=4
func Benchmark_Ctx_Accepts(b *testing.B) {
	app := New()
	c := app.AcquireCtx(&fasthttp.RequestCtx{})
	defer app.ReleaseCtx(c)
	acceptHeader := "text/html,application/xhtml+xml,application/xml;q=0.9"
	c.Request().Header.Set("Accept", acceptHeader)
	acceptValues := [][]string{
		{".xml"},
		{"json", "xml"},
		{"application/json", "application/xml"},
	}
	expectedResults := []string{".xml", "xml", "application/xml"}

	for i := 0; i < len(acceptValues); i++ {
		b.Run(fmt.Sprintf("run-%#v", acceptValues[i]), func(bb *testing.B) {
			var res string
			bb.ReportAllocs()
			bb.ResetTimer()

			for n := 0; n < bb.N; n++ {
				res = c.Accepts(acceptValues[i]...)
			}
			utils.AssertEqual(bb, expectedResults[i], res)
		})
	}
}

// go test -run Test_Ctx_Accepts_EmptyAccept
func Test_Ctx_Accepts_EmptyAccept(t *testing.T) {
	t.Parallel()
	app := New()
	c := app.AcquireCtx(&fasthttp.RequestCtx{})
	defer app.ReleaseCtx(c)
	utils.AssertEqual(t, ".forwarded", c.Accepts(".forwarded"))
}

// go test -run Test_Ctx_Accepts_Wildcard
func Test_Ctx_Accepts_Wildcard(t *testing.T) {
	t.Parallel()
	app := New()
	c := app.AcquireCtx(&fasthttp.RequestCtx{})
	defer app.ReleaseCtx(c)
	c.Request().Header.Set(HeaderAccept, "*/*;q=0.9")
	utils.AssertEqual(t, "html", c.Accepts("html"))
	utils.AssertEqual(t, "foo", c.Accepts("foo"))
	utils.AssertEqual(t, ".bar", c.Accepts(".bar"))
	c.Request().Header.Set(HeaderAccept, "text/html,application/*;q=0.9")
	utils.AssertEqual(t, "xml", c.Accepts("xml"))
}

// go test -run Test_Ctx_AcceptsCharsets
func Test_Ctx_AcceptsCharsets(t *testing.T) {
	t.Parallel()
	app := New()
	c := app.AcquireCtx(&fasthttp.RequestCtx{})
	defer app.ReleaseCtx(c)
	c.Request().Header.Set(HeaderAcceptCharset, "utf-8, iso-8859-1;q=0.5")
	utils.AssertEqual(t, "utf-8", c.AcceptsCharsets("utf-8"))
}

// go test -v -run=^$ -bench=Benchmark_Ctx_AcceptsCharsets -benchmem -count=4
func Benchmark_Ctx_AcceptsCharsets(b *testing.B) {
	app := New()
	c := app.AcquireCtx(&fasthttp.RequestCtx{})
	defer app.ReleaseCtx(c)
	c.Request().Header.Set("Accept-Charset", "utf-8, iso-8859-1;q=0.5")
	var res string
	b.ReportAllocs()
	b.ResetTimer()
	for n := 0; n < b.N; n++ {
		res = c.AcceptsCharsets("utf-8")
	}
	utils.AssertEqual(b, "utf-8", res)
}

// go test -run Test_Ctx_AcceptsEncodings
func Test_Ctx_AcceptsEncodings(t *testing.T) {
	t.Parallel()
	app := New()
	c := app.AcquireCtx(&fasthttp.RequestCtx{})
	defer app.ReleaseCtx(c)
	c.Request().Header.Set(HeaderAcceptEncoding, "deflate, gzip;q=1.0, *;q=0.5")
	utils.AssertEqual(t, "gzip", c.AcceptsEncodings("gzip"))
	utils.AssertEqual(t, "abc", c.AcceptsEncodings("abc"))
}

// go test -v -run=^$ -bench=Benchmark_Ctx_AcceptsEncodings -benchmem -count=4
func Benchmark_Ctx_AcceptsEncodings(b *testing.B) {
	app := New()
	c := app.AcquireCtx(&fasthttp.RequestCtx{})
	defer app.ReleaseCtx(c)
	c.Request().Header.Set(HeaderAcceptEncoding, "deflate, gzip;q=1.0, *;q=0.5")
	var res string
	b.ReportAllocs()
	b.ResetTimer()
	for n := 0; n < b.N; n++ {
		res = c.AcceptsEncodings("gzip")
	}
	utils.AssertEqual(b, "gzip", res)
}

// go test -run Test_Ctx_AcceptsLanguages
func Test_Ctx_AcceptsLanguages(t *testing.T) {
	t.Parallel()
	app := New()
	c := app.AcquireCtx(&fasthttp.RequestCtx{})
	defer app.ReleaseCtx(c)
	c.Request().Header.Set(HeaderAcceptLanguage, "fr-CH, fr;q=0.9, en;q=0.8, de;q=0.7, *;q=0.5")
	utils.AssertEqual(t, "fr", c.AcceptsLanguages("fr"))
}

// go test -v -run=^$ -bench=Benchmark_Ctx_AcceptsLanguages -benchmem -count=4
func Benchmark_Ctx_AcceptsLanguages(b *testing.B) {
	app := New()
	c := app.AcquireCtx(&fasthttp.RequestCtx{})
	defer app.ReleaseCtx(c)
	c.Request().Header.Set(HeaderAcceptLanguage, "fr-CH, fr;q=0.9, en;q=0.8, de;q=0.7, *;q=0.5")
	var res string
	b.ReportAllocs()
	b.ResetTimer()
	for n := 0; n < b.N; n++ {
		res = c.AcceptsLanguages("fr")
	}
	utils.AssertEqual(b, "fr", res)
}

// go test -run Test_Ctx_App
func Test_Ctx_App(t *testing.T) {
	t.Parallel()
	app := New()
	app.config.BodyLimit = 1000
	c := app.AcquireCtx(&fasthttp.RequestCtx{})
	defer app.ReleaseCtx(c)
	utils.AssertEqual(t, 1000, c.App().config.BodyLimit)
}

// go test -run Test_Ctx_Append
func Test_Ctx_Append(t *testing.T) {
	t.Parallel()
	app := New()
	c := app.AcquireCtx(&fasthttp.RequestCtx{})
	defer app.ReleaseCtx(c)
	c.Append("X-Test", "Hello")
	c.Append("X-Test", "World")
	c.Append("X-Test", "Hello", "World")
	// similar value in the middle
	c.Append("X2-Test", "World")
	c.Append("X2-Test", "XHello")
	c.Append("X2-Test", "Hello", "World")
	// similar value at the start
	c.Append("X3-Test", "XHello")
	c.Append("X3-Test", "World")
	c.Append("X3-Test", "Hello", "World")
	// try it with multiple similar values
	c.Append("X4-Test", "XHello")
	c.Append("X4-Test", "Hello")
	c.Append("X4-Test", "HelloZ")
	c.Append("X4-Test", "YHello")
	c.Append("X4-Test", "Hello")
	c.Append("X4-Test", "YHello")
	c.Append("X4-Test", "HelloZ")
	c.Append("X4-Test", "XHello")
	// without append value
	c.Append("X-Custom-Header")

	utils.AssertEqual(t, "Hello, World", string(c.Response().Header.Peek("X-Test")))
	utils.AssertEqual(t, "World, XHello, Hello", string(c.Response().Header.Peek("X2-Test")))
	utils.AssertEqual(t, "XHello, World, Hello", string(c.Response().Header.Peek("X3-Test")))
	utils.AssertEqual(t, "XHello, Hello, HelloZ, YHello", string(c.Response().Header.Peek("X4-Test")))
	utils.AssertEqual(t, "", string(c.Response().Header.Peek("x-custom-header")))
}

// go test -v -run=^$ -bench=Benchmark_Ctx_Append -benchmem -count=4
func Benchmark_Ctx_Append(b *testing.B) {
	app := New()
	c := app.AcquireCtx(&fasthttp.RequestCtx{})
	defer app.ReleaseCtx(c)
	b.ReportAllocs()
	b.ResetTimer()
	for n := 0; n < b.N; n++ {
		c.Append("X-Custom-Header", "Hello")
		c.Append("X-Custom-Header", "World")
		c.Append("X-Custom-Header", "Hello")
	}
	utils.AssertEqual(b, "Hello, World", app.getString(c.Response().Header.Peek("X-Custom-Header")))
}

// go test -run Test_Ctx_Attachment
func Test_Ctx_Attachment(t *testing.T) {
	t.Parallel()
	app := New()
	c := app.AcquireCtx(&fasthttp.RequestCtx{})
	defer app.ReleaseCtx(c)
	// empty
	c.Attachment()
	utils.AssertEqual(t, `attachment`, string(c.Response().Header.Peek(HeaderContentDisposition)))
	// real filename
	c.Attachment("./static/img/logo.png")
	utils.AssertEqual(t, `attachment; filename="logo.png"`, string(c.Response().Header.Peek(HeaderContentDisposition)))
	utils.AssertEqual(t, "image/png", string(c.Response().Header.Peek(HeaderContentType)))
	// check quoting
	c.Attachment("another document.pdf\"\r\nBla: \"fasel")
	utils.AssertEqual(t, `attachment; filename="another+document.pdf%22%0D%0ABla%3A+%22fasel"`, string(c.Response().Header.Peek(HeaderContentDisposition)))
}

// go test -v -run=^$ -bench=Benchmark_Ctx_Attachment -benchmem -count=4
func Benchmark_Ctx_Attachment(b *testing.B) {
	app := New()
	c := app.AcquireCtx(&fasthttp.RequestCtx{})
	defer app.ReleaseCtx(c)
	b.ReportAllocs()
	b.ResetTimer()
	for n := 0; n < b.N; n++ {
		// example with quote params
		c.Attachment("another document.pdf\"\r\nBla: \"fasel")
	}
	utils.AssertEqual(b, `attachment; filename="another+document.pdf%22%0D%0ABla%3A+%22fasel"`, string(c.Response().Header.Peek(HeaderContentDisposition)))
}

// go test -run Test_Ctx_BaseURL
func Test_Ctx_BaseURL(t *testing.T) {
	t.Parallel()
	app := New()
	c := app.AcquireCtx(&fasthttp.RequestCtx{})
	defer app.ReleaseCtx(c)
	c.Request().SetRequestURI("http://google.com/test")
	utils.AssertEqual(t, "http://google.com", c.BaseURL())
	// Check cache
	utils.AssertEqual(t, "http://google.com", c.BaseURL())
}

// go test -v -run=^$ -bench=Benchmark_Ctx_BaseURL -benchmem
func Benchmark_Ctx_BaseURL(b *testing.B) {
	app := New()
	c := app.AcquireCtx(&fasthttp.RequestCtx{})
	defer app.ReleaseCtx(c)
	c.Request().SetHost("google.com:1337")
	c.Request().URI().SetPath("/haha/oke/lol")
	var res string
	b.ReportAllocs()
	b.ResetTimer()
	for n := 0; n < b.N; n++ {
		res = c.BaseURL()
	}
	utils.AssertEqual(b, "http://google.com:1337", res)
}

// go test -run Test_Ctx_Body
func Test_Ctx_Body(t *testing.T) {
	t.Parallel()
	app := New()
	c := app.AcquireCtx(&fasthttp.RequestCtx{})
	defer app.ReleaseCtx(c)
	c.Request().SetBody([]byte("john=doe"))
	utils.AssertEqual(t, []byte("john=doe"), c.Body())
}

func Benchmark_Ctx_Body(b *testing.B) {
	const input = "john=doe"

	app := New()
	c := app.AcquireCtx(&fasthttp.RequestCtx{})
	defer app.ReleaseCtx(c)

	c.Request().SetBody([]byte(input))
	for i := 0; i < b.N; i++ {
		_ = c.Body()
	}

	utils.AssertEqual(b, []byte(input), c.Body())
}

// go test -run Test_Ctx_Body_With_Compression
func Test_Ctx_Body_With_Compression(t *testing.T) {
	t.Parallel()
	tests := []struct {
		name            string
		contentEncoding string
		body            []byte
		expectedBody    []byte
	}{
		{
			name:            "gzip",
			contentEncoding: "gzip",
			body:            []byte("john=doe"),
			expectedBody:    []byte("john=doe"),
		},
		{
			name:            "unsupported_encoding",
			contentEncoding: "undefined",
			body:            []byte("keeps_ORIGINAL"),
			expectedBody:    []byte("keeps_ORIGINAL"),
		},
		{
			name:            "gzip then unsupported",
			contentEncoding: "gzip, undefined",
			body:            []byte("Go, be gzipped"),
			expectedBody:    []byte("Go, be gzipped"),
		},
		{
			name:            "invalid_deflate",
			contentEncoding: "gzip,deflate",
			body:            []byte("I'm not correctly compressed"),
			expectedBody:    []byte(zlib.ErrHeader.Error()),
		},
	}

	for _, testObject := range tests {
		tCase := testObject // Duplicate object to ensure it will be unique across all runs
		t.Run(tCase.name, func(t *testing.T) {
			app := New()
			c := app.AcquireCtx(&fasthttp.RequestCtx{})
			defer app.ReleaseCtx(c)
			c.Request().Header.Set("Content-Encoding", tCase.contentEncoding)

			if strings.Contains(tCase.contentEncoding, "gzip") {
				var b bytes.Buffer
				gz := gzip.NewWriter(&b)

				_, err := gz.Write(tCase.body)
				utils.AssertEqual(t, nil, err)

				err = gz.Flush()
				utils.AssertEqual(t, nil, err)

				err = gz.Close()
				utils.AssertEqual(t, nil, err)
				tCase.body = b.Bytes()
			}

			c.Request().SetBody(tCase.body)
			body := c.Body()
			utils.AssertEqual(t, tCase.expectedBody, body)

			// Check if body raw is the same as previous before decompression
			utils.AssertEqual(
				t, tCase.body, c.Request().Body(),
				"Body raw must be the same as set before",
			)
		})
	}
}

// go test -v -run=^$ -bench=Benchmark_Ctx_Body_With_Compression -benchmem -count=4
func Benchmark_Ctx_Body_With_Compression(b *testing.B) {
	encodingErr := errors.New("failed to encoding data")

	var (
		compressGzip = func(data []byte) ([]byte, error) {
			var buf bytes.Buffer
			writer := gzip.NewWriter(&buf)
			if _, err := writer.Write(data); err != nil {
				return nil, encodingErr
			}
			if err := writer.Flush(); err != nil {
				return nil, encodingErr
			}
			if err := writer.Close(); err != nil {
				return nil, encodingErr
			}
			return buf.Bytes(), nil
		}
		compressDeflate = func(data []byte) ([]byte, error) {
			var buf bytes.Buffer
			writer := zlib.NewWriter(&buf)
			if _, err := writer.Write(data); err != nil {
				return nil, encodingErr
			}
			if err := writer.Flush(); err != nil {
				return nil, encodingErr
			}
			if err := writer.Close(); err != nil {
				return nil, encodingErr
			}
			return buf.Bytes(), nil
		}
	)
	compressionTests := []struct {
		contentEncoding string
		compressWriter  func([]byte) ([]byte, error)
	}{
		{
			contentEncoding: "gzip",
			compressWriter:  compressGzip,
		},
		{
			contentEncoding: "gzip,invalid",
			compressWriter:  compressGzip,
		},
		{
			contentEncoding: "deflate",
			compressWriter:  compressDeflate,
		},
		{
			contentEncoding: "gzip,deflate",
			compressWriter: func(data []byte) ([]byte, error) {
				var (
					buf    bytes.Buffer
					writer interface {
						io.WriteCloser
						Flush() error
					}
					err error
				)

				// deflate
				{
					writer = zlib.NewWriter(&buf)
					if _, err = writer.Write(data); err != nil {
						return nil, encodingErr
					}
					if err = writer.Flush(); err != nil {
						return nil, encodingErr
					}
					if err = writer.Close(); err != nil {
						return nil, encodingErr
					}
				}

				data = make([]byte, buf.Len())
				copy(data, buf.Bytes())
				buf.Reset()

				// gzip
				{
					writer = gzip.NewWriter(&buf)
					if _, err = writer.Write(data); err != nil {
						return nil, encodingErr
					}
					if err = writer.Flush(); err != nil {
						return nil, encodingErr
					}
					if err = writer.Close(); err != nil {
						return nil, encodingErr
					}
				}

				return buf.Bytes(), nil
			},
		},
	}

	for _, ct := range compressionTests {
		b.Run(ct.contentEncoding, func(b *testing.B) {
			app := New()
			const input = "john=doe"
			c := app.AcquireCtx(&fasthttp.RequestCtx{})
			defer app.ReleaseCtx(c)

			c.Request().Header.Set("Content-Encoding", ct.contentEncoding)
			compressedBody, err := ct.compressWriter([]byte(input))
			utils.AssertEqual(b, nil, err)

			c.Request().SetBody(compressedBody)
			for i := 0; i < b.N; i++ {
				_ = c.Body()
			}

			utils.AssertEqual(b, []byte(input), c.Body())
		})
	}
}

// go test -run Test_Ctx_BodyParser
func Test_Ctx_BodyParser(t *testing.T) {
	t.Parallel()
	app := New()
	c := app.AcquireCtx(&fasthttp.RequestCtx{})
	defer app.ReleaseCtx(c)

	type Demo struct {
		Name string `json:"name" xml:"name" form:"name" query:"name"`
	}

	{
		var gzipJSON bytes.Buffer
		w := gzip.NewWriter(&gzipJSON)
		_, err := w.Write([]byte(`{"name":"john"}`))
		utils.AssertEqual(t, nil, err)
		err = w.Close()
		utils.AssertEqual(t, nil, err)

		c.Request().Header.SetContentType(MIMEApplicationJSON)
		c.Request().Header.Set(HeaderContentEncoding, "gzip")
		c.Request().SetBody(gzipJSON.Bytes())
		c.Request().Header.SetContentLength(len(gzipJSON.Bytes()))
		d := new(Demo)
		utils.AssertEqual(t, nil, c.BodyParser(d))
		utils.AssertEqual(t, "john", d.Name)
		c.Request().Header.Del(HeaderContentEncoding)
	}

	testDecodeParser := func(contentType, body string) {
		c.Request().Header.SetContentType(contentType)
		c.Request().SetBody([]byte(body))
		c.Request().Header.SetContentLength(len(body))
		d := new(Demo)
		utils.AssertEqual(t, nil, c.BodyParser(d))
		utils.AssertEqual(t, "john", d.Name)
	}

	testDecodeParser(MIMEApplicationJSON, `{"name":"john"}`)
	testDecodeParser(MIMEApplicationXML, `<Demo><name>john</name></Demo>`)
	testDecodeParser(MIMEApplicationForm, "name=john")
	testDecodeParser(MIMEMultipartForm+`;boundary="b"`, "--b\r\nContent-Disposition: form-data; name=\"name\"\r\n\r\njohn\r\n--b--")

	testDecodeParserError := func(contentType, body string) {
		c.Request().Header.SetContentType(contentType)
		c.Request().SetBody([]byte(body))
		c.Request().Header.SetContentLength(len(body))
		utils.AssertEqual(t, false, c.BodyParser(nil) == nil)
	}

	testDecodeParserError("invalid-content-type", "")
	testDecodeParserError(MIMEMultipartForm+`;boundary="b"`, "--b")

	type CollectionQuery struct {
		Data []Demo `query:"data"`
	}

	c.Request().Reset()
	c.Request().Header.SetContentType(MIMEApplicationForm)
	c.Request().SetBody([]byte("data[0][name]=john&data[1][name]=doe"))
	c.Request().Header.SetContentLength(len(c.Body()))
	cq := new(CollectionQuery)
	utils.AssertEqual(t, nil, c.BodyParser(cq))
	utils.AssertEqual(t, 2, len(cq.Data))
	utils.AssertEqual(t, "john", cq.Data[0].Name)
	utils.AssertEqual(t, "doe", cq.Data[1].Name)

	c.Request().Reset()
	c.Request().Header.SetContentType(MIMEApplicationForm)
	c.Request().SetBody([]byte("data.0.name=john&data.1.name=doe"))
	c.Request().Header.SetContentLength(len(c.Body()))
	cq = new(CollectionQuery)
	utils.AssertEqual(t, nil, c.BodyParser(cq))
	utils.AssertEqual(t, 2, len(cq.Data))
	utils.AssertEqual(t, "john", cq.Data[0].Name)
	utils.AssertEqual(t, "doe", cq.Data[1].Name)
}

func Test_Ctx_ParamParser(t *testing.T) {
	t.Parallel()
	app := New()
	app.Get("/test1/:userId/role/:roleId", func(ctx *Ctx) error {
		type Demo struct {
			UserID uint `params:"userId"`
			RoleID uint `params:"roleId"`
		}
		d := new(Demo)

		utils.AssertEqual(t, nil, ctx.ParamsParser(d))
		utils.AssertEqual(t, uint(111), d.UserID)
		utils.AssertEqual(t, uint(222), d.RoleID)
		return nil
	})
	_, err := app.Test(httptest.NewRequest(MethodGet, "/test1/111/role/222", nil))
	utils.AssertEqual(t, nil, err)

	_, err = app.Test(httptest.NewRequest(MethodGet, "/test2/111/role/222", nil))
	utils.AssertEqual(t, nil, err)
}

// go test -run Test_Ctx_BodyParser_WithSetParserDecoder
func Test_Ctx_BodyParser_WithSetParserDecoder(t *testing.T) {
	t.Parallel()
	type CustomTime time.Time

	timeConverter := func(value string) reflect.Value {
		if v, err := time.Parse("2006-01-02", value); err == nil {
			return reflect.ValueOf(v)
		}
		return reflect.Value{}
	}

	customTime := ParserType{
		Customtype: CustomTime{},
		Converter:  timeConverter,
	}

	SetParserDecoder(ParserConfig{
		IgnoreUnknownKeys: true,
		ParserType:        []ParserType{customTime},
		ZeroEmpty:         true,
		SetAliasTag:       "form",
	})

	app := New()
	c := app.AcquireCtx(&fasthttp.RequestCtx{})
	defer app.ReleaseCtx(c)

	type Demo struct {
		Date  CustomTime `form:"date"`
		Title string     `form:"title"`
		Body  string     `form:"body"`
	}

	testDecodeParser := func(contentType, body string) {
		c.Request().Header.SetContentType(contentType)
		c.Request().SetBody([]byte(body))
		c.Request().Header.SetContentLength(len(body))
		d := Demo{
			Title: "Existing title",
			Body:  "Existing Body",
		}
		utils.AssertEqual(t, nil, c.BodyParser(&d))
		date := fmt.Sprintf("%v", d.Date)
		utils.AssertEqual(t, "{0 63743587200 <nil>}", date)
		utils.AssertEqual(t, "", d.Title)
		utils.AssertEqual(t, "New Body", d.Body)
	}

	testDecodeParser(MIMEApplicationForm, "date=2020-12-15&title=&body=New Body")
	testDecodeParser(MIMEMultipartForm+`; boundary="b"`, "--b\r\nContent-Disposition: form-data; name=\"date\"\r\n\r\n2020-12-15\r\n--b\r\nContent-Disposition: form-data; name=\"title\"\r\n\r\n\r\n--b\r\nContent-Disposition: form-data; name=\"body\"\r\n\r\nNew Body\r\n--b--")
}

// go test -v -run=^$ -bench=Benchmark_Ctx_BodyParser_JSON -benchmem -count=4
func Benchmark_Ctx_BodyParser_JSON(b *testing.B) {
	app := New()
	c := app.AcquireCtx(&fasthttp.RequestCtx{})
	defer app.ReleaseCtx(c)
	type Demo struct {
		Name string `json:"name"`
	}
	body := []byte(`{"name":"john"}`)
	c.Request().SetBody(body)
	c.Request().Header.SetContentType(MIMEApplicationJSON)
	c.Request().Header.SetContentLength(len(body))
	d := new(Demo)

	b.ReportAllocs()
	b.ResetTimer()

	for n := 0; n < b.N; n++ {
		_ = c.BodyParser(d) //nolint:errcheck // It is fine to ignore the error here as we check it once further below
	}
	utils.AssertEqual(b, nil, c.BodyParser(d))
	utils.AssertEqual(b, "john", d.Name)
}

// go test -v -run=^$ -bench=Benchmark_Ctx_BodyParser_XML -benchmem -count=4
func Benchmark_Ctx_BodyParser_XML(b *testing.B) {
	app := New()
	c := app.AcquireCtx(&fasthttp.RequestCtx{})
	defer app.ReleaseCtx(c)
	type Demo struct {
		Name string `xml:"name"`
	}
	body := []byte("<Demo><name>john</name></Demo>")
	c.Request().SetBody(body)
	c.Request().Header.SetContentType(MIMEApplicationXML)
	c.Request().Header.SetContentLength(len(body))
	d := new(Demo)

	b.ReportAllocs()
	b.ResetTimer()

	for n := 0; n < b.N; n++ {
		_ = c.BodyParser(d) //nolint:errcheck // It is fine to ignore the error here as we check it once further below
	}
	utils.AssertEqual(b, nil, c.BodyParser(d))
	utils.AssertEqual(b, "john", d.Name)
}

// go test -v -run=^$ -bench=Benchmark_Ctx_BodyParser_Form -benchmem -count=4
func Benchmark_Ctx_BodyParser_Form(b *testing.B) {
	app := New()
	c := app.AcquireCtx(&fasthttp.RequestCtx{})
	defer app.ReleaseCtx(c)
	type Demo struct {
		Name string `form:"name"`
	}
	body := []byte("name=john")
	c.Request().SetBody(body)
	c.Request().Header.SetContentType(MIMEApplicationForm)
	c.Request().Header.SetContentLength(len(body))
	d := new(Demo)

	b.ReportAllocs()
	b.ResetTimer()

	for n := 0; n < b.N; n++ {
		_ = c.BodyParser(d) //nolint:errcheck // It is fine to ignore the error here as we check it once further below
	}
	utils.AssertEqual(b, nil, c.BodyParser(d))
	utils.AssertEqual(b, "john", d.Name)
}

// go test -v -run=^$ -bench=Benchmark_Ctx_BodyParser_MultipartForm -benchmem -count=4
func Benchmark_Ctx_BodyParser_MultipartForm(b *testing.B) {
	app := New()
	c := app.AcquireCtx(&fasthttp.RequestCtx{})
	defer app.ReleaseCtx(c)
	type Demo struct {
		Name string `form:"name"`
	}

	body := []byte("--b\r\nContent-Disposition: form-data; name=\"name\"\r\n\r\njohn\r\n--b--")
	c.Request().SetBody(body)
	c.Request().Header.SetContentType(MIMEMultipartForm + `;boundary="b"`)
	c.Request().Header.SetContentLength(len(body))
	d := new(Demo)

	b.ReportAllocs()
	b.ResetTimer()

	for n := 0; n < b.N; n++ {
		_ = c.BodyParser(d) //nolint:errcheck // It is fine to ignore the error here as we check it once further below
	}
	utils.AssertEqual(b, nil, c.BodyParser(d))
	utils.AssertEqual(b, "john", d.Name)
}

// go test -run Test_Ctx_Context
func Test_Ctx_Context(t *testing.T) {
	t.Parallel()
	app := New()
	c := app.AcquireCtx(&fasthttp.RequestCtx{})
	defer app.ReleaseCtx(c)

	utils.AssertEqual(t, "*fasthttp.RequestCtx", fmt.Sprintf("%T", c.Context()))
}

// go test -run Test_Ctx_UserContext
func Test_Ctx_UserContext(t *testing.T) {
	app := New()
	c := app.AcquireCtx(&fasthttp.RequestCtx{})
	defer app.ReleaseCtx(c)

	t.Run("Nil_Context", func(t *testing.T) {
		ctx := c.UserContext()
		utils.AssertEqual(t, ctx, context.Background())
	})
	t.Run("ValueContext", func(t *testing.T) {
		testKey := struct{}{}
		testValue := "Test Value"
		ctx := context.WithValue(context.Background(), testKey, testValue)
		utils.AssertEqual(t, testValue, ctx.Value(testKey))
	})
}

// go test -run Test_Ctx_SetUserContext
func Test_Ctx_SetUserContext(t *testing.T) {
	t.Parallel()
	app := New()
	c := app.AcquireCtx(&fasthttp.RequestCtx{})
	defer app.ReleaseCtx(c)

	testKey := struct{}{}
	testValue := "Test Value"
	ctx := context.WithValue(context.Background(), testKey, testValue)
	c.SetUserContext(ctx)
	utils.AssertEqual(t, testValue, c.UserContext().Value(testKey))
}

// go test -run Test_Ctx_UserContext_Multiple_Requests
func Test_Ctx_UserContext_Multiple_Requests(t *testing.T) {
	t.Parallel()
	testKey := struct{}{}
	testValue := "foobar-value"

	app := New()
	app.Get("/", func(c *Ctx) error {
		ctx := c.UserContext()

		if ctx.Value(testKey) != nil {
			return c.SendStatus(StatusInternalServerError)
		}

		input := utils.CopyString(c.Query("input", "NO_VALUE"))
		ctx = context.WithValue(ctx, testKey, fmt.Sprintf("%s_%s", testValue, input))
		c.SetUserContext(ctx)

		return c.Status(StatusOK).SendString(fmt.Sprintf("resp_%s_returned", input))
	})

	// Consecutive Requests
	for i := 1; i <= 10; i++ {
		t.Run(fmt.Sprintf("request_%d", i), func(t *testing.T) {
			resp, err := app.Test(httptest.NewRequest(MethodGet, fmt.Sprintf("/?input=%d", i), nil))

			utils.AssertEqual(t, nil, err, "Unexpected error from response")
			utils.AssertEqual(t, StatusOK, resp.StatusCode, "context.Context returned from c.UserContext() is reused")

			b, err := io.ReadAll(resp.Body)
			utils.AssertEqual(t, nil, err, "Unexpected error from reading response body")
			utils.AssertEqual(t, fmt.Sprintf("resp_%d_returned", i), string(b), "response text incorrect")
		})
	}
}

// go test -run Test_Ctx_Cookie
func Test_Ctx_Cookie(t *testing.T) {
	t.Parallel()
	app := New()
	c := app.AcquireCtx(&fasthttp.RequestCtx{})
	defer app.ReleaseCtx(c)
	expire := time.Now().Add(24 * time.Hour)
	var dst []byte
	dst = expire.In(time.UTC).AppendFormat(dst, time.RFC1123)
	httpdate := strings.ReplaceAll(string(dst), "UTC", "GMT")
	cookie := &Cookie{
		Name:    "username",
		Value:   "john",
		Expires: expire,
		// SameSite: CookieSameSiteStrictMode, // default is "lax"
	}
	c.Cookie(cookie)
	expect := "username=john; expires=" + httpdate + "; path=/; SameSite=Lax"
	utils.AssertEqual(t, expect, string(c.Response().Header.Peek(HeaderSetCookie)))

	expect = "username=john; expires=" + httpdate + "; path=/"
	cookie.SameSite = CookieSameSiteDisabled
	c.Cookie(cookie)
	utils.AssertEqual(t, expect, string(c.Response().Header.Peek(HeaderSetCookie)))

	expect = "username=john; expires=" + httpdate + "; path=/; SameSite=Strict"
	cookie.SameSite = CookieSameSiteStrictMode
	c.Cookie(cookie)
	utils.AssertEqual(t, expect, string(c.Response().Header.Peek(HeaderSetCookie)))

	expect = "username=john; expires=" + httpdate + "; path=/; secure; SameSite=None"
	cookie.Secure = true
	cookie.SameSite = CookieSameSiteNoneMode
	c.Cookie(cookie)
	utils.AssertEqual(t, expect, string(c.Response().Header.Peek(HeaderSetCookie)))

	expect = "username=john; path=/; secure; SameSite=None"
	// should remove expires and max-age headers
	cookie.SessionOnly = true
	cookie.Expires = expire
	cookie.MaxAge = 10000
	c.Cookie(cookie)
	utils.AssertEqual(t, expect, string(c.Response().Header.Peek(HeaderSetCookie)))

	expect = "username=john; path=/; secure; SameSite=None"
	// should remove expires and max-age headers when no expire and no MaxAge (default time)
	cookie.SessionOnly = false
	cookie.Expires = time.Time{}
	cookie.MaxAge = 0
	c.Cookie(cookie)
	utils.AssertEqual(t, expect, string(c.Response().Header.Peek(HeaderSetCookie)))
}

// go test -v -run=^$ -bench=Benchmark_Ctx_Cookie -benchmem -count=4
func Benchmark_Ctx_Cookie(b *testing.B) {
	app := New()
	c := app.AcquireCtx(&fasthttp.RequestCtx{})
	defer app.ReleaseCtx(c)
	b.ReportAllocs()
	b.ResetTimer()
	for n := 0; n < b.N; n++ {
		c.Cookie(&Cookie{
			Name:  "John",
			Value: "Doe",
		})
	}
	utils.AssertEqual(b, "John=Doe; path=/; SameSite=Lax", app.getString(c.Response().Header.Peek("Set-Cookie")))
}

// go test -run Test_Ctx_CookieParser -v
func Test_Ctx_CookieParser(t *testing.T) {
	t.Parallel()
	app := New(Config{EnableSplittingOnParsers: true})
	c := app.AcquireCtx(&fasthttp.RequestCtx{})
	defer app.ReleaseCtx(c)
	type Cookie struct {
		Name    string
		Class   int
		Courses []string
	}
	c.Request().Header.Set("Cookie", "name=doe")
	c.Request().Header.Set("Cookie", "class=100")
	c.Request().Header.Set("Cookie", "courses=maths,english")
	cookie := new(Cookie)

	// correct test cases
	utils.AssertEqual(t, nil, c.CookieParser(cookie))
	utils.AssertEqual(t, "doe", cookie.Name)
	utils.AssertEqual(t, 100, cookie.Class)
	utils.AssertEqual(t, 2, len(cookie.Courses))

	// wrong test cases
	empty := new(Cookie)
	c.Request().Header.Set("Cookie", "name")
	c.Request().Header.Set("Cookie", "class")
	c.Request().Header.Set("Cookie", "courses")
	utils.AssertEqual(t, nil, c.CookieParser(cookie))
	utils.AssertEqual(t, "", empty.Name)
	utils.AssertEqual(t, 0, empty.Class)
	utils.AssertEqual(t, 0, len(empty.Courses))
}

// go test -run Test_Ctx_CookieParserUsingTag -v
func Test_Ctx_CookieParserUsingTag(t *testing.T) {
	t.Parallel()
	app := New(Config{EnableSplittingOnParsers: true})
	c := app.AcquireCtx(&fasthttp.RequestCtx{})
	defer app.ReleaseCtx(c)
	type Cook struct {
		ID       int      `cookie:"id"`
		Name     string   `cookie:"name"`
		Courses  []string `cookie:"courses"`
		Enrolled bool     `cookie:"student"`
		Fees     float32  `cookie:"fee"`
		Grades   []uint8  `cookie:"score"`
	}
	cookie1 := new(Cook)
	cookie1.Name = "Joseph"
	utils.AssertEqual(t, "Joseph", cookie1.Name)

	c.Request().Header.Set("Cookie", "id=1")
	c.Request().Header.Set("Cookie", "name=Joey")
	c.Request().Header.Set("Cookie", "courses=maths,english, chemistry, physics")
	c.Request().Header.Set("Cookie", "student=true")
	c.Request().Header.Set("Cookie", "fee=45.78")
	c.Request().Header.Set("Cookie", "score=7,6,10")
	utils.AssertEqual(t, nil, c.CookieParser(cookie1))
	utils.AssertEqual(t, "Joey", cookie1.Name)
	utils.AssertEqual(t, true, cookie1.Enrolled)
	utils.AssertEqual(t, float32(45.78), cookie1.Fees)
	utils.AssertEqual(t, []uint8{7, 6, 10}, cookie1.Grades)

	type RequiredCookie struct {
		House string `cookie:"house,required"`
	}
	rc := new(RequiredCookie)
	utils.AssertEqual(t, "failed to decode: house is empty", c.CookieParser(rc).Error())

	type ArrayCookie struct {
		Dates []int
	}

	ac := new(ArrayCookie)
	c.Request().Header.Set("Cookie", "dates[]=7,6,10")
	utils.AssertEqual(t, nil, c.CookieParser(ac))
	utils.AssertEqual(t, 3, len(ac.Dates))
}

// go test -run Test_Ctx_CookieParserSchema -v
func Test_Ctx_CookieParser_Schema(t *testing.T) {
	t.Parallel()
	app := New()
	c := app.AcquireCtx(&fasthttp.RequestCtx{})
	defer app.ReleaseCtx(c)
	type result struct {
		Maths   int `cookie:"maths"`
		English int `cookie:"english"`
	}
	type resStruct struct {
		Name   string `cookie:"name"`
		Age    int    `cookie:"age"`
		Result result `cookie:"result"`
	}
	res := &resStruct{
		Name: "Joseph",
		Age:  10,
		Result: result{
			Maths:   10,
			English: 10,
		},
	}

	// set cookie
	c.Request().Header.Set("Cookie", "name=Joseph")
	c.Request().Header.Set("Cookie", "age=10")
	c.Request().Header.Set("Cookie", "result.maths=10")
	c.Request().Header.Set("Cookie", "result.english=10")
	hR := new(resStruct)
<<<<<<< HEAD
	r := c.CookieParser(hR)

	utils.AssertEqual(t, nil, r)
=======

	utils.AssertEqual(t, nil, c.CookieParser(hR))
>>>>>>> bb026a60
	utils.AssertEqual(t, *res, *hR)
}

// go test -run Benchmark_Ctx_CookieParser -v
func Benchmark_Ctx_CookieParser(b *testing.B) {
	app := New(Config{EnableSplittingOnParsers: true})
	c := app.AcquireCtx(&fasthttp.RequestCtx{})
	defer app.ReleaseCtx(c)
	type Cook struct {
		ID       int      `cookie:"id"`
		Name     string   `cookie:"name"`
		Courses  []string `cookie:"courses"`
		Enrolled bool     `cookie:"student"`
		Fees     float32  `cookie:"fee"`
		Grades   []uint8  `cookie:"score"`
	}
	cookie1 := new(Cook)
	cookie1.Name = "Joseph"

	c.Request().Header.Set("Cookie", "id=1")
	c.Request().Header.Set("Cookie", "name=Joey")
	c.Request().Header.Set("Cookie", "courses=maths,english, chemistry, physics")
	c.Request().Header.Set("Cookie", "student=true")
	c.Request().Header.Set("Cookie", "fee=45.78")
	c.Request().Header.Set("Cookie", "score=7,6,10")

	var err error
	// Run the function b.N times
	var r error
	for i := 0; i < b.N; i++ {
<<<<<<< HEAD
		r = c.CookieParser(cookie1)
	}
	utils.AssertEqual(b, nil, r)
=======
		err = c.CookieParser(cookie1)
	}

	utils.AssertEqual(b, nil, err)
>>>>>>> bb026a60
}

// go test -run Test_Ctx_Cookies
func Test_Ctx_Cookies(t *testing.T) {
	t.Parallel()
	app := New()
	c := app.AcquireCtx(&fasthttp.RequestCtx{})
	defer app.ReleaseCtx(c)
	c.Request().Header.Set("Cookie", "john=doe")
	utils.AssertEqual(t, "doe", c.Cookies("john"))
	utils.AssertEqual(t, "default", c.Cookies("unknown", "default"))
}

// go test -run Test_Ctx_Format
func Test_Ctx_Format(t *testing.T) {
	t.Parallel()
	app := New()
	c := app.AcquireCtx(&fasthttp.RequestCtx{})
	defer app.ReleaseCtx(c)
	c.Request().Header.Set(HeaderAccept, MIMETextPlain)
	err := c.Format([]byte("Hello, World!"))
	utils.AssertEqual(t, nil, err)
	utils.AssertEqual(t, "Hello, World!", string(c.Response().Body()))

	c.Request().Header.Set(HeaderAccept, MIMETextHTML)
	err = c.Format("Hello, World!")
	utils.AssertEqual(t, nil, err)
	utils.AssertEqual(t, "<p>Hello, World!</p>", string(c.Response().Body()))

	c.Request().Header.Set(HeaderAccept, MIMEApplicationJSON)
	err = c.Format("Hello, World!")
	utils.AssertEqual(t, nil, err)
	utils.AssertEqual(t, `"Hello, World!"`, string(c.Response().Body()))

	c.Request().Header.Set(HeaderAccept, MIMETextPlain)
	err = c.Format(complex(1, 1))
	utils.AssertEqual(t, nil, err)
	utils.AssertEqual(t, "(1+1i)", string(c.Response().Body()))

	c.Request().Header.Set(HeaderAccept, MIMEApplicationXML)
	err = c.Format("Hello, World!")
	utils.AssertEqual(t, nil, err)
	utils.AssertEqual(t, `<string>Hello, World!</string>`, string(c.Response().Body()))

	err = c.Format(complex(1, 1))
	utils.AssertEqual(t, true, err != nil)

	c.Request().Header.Set(HeaderAccept, MIMETextPlain)
	err = c.Format(Map{})
	utils.AssertEqual(t, nil, err)
	utils.AssertEqual(t, "map[]", string(c.Response().Body()))

	type broken string
	c.Request().Header.Set(HeaderAccept, "broken/accept")
	err = c.Format(broken("Hello, World!"))
	utils.AssertEqual(t, nil, err)
	utils.AssertEqual(t, `Hello, World!`, string(c.Response().Body()))
}

// go test -v -run=^$ -bench=Benchmark_Ctx_Format -benchmem -count=4
func Benchmark_Ctx_Format(b *testing.B) {
	app := New()
	c := app.AcquireCtx(&fasthttp.RequestCtx{})
	defer app.ReleaseCtx(c)
	c.Request().Header.Set("Accept", "text/plain")
	b.ReportAllocs()
	b.ResetTimer()

	var err error
	for n := 0; n < b.N; n++ {
		err = c.Format("Hello, World!")
	}

	utils.AssertEqual(b, nil, err)
	utils.AssertEqual(b, `Hello, World!`, string(c.Response().Body()))
}

// go test -v -run=^$ -bench=Benchmark_Ctx_Format_HTML -benchmem -count=4
func Benchmark_Ctx_Format_HTML(b *testing.B) {
	app := New()
	c := app.AcquireCtx(&fasthttp.RequestCtx{})
	defer app.ReleaseCtx(c)
	c.Request().Header.Set("Accept", "text/html")
	b.ReportAllocs()
	b.ResetTimer()

	var err error
	for n := 0; n < b.N; n++ {
		err = c.Format("Hello, World!")
	}

	utils.AssertEqual(b, nil, err)
	utils.AssertEqual(b, "<p>Hello, World!</p>", string(c.Response().Body()))
}

// go test -v -run=^$ -bench=Benchmark_Ctx_Format_JSON -benchmem -count=4
func Benchmark_Ctx_Format_JSON(b *testing.B) {
	app := New()
	c := app.AcquireCtx(&fasthttp.RequestCtx{})
	defer app.ReleaseCtx(c)
	c.Request().Header.Set("Accept", "application/json")
	b.ReportAllocs()
	b.ResetTimer()

	var err error
	for n := 0; n < b.N; n++ {
		err = c.Format("Hello, World!")
	}

	utils.AssertEqual(b, nil, err)
	utils.AssertEqual(b, `"Hello, World!"`, string(c.Response().Body()))
}

// go test -v -run=^$ -bench=Benchmark_Ctx_Format_XML -benchmem -count=4
func Benchmark_Ctx_Format_XML(b *testing.B) {
	app := New()
	c := app.AcquireCtx(&fasthttp.RequestCtx{})
	defer app.ReleaseCtx(c)
	c.Request().Header.Set("Accept", "application/xml")
	b.ReportAllocs()
	b.ResetTimer()

	var err error
	for n := 0; n < b.N; n++ {
		err = c.Format("Hello, World!")
	}

	utils.AssertEqual(b, nil, err)
	utils.AssertEqual(b, `<string>Hello, World!</string>`, string(c.Response().Body()))
}

// go test -run Test_Ctx_FormFile
func Test_Ctx_FormFile(t *testing.T) {
	// TODO: We should clean this up
	t.Parallel()
	app := New()

	app.Post("/test", func(c *Ctx) error {
		fh, err := c.FormFile("file")
		utils.AssertEqual(t, nil, err)
		utils.AssertEqual(t, "test", fh.Filename)

		f, err := fh.Open()
		utils.AssertEqual(t, nil, err)
		defer func() {
			utils.AssertEqual(t, nil, f.Close())
		}()

		b := new(bytes.Buffer)
		_, err = io.Copy(b, f)
		utils.AssertEqual(t, nil, err)
		utils.AssertEqual(t, "hello world", b.String())
		return nil
	})

	body := &bytes.Buffer{}
	writer := multipart.NewWriter(body)

	ioWriter, err := writer.CreateFormFile("file", "test")
	utils.AssertEqual(t, nil, err)

	_, err = ioWriter.Write([]byte("hello world"))
	utils.AssertEqual(t, nil, err)
	utils.AssertEqual(t, nil, writer.Close())

	req := httptest.NewRequest(MethodPost, "/test", body)
	req.Header.Set(HeaderContentType, writer.FormDataContentType())
	req.Header.Set(HeaderContentLength, strconv.Itoa(len(body.Bytes())))

	resp, err := app.Test(req)
	utils.AssertEqual(t, nil, err, "app.Test(req)")
	utils.AssertEqual(t, StatusOK, resp.StatusCode, "Status code")
}

// go test -run Test_Ctx_FormValue
func Test_Ctx_FormValue(t *testing.T) {
	t.Parallel()
	app := New()

	app.Post("/test", func(c *Ctx) error {
		utils.AssertEqual(t, "john", c.FormValue("name"))
		return nil
	})

	body := &bytes.Buffer{}
	writer := multipart.NewWriter(body)
	utils.AssertEqual(t, nil, writer.WriteField("name", "john"))
	utils.AssertEqual(t, nil, writer.Close())

	req := httptest.NewRequest(MethodPost, "/test", body)
	req.Header.Set("Content-Type", fmt.Sprintf("multipart/form-data; boundary=%s", writer.Boundary()))
	req.Header.Set("Content-Length", strconv.Itoa(len(body.Bytes())))

	resp, err := app.Test(req)
	utils.AssertEqual(t, nil, err, "app.Test(req)")
	utils.AssertEqual(t, StatusOK, resp.StatusCode, "Status code")
}

// go test -v -run=^$ -bench=Benchmark_Ctx_Fresh_StaleEtag -benchmem -count=4
func Benchmark_Ctx_Fresh_StaleEtag(b *testing.B) {
	app := New()
	c := app.AcquireCtx(&fasthttp.RequestCtx{})
	defer app.ReleaseCtx(c)

	for n := 0; n < b.N; n++ {
		c.Request().Header.Set(HeaderIfNoneMatch, "a, b, c, d")
		c.Request().Header.Set(HeaderCacheControl, "c")
		c.Fresh()

		c.Request().Header.Set(HeaderIfNoneMatch, "a, b, c, d")
		c.Request().Header.Set(HeaderCacheControl, "e")
		c.Fresh()
	}
}

// go test -run Test_Ctx_Fresh
func Test_Ctx_Fresh(t *testing.T) {
	t.Parallel()
	app := New()
	c := app.AcquireCtx(&fasthttp.RequestCtx{})
	defer app.ReleaseCtx(c)
	utils.AssertEqual(t, false, c.Fresh())

	c.Request().Header.Set(HeaderIfNoneMatch, "*")
	c.Request().Header.Set(HeaderCacheControl, "no-cache")
	utils.AssertEqual(t, false, c.Fresh())

	c.Request().Header.Set(HeaderIfNoneMatch, "*")
	c.Request().Header.Set(HeaderCacheControl, ",no-cache,")
	utils.AssertEqual(t, false, c.Fresh())

	c.Request().Header.Set(HeaderIfNoneMatch, "*")
	c.Request().Header.Set(HeaderCacheControl, "aa,no-cache,")
	utils.AssertEqual(t, false, c.Fresh())

	c.Request().Header.Set(HeaderIfNoneMatch, "*")
	c.Request().Header.Set(HeaderCacheControl, ",no-cache,bb")
	utils.AssertEqual(t, false, c.Fresh())

	c.Request().Header.Set(HeaderIfNoneMatch, "675af34563dc-tr34")
	c.Request().Header.Set(HeaderCacheControl, "public")
	utils.AssertEqual(t, false, c.Fresh())

	c.Request().Header.Set(HeaderIfNoneMatch, "a, b")
	c.Response().Header.Set(HeaderETag, "c")
	utils.AssertEqual(t, false, c.Fresh())

	c.Response().Header.Set(HeaderETag, "a")
	utils.AssertEqual(t, true, c.Fresh())

	c.Request().Header.Set(HeaderIfModifiedSince, "xxWed, 21 Oct 2015 07:28:00 GMT")
	c.Response().Header.Set(HeaderLastModified, "xxWed, 21 Oct 2015 07:28:00 GMT")
	utils.AssertEqual(t, false, c.Fresh())

	c.Response().Header.Set(HeaderLastModified, "Wed, 21 Oct 2015 07:28:00 GMT")
	utils.AssertEqual(t, false, c.Fresh())

	c.Request().Header.Set(HeaderIfModifiedSince, "Wed, 21 Oct 2015 07:28:00 GMT")
	utils.AssertEqual(t, false, c.Fresh())
}

// go test -v -run=^$ -bench=Benchmark_Ctx_Fresh_WithNoCache -benchmem -count=4
func Benchmark_Ctx_Fresh_WithNoCache(b *testing.B) {
	app := New()
	c := app.AcquireCtx(&fasthttp.RequestCtx{})
	defer app.ReleaseCtx(c)

	c.Request().Header.Set(HeaderIfNoneMatch, "*")
	c.Request().Header.Set(HeaderCacheControl, "no-cache")
	for n := 0; n < b.N; n++ {
		c.Fresh()
	}
}

// go test -run Test_Ctx_Get
func Test_Ctx_Get(t *testing.T) {
	t.Parallel()
	app := New()
	c := app.AcquireCtx(&fasthttp.RequestCtx{})
	defer app.ReleaseCtx(c)
	c.Request().Header.Set(HeaderAcceptCharset, "utf-8, iso-8859-1;q=0.5")
	c.Request().Header.Set(HeaderReferer, "Monster")
	utils.AssertEqual(t, "utf-8, iso-8859-1;q=0.5", c.Get(HeaderAcceptCharset))
	utils.AssertEqual(t, "Monster", c.Get(HeaderReferer))
	utils.AssertEqual(t, "default", c.Get("unknown", "default"))
}

// go test -run Test_Ctx_IsProxyTrusted
func Test_Ctx_IsProxyTrusted(t *testing.T) {
	t.Parallel()

	{
		app := New()
		c := app.AcquireCtx(&fasthttp.RequestCtx{})
		defer app.ReleaseCtx(c)
		utils.AssertEqual(t, true, c.IsProxyTrusted())
	}
	{
		app := New(Config{
			EnableTrustedProxyCheck: false,
		})
		c := app.AcquireCtx(&fasthttp.RequestCtx{})
		defer app.ReleaseCtx(c)
		utils.AssertEqual(t, true, c.IsProxyTrusted())
	}

	{
		app := New(Config{
			EnableTrustedProxyCheck: true,
		})
		c := app.AcquireCtx(&fasthttp.RequestCtx{})
		defer app.ReleaseCtx(c)
		utils.AssertEqual(t, false, c.IsProxyTrusted())
	}
	{
		app := New(Config{
			EnableTrustedProxyCheck: true,

			TrustedProxies: []string{},
		})
		c := app.AcquireCtx(&fasthttp.RequestCtx{})
		defer app.ReleaseCtx(c)
		utils.AssertEqual(t, false, c.IsProxyTrusted())
	}
	{
		app := New(Config{
			EnableTrustedProxyCheck: true,

			TrustedProxies: []string{
				"127.0.0.1",
			},
		})
		c := app.AcquireCtx(&fasthttp.RequestCtx{})
		defer app.ReleaseCtx(c)
		utils.AssertEqual(t, false, c.IsProxyTrusted())
	}
	{
		app := New(Config{
			EnableTrustedProxyCheck: true,

			TrustedProxies: []string{
				"127.0.0.1/8",
			},
		})
		c := app.AcquireCtx(&fasthttp.RequestCtx{})
		defer app.ReleaseCtx(c)
		utils.AssertEqual(t, false, c.IsProxyTrusted())
	}
	{
		app := New(Config{
			EnableTrustedProxyCheck: true,

			TrustedProxies: []string{
				"0.0.0.0",
			},
		})
		c := app.AcquireCtx(&fasthttp.RequestCtx{})
		defer app.ReleaseCtx(c)
		utils.AssertEqual(t, true, c.IsProxyTrusted())
	}
	{
		app := New(Config{
			EnableTrustedProxyCheck: true,

			TrustedProxies: []string{
				"0.0.0.1/31",
			},
		})
		c := app.AcquireCtx(&fasthttp.RequestCtx{})
		defer app.ReleaseCtx(c)
		utils.AssertEqual(t, true, c.IsProxyTrusted())
	}
	{
		app := New(Config{
			EnableTrustedProxyCheck: true,

			TrustedProxies: []string{
				"0.0.0.1/31junk",
			},
		})
		c := app.AcquireCtx(&fasthttp.RequestCtx{})
		defer app.ReleaseCtx(c)
		utils.AssertEqual(t, false, c.IsProxyTrusted())
	}
}

// go test -run Test_Ctx_Hostname
func Test_Ctx_Hostname(t *testing.T) {
	t.Parallel()
	app := New()
	c := app.AcquireCtx(&fasthttp.RequestCtx{})
	defer app.ReleaseCtx(c)
	c.Request().SetRequestURI("http://google.com/test")
	utils.AssertEqual(t, "google.com", c.Hostname())
}

// go test -run Test_Ctx_Hostname_Untrusted
func Test_Ctx_Hostname_UntrustedProxy(t *testing.T) {
	t.Parallel()
	// Don't trust any proxy
	{
		app := New(Config{EnableTrustedProxyCheck: true, TrustedProxies: []string{}})
		c := app.AcquireCtx(&fasthttp.RequestCtx{})
		c.Request().SetRequestURI("http://google.com/test")
		c.Request().Header.Set(HeaderXForwardedHost, "google1.com")
		utils.AssertEqual(t, "google.com", c.Hostname())
		app.ReleaseCtx(c)
	}
	// Trust to specific proxy list
	{
		app := New(Config{EnableTrustedProxyCheck: true, TrustedProxies: []string{"0.8.0.0", "0.8.0.1"}})
		c := app.AcquireCtx(&fasthttp.RequestCtx{})
		c.Request().SetRequestURI("http://google.com/test")
		c.Request().Header.Set(HeaderXForwardedHost, "google1.com")
		utils.AssertEqual(t, "google.com", c.Hostname())
		app.ReleaseCtx(c)
	}
}

// go test -run Test_Ctx_Hostname_Trusted
func Test_Ctx_Hostname_TrustedProxy(t *testing.T) {
	t.Parallel()
	{
		app := New(Config{EnableTrustedProxyCheck: true, TrustedProxies: []string{"0.0.0.0", "0.8.0.1"}})
		c := app.AcquireCtx(&fasthttp.RequestCtx{})
		c.Request().SetRequestURI("http://google.com/test")
		c.Request().Header.Set(HeaderXForwardedHost, "google1.com")
		utils.AssertEqual(t, "google1.com", c.Hostname())
		app.ReleaseCtx(c)
	}
}

// go test -run Test_Ctx_Hostname_Trusted_Multiple
func Test_Ctx_Hostname_TrustedProxy_Multiple(t *testing.T) {
	t.Parallel()
	{
		app := New(Config{EnableTrustedProxyCheck: true, TrustedProxies: []string{"0.0.0.0", "0.8.0.1"}})
		c := app.AcquireCtx(&fasthttp.RequestCtx{})
		c.Request().SetRequestURI("http://google.com/test")
		c.Request().Header.Set(HeaderXForwardedHost, "google1.com, google2.com")
		utils.AssertEqual(t, "google1.com", c.Hostname())
		app.ReleaseCtx(c)
	}
}

// go test -run Test_Ctx_Hostname_UntrustedProxyRange
func Test_Ctx_Hostname_TrustedProxyRange(t *testing.T) {
	t.Parallel()

	app := New(Config{EnableTrustedProxyCheck: true, TrustedProxies: []string{"0.0.0.0/30"}})
	c := app.AcquireCtx(&fasthttp.RequestCtx{})
	c.Request().SetRequestURI("http://google.com/test")
	c.Request().Header.Set(HeaderXForwardedHost, "google1.com")
	utils.AssertEqual(t, "google1.com", c.Hostname())
	app.ReleaseCtx(c)
}

// go test -run Test_Ctx_Hostname_UntrustedProxyRange
func Test_Ctx_Hostname_UntrustedProxyRange(t *testing.T) {
	t.Parallel()

	app := New(Config{EnableTrustedProxyCheck: true, TrustedProxies: []string{"1.0.0.0/30"}})
	c := app.AcquireCtx(&fasthttp.RequestCtx{})
	c.Request().SetRequestURI("http://google.com/test")
	c.Request().Header.Set(HeaderXForwardedHost, "google1.com")
	utils.AssertEqual(t, "google.com", c.Hostname())
	app.ReleaseCtx(c)
}

// go test -run Test_Ctx_Port
func Test_Ctx_Port(t *testing.T) {
	t.Parallel()
	app := New()
	c := app.AcquireCtx(&fasthttp.RequestCtx{})
	defer app.ReleaseCtx(c)
	utils.AssertEqual(t, "0", c.Port())
}

// go test -run Test_Ctx_PortInHandler
func Test_Ctx_PortInHandler(t *testing.T) {
	t.Parallel()
	app := New()

	app.Get("/port", func(c *Ctx) error {
		return c.SendString(c.Port())
	})

	resp, err := app.Test(httptest.NewRequest(MethodGet, "/port", nil))
	utils.AssertEqual(t, nil, err, "app.Test(req)")
	utils.AssertEqual(t, StatusOK, resp.StatusCode, "Status code")

	body, err := io.ReadAll(resp.Body)
	utils.AssertEqual(t, nil, err)
	utils.AssertEqual(t, "0", string(body))
}

// go test -run Test_Ctx_IP
func Test_Ctx_IP(t *testing.T) {
	t.Parallel()

	app := New()
	c := app.AcquireCtx(&fasthttp.RequestCtx{})
	defer app.ReleaseCtx(c)

	// default behavior will return the remote IP from the stack
	utils.AssertEqual(t, "0.0.0.0", c.IP())

	// X-Forwarded-For is set, but it is ignored because proxyHeader is not set
	c.Request().Header.Set(HeaderXForwardedFor, "0.0.0.1")
	utils.AssertEqual(t, "0.0.0.0", c.IP())
}

// go test -run Test_Ctx_IP_ProxyHeader
func Test_Ctx_IP_ProxyHeader(t *testing.T) {
	t.Parallel()

	// make sure that the same behavior exists for different proxy header names
	proxyHeaderNames := []string{"Real-Ip", HeaderXForwardedFor}

	for _, proxyHeaderName := range proxyHeaderNames {
		app := New(Config{ProxyHeader: proxyHeaderName})
		c := app.AcquireCtx(&fasthttp.RequestCtx{})

		c.Request().Header.Set(proxyHeaderName, "0.0.0.1")
		utils.AssertEqual(t, "0.0.0.1", c.IP())

		// without IP validation we return the full string
		c.Request().Header.Set(proxyHeaderName, "0.0.0.1, 0.0.0.2")
		utils.AssertEqual(t, "0.0.0.1, 0.0.0.2", c.IP())

		// without IP validation we return invalid IPs
		c.Request().Header.Set(proxyHeaderName, "invalid, 0.0.0.2, 0.0.0.3")
		utils.AssertEqual(t, "invalid, 0.0.0.2, 0.0.0.3", c.IP())

		// when proxy header is enabled but the value is empty, without IP validation we return an empty string
		c.Request().Header.Set(proxyHeaderName, "")
		utils.AssertEqual(t, "", c.IP())

		// without IP validation we return an invalid IP
		c.Request().Header.Set(proxyHeaderName, "not-valid-ip")
		utils.AssertEqual(t, "not-valid-ip", c.IP())

		app.ReleaseCtx(c)
	}
}

// go test -run Test_Ctx_IP_ProxyHeader
func Test_Ctx_IP_ProxyHeader_With_IP_Validation(t *testing.T) {
	t.Parallel()

	// make sure that the same behavior exists for different proxy header names
	proxyHeaderNames := []string{"Real-Ip", HeaderXForwardedFor}

	for _, proxyHeaderName := range proxyHeaderNames {
		app := New(Config{EnableIPValidation: true, ProxyHeader: proxyHeaderName})
		c := app.AcquireCtx(&fasthttp.RequestCtx{})

		// when proxy header & validation is enabled and the value is a valid IP, we return it
		c.Request().Header.Set(proxyHeaderName, "0.0.0.1")
		utils.AssertEqual(t, "0.0.0.1", c.IP())

		// when proxy header & validation is enabled and the value is a list of IPs, we return the first valid IP
		c.Request().Header.Set(proxyHeaderName, "0.0.0.1, 0.0.0.2")
		utils.AssertEqual(t, "0.0.0.1", c.IP())

		c.Request().Header.Set(proxyHeaderName, "invalid, 0.0.0.2, 0.0.0.3")
		utils.AssertEqual(t, "0.0.0.2", c.IP())

		// when proxy header & validation is enabled but the value is empty, we will ignore the header
		c.Request().Header.Set(proxyHeaderName, "")
		utils.AssertEqual(t, "0.0.0.0", c.IP())

		// when proxy header & validation is enabled but the value is not an IP, we will ignore the header
		// and return the IP of the caller
		c.Request().Header.Set(proxyHeaderName, "not-valid-ip")
		utils.AssertEqual(t, "0.0.0.0", c.IP())

		app.ReleaseCtx(c)
	}
}

// go test -run Test_Ctx_IP_UntrustedProxy
func Test_Ctx_IP_UntrustedProxy(t *testing.T) {
	t.Parallel()
	app := New(Config{EnableTrustedProxyCheck: true, TrustedProxies: []string{"0.8.0.1"}, ProxyHeader: HeaderXForwardedFor})
	c := app.AcquireCtx(&fasthttp.RequestCtx{})
	c.Request().Header.Set(HeaderXForwardedFor, "0.0.0.1")
	defer app.ReleaseCtx(c)
	utils.AssertEqual(t, "0.0.0.0", c.IP())
}

// go test -run Test_Ctx_IP_TrustedProxy
func Test_Ctx_IP_TrustedProxy(t *testing.T) {
	t.Parallel()
	app := New(Config{EnableTrustedProxyCheck: true, TrustedProxies: []string{"0.0.0.0"}, ProxyHeader: HeaderXForwardedFor})
	c := app.AcquireCtx(&fasthttp.RequestCtx{})
	c.Request().Header.Set(HeaderXForwardedFor, "0.0.0.1")
	defer app.ReleaseCtx(c)
	utils.AssertEqual(t, "0.0.0.1", c.IP())
}

// go test -run Test_Ctx_IPs  -parallel
func Test_Ctx_IPs(t *testing.T) {
	t.Parallel()
	app := New()
	c := app.AcquireCtx(&fasthttp.RequestCtx{})
	defer app.ReleaseCtx(c)

	// normal happy path test case
	c.Request().Header.Set(HeaderXForwardedFor, "127.0.0.1, 127.0.0.2, 127.0.0.3")
	utils.AssertEqual(t, []string{"127.0.0.1", "127.0.0.2", "127.0.0.3"}, c.IPs())

	// inconsistent space formatting
	c.Request().Header.Set(HeaderXForwardedFor, "127.0.0.1,127.0.0.2  ,127.0.0.3")
	utils.AssertEqual(t, []string{"127.0.0.1", "127.0.0.2", "127.0.0.3"}, c.IPs())

	// invalid IPs are allowed to be returned
	c.Request().Header.Set(HeaderXForwardedFor, "invalid, 127.0.0.1, 127.0.0.2")
	utils.AssertEqual(t, []string{"invalid", "127.0.0.1", "127.0.0.2"}, c.IPs())
	c.Request().Header.Set(HeaderXForwardedFor, "127.0.0.1, invalid, 127.0.0.2")
	utils.AssertEqual(t, []string{"127.0.0.1", "invalid", "127.0.0.2"}, c.IPs())

	// ensure that the ordering of IPs in the header is maintained
	c.Request().Header.Set(HeaderXForwardedFor, "127.0.0.3, 127.0.0.1, 127.0.0.2")
	utils.AssertEqual(t, []string{"127.0.0.3", "127.0.0.1", "127.0.0.2"}, c.IPs())

	// ensure for IPv6
	c.Request().Header.Set(HeaderXForwardedFor, "9396:9549:b4f7:8ed0:4791:1330:8c06:e62d, invalid, 2345:0425:2CA1::0567:5673:23b5")
	utils.AssertEqual(t, []string{"9396:9549:b4f7:8ed0:4791:1330:8c06:e62d", "invalid", "2345:0425:2CA1::0567:5673:23b5"}, c.IPs())

	// empty header
	c.Request().Header.Set(HeaderXForwardedFor, "")
	utils.AssertEqual(t, 0, len(c.IPs()))

	// missing header
	c.Request()
	utils.AssertEqual(t, 0, len(c.IPs()))
}

func Test_Ctx_IPs_With_IP_Validation(t *testing.T) {
	t.Parallel()
	app := New(Config{EnableIPValidation: true})
	c := app.AcquireCtx(&fasthttp.RequestCtx{})
	defer app.ReleaseCtx(c)

	// normal happy path test case
	c.Request().Header.Set(HeaderXForwardedFor, "127.0.0.1, 127.0.0.2, 127.0.0.3")
	utils.AssertEqual(t, []string{"127.0.0.1", "127.0.0.2", "127.0.0.3"}, c.IPs())

	// inconsistent space formatting
	c.Request().Header.Set(HeaderXForwardedFor, "127.0.0.1,127.0.0.2  ,127.0.0.3")
	utils.AssertEqual(t, []string{"127.0.0.1", "127.0.0.2", "127.0.0.3"}, c.IPs())

	// invalid IPs are in the header
	c.Request().Header.Set(HeaderXForwardedFor, "invalid, 127.0.0.1, 127.0.0.2")
	utils.AssertEqual(t, []string{"127.0.0.1", "127.0.0.2"}, c.IPs())
	c.Request().Header.Set(HeaderXForwardedFor, "127.0.0.1, invalid, 127.0.0.2")
	utils.AssertEqual(t, []string{"127.0.0.1", "127.0.0.2"}, c.IPs())

	// ensure that the ordering of IPs in the header is maintained
	c.Request().Header.Set(HeaderXForwardedFor, "127.0.0.3, 127.0.0.1, 127.0.0.2")
	utils.AssertEqual(t, []string{"127.0.0.3", "127.0.0.1", "127.0.0.2"}, c.IPs())

	// ensure for IPv6
	c.Request().Header.Set(HeaderXForwardedFor, "f037:825e:eadb:1b7b:1667:6f0a:5356:f604, invalid, 9396:9549:b4f7:8ed0:4791:1330:8c06:e62d")
	utils.AssertEqual(t, []string{"f037:825e:eadb:1b7b:1667:6f0a:5356:f604", "9396:9549:b4f7:8ed0:4791:1330:8c06:e62d"}, c.IPs())

	// empty header
	c.Request().Header.Set(HeaderXForwardedFor, "")
	utils.AssertEqual(t, 0, len(c.IPs()))

	// missing header
	c.Request()
	utils.AssertEqual(t, 0, len(c.IPs()))
}

// go test -v -run=^$ -bench=Benchmark_Ctx_IPs -benchmem -count=4
func Benchmark_Ctx_IPs(b *testing.B) {
	app := New()
	c := app.AcquireCtx(&fasthttp.RequestCtx{})
	defer app.ReleaseCtx(c)
	c.Request().Header.Set(HeaderXForwardedFor, "127.0.0.1, invalid, 127.0.0.1")
	var res []string
	b.ReportAllocs()
	b.ResetTimer()
	for n := 0; n < b.N; n++ {
		res = c.IPs()
	}
	utils.AssertEqual(b, []string{"127.0.0.1", "invalid", "127.0.0.1"}, res)
}

func Benchmark_Ctx_IPs_v6(b *testing.B) {
	app := New()
	c := app.AcquireCtx(&fasthttp.RequestCtx{})
	defer app.ReleaseCtx(c)
	c.Request().Header.Set(HeaderXForwardedFor, "f037:825e:eadb:1b7b:1667:6f0a:5356:f604, invalid, 2345:0425:2CA1::0567:5673:23b5")
	var res []string
	b.ReportAllocs()
	b.ResetTimer()
	for n := 0; n < b.N; n++ {
		res = c.IPs()
	}
	utils.AssertEqual(b, []string{"f037:825e:eadb:1b7b:1667:6f0a:5356:f604", "invalid", "2345:0425:2CA1::0567:5673:23b5"}, res)
}

func Benchmark_Ctx_IPs_With_IP_Validation(b *testing.B) {
	app := New(Config{EnableIPValidation: true})
	c := app.AcquireCtx(&fasthttp.RequestCtx{})
	defer app.ReleaseCtx(c)
	c.Request().Header.Set(HeaderXForwardedFor, "127.0.0.1, invalid, 127.0.0.1")
	var res []string
	b.ReportAllocs()
	b.ResetTimer()
	for n := 0; n < b.N; n++ {
		res = c.IPs()
	}
	utils.AssertEqual(b, []string{"127.0.0.1", "127.0.0.1"}, res)
}

func Benchmark_Ctx_IPs_v6_With_IP_Validation(b *testing.B) {
	app := New(Config{EnableIPValidation: true})
	c := app.AcquireCtx(&fasthttp.RequestCtx{})
	defer app.ReleaseCtx(c)
	c.Request().Header.Set(HeaderXForwardedFor, "2345:0425:2CA1:0000:0000:0567:5673:23b5, invalid, 2345:0425:2CA1::0567:5673:23b5")
	var res []string
	b.ReportAllocs()
	b.ResetTimer()
	for n := 0; n < b.N; n++ {
		res = c.IPs()
	}
	utils.AssertEqual(b, []string{"2345:0425:2CA1:0000:0000:0567:5673:23b5", "2345:0425:2CA1::0567:5673:23b5"}, res)
}

func Benchmark_Ctx_IP_With_ProxyHeader(b *testing.B) {
	app := New(Config{ProxyHeader: HeaderXForwardedFor})
	c := app.AcquireCtx(&fasthttp.RequestCtx{})
	defer app.ReleaseCtx(c)
	c.Request().Header.Set(HeaderXForwardedFor, "127.0.0.1")
	var res string
	b.ReportAllocs()
	b.ResetTimer()
	for n := 0; n < b.N; n++ {
		res = c.IP()
	}
	utils.AssertEqual(b, "127.0.0.1", res)
}

func Benchmark_Ctx_IP_With_ProxyHeader_and_IP_Validation(b *testing.B) {
	app := New(Config{ProxyHeader: HeaderXForwardedFor, EnableIPValidation: true})
	c := app.AcquireCtx(&fasthttp.RequestCtx{})
	defer app.ReleaseCtx(c)
	c.Request().Header.Set(HeaderXForwardedFor, "127.0.0.1")
	var res string
	b.ReportAllocs()
	b.ResetTimer()
	for n := 0; n < b.N; n++ {
		res = c.IP()
	}
	utils.AssertEqual(b, "127.0.0.1", res)
}

func Benchmark_Ctx_IP(b *testing.B) {
	app := New()
	c := app.AcquireCtx(&fasthttp.RequestCtx{})
	defer app.ReleaseCtx(c)
	c.Request()
	var res string
	b.ReportAllocs()
	b.ResetTimer()
	for n := 0; n < b.N; n++ {
		res = c.IP()
	}
	utils.AssertEqual(b, "0.0.0.0", res)
}

// go test -run Test_Ctx_Is
func Test_Ctx_Is(t *testing.T) {
	t.Parallel()
	app := New()
	c := app.AcquireCtx(&fasthttp.RequestCtx{})
	defer app.ReleaseCtx(c)
	c.Request().Header.Set(HeaderContentType, MIMETextHTML+"; boundary=something")
	utils.AssertEqual(t, true, c.Is(".html"))
	utils.AssertEqual(t, true, c.Is("html"))
	utils.AssertEqual(t, false, c.Is("json"))
	utils.AssertEqual(t, false, c.Is(".json"))
	utils.AssertEqual(t, false, c.Is(""))
	utils.AssertEqual(t, false, c.Is(".foooo"))

	c.Request().Header.Set(HeaderContentType, MIMEApplicationJSONCharsetUTF8)
	utils.AssertEqual(t, false, c.Is("html"))
	utils.AssertEqual(t, true, c.Is("json"))
	utils.AssertEqual(t, true, c.Is(".json"))

	c.Request().Header.Set(HeaderContentType, " application/json;charset=UTF-8")
	utils.AssertEqual(t, false, c.Is("html"))
	utils.AssertEqual(t, true, c.Is("json"))
	utils.AssertEqual(t, true, c.Is(".json"))

	c.Request().Header.Set(HeaderContentType, MIMEApplicationXMLCharsetUTF8)
	utils.AssertEqual(t, false, c.Is("html"))
	utils.AssertEqual(t, true, c.Is("xml"))
	utils.AssertEqual(t, true, c.Is(".xml"))

	c.Request().Header.Set(HeaderContentType, MIMETextPlain)
	utils.AssertEqual(t, false, c.Is("html"))
	utils.AssertEqual(t, true, c.Is("txt"))
	utils.AssertEqual(t, true, c.Is(".txt"))
}

// go test -v -run=^$ -bench=Benchmark_Ctx_Is -benchmem -count=4
func Benchmark_Ctx_Is(b *testing.B) {
	app := New()
	c := app.AcquireCtx(&fasthttp.RequestCtx{})
	defer app.ReleaseCtx(c)
	c.Request().Header.Set(HeaderContentType, MIMEApplicationJSON)
	var res bool
	b.ReportAllocs()
	b.ResetTimer()
	for n := 0; n < b.N; n++ {
		_ = c.Is(".json")
		res = c.Is("json")
	}
	utils.AssertEqual(b, true, res)
}

// go test -run Test_Ctx_Locals
func Test_Ctx_Locals(t *testing.T) {
	t.Parallel()
	app := New()
	app.Use(func(c *Ctx) error {
		c.Locals("john", "doe")
		return c.Next()
	})
	app.Get("/test", func(c *Ctx) error {
		utils.AssertEqual(t, "doe", c.Locals("john"))
		return nil
	})
	resp, err := app.Test(httptest.NewRequest(MethodGet, "/test", nil))
	utils.AssertEqual(t, nil, err, "app.Test(req)")
	utils.AssertEqual(t, StatusOK, resp.StatusCode, "Status code")
}

// go test -run Test_Ctx_Method
func Test_Ctx_Method(t *testing.T) {
	t.Parallel()
	fctx := &fasthttp.RequestCtx{}
	fctx.Request.Header.SetMethod(MethodGet)
	app := New()
	c := app.AcquireCtx(fctx)
	defer app.ReleaseCtx(c)
	utils.AssertEqual(t, MethodGet, c.Method())
	c.Method(MethodPost)
	utils.AssertEqual(t, MethodPost, c.Method())

	c.Method("MethodInvalid")
	utils.AssertEqual(t, MethodPost, c.Method())
}

// go test -run Test_Ctx_ClientHelloInfo
func Test_Ctx_ClientHelloInfo(t *testing.T) {
	t.Parallel()
	app := New()
	app.Get("/ServerName", func(c *Ctx) error {
		result := c.ClientHelloInfo()
		if result != nil {
			return c.SendString(result.ServerName)
		}

		return c.SendString("ClientHelloInfo is nil")
	})
	app.Get("/SignatureSchemes", func(c *Ctx) error {
		result := c.ClientHelloInfo()
		if result != nil {
			return c.JSON(result.SignatureSchemes)
		}

		return c.SendString("ClientHelloInfo is nil")
	})
	app.Get("/SupportedVersions", func(c *Ctx) error {
		result := c.ClientHelloInfo()
		if result != nil {
			return c.JSON(result.SupportedVersions)
		}

		return c.SendString("ClientHelloInfo is nil")
	})

	// Test without TLS handler
	resp, err := app.Test(httptest.NewRequest(MethodGet, "/ServerName", nil))
	utils.AssertEqual(t, nil, err)
	body, err := io.ReadAll(resp.Body)
	utils.AssertEqual(t, nil, err)
	utils.AssertEqual(t, []byte("ClientHelloInfo is nil"), body)

	// Test with TLS Handler
	const (
		pssWithSHA256 = 0x0804
		versionTLS13  = 0x0304
	)
	app.tlsHandler = &TLSHandler{clientHelloInfo: &tls.ClientHelloInfo{
		ServerName:        "example.golang",
		SignatureSchemes:  []tls.SignatureScheme{pssWithSHA256},
		SupportedVersions: []uint16{versionTLS13},
	}}

	// Test ServerName
	resp, err = app.Test(httptest.NewRequest(MethodGet, "/ServerName", nil))
	utils.AssertEqual(t, nil, err)
	body, err = io.ReadAll(resp.Body)
	utils.AssertEqual(t, nil, err)
	utils.AssertEqual(t, []byte("example.golang"), body)

	// Test SignatureSchemes
	resp, err = app.Test(httptest.NewRequest(MethodGet, "/SignatureSchemes", nil))
	utils.AssertEqual(t, nil, err)
	body, err = io.ReadAll(resp.Body)
	utils.AssertEqual(t, nil, err)
	utils.AssertEqual(t, "["+strconv.Itoa(pssWithSHA256)+"]", string(body))

	// Test SupportedVersions
	resp, err = app.Test(httptest.NewRequest(MethodGet, "/SupportedVersions", nil))
	utils.AssertEqual(t, nil, err)
	body, err = io.ReadAll(resp.Body)
	utils.AssertEqual(t, nil, err)
	utils.AssertEqual(t, "["+strconv.Itoa(versionTLS13)+"]", string(body))
}

// go test -run Test_Ctx_InvalidMethod
func Test_Ctx_InvalidMethod(t *testing.T) {
	t.Parallel()
	app := New()
	app.Get("/", func(c *Ctx) error {
		return nil
	})

	fctx := &fasthttp.RequestCtx{}
	fctx.Request.Header.SetMethod("InvalidMethod")
	fctx.Request.SetRequestURI("/")

	app.Handler()(fctx)

	utils.AssertEqual(t, 400, fctx.Response.StatusCode())
	utils.AssertEqual(t, []byte("Invalid http method"), fctx.Response.Body())
}

// go test -run Test_Ctx_MultipartForm
func Test_Ctx_MultipartForm(t *testing.T) {
	t.Parallel()
	app := New()

	app.Post("/test", func(c *Ctx) error {
		result, err := c.MultipartForm()
		utils.AssertEqual(t, nil, err)
		utils.AssertEqual(t, "john", result.Value["name"][0])
		return nil
	})

	body := &bytes.Buffer{}
	writer := multipart.NewWriter(body)
	utils.AssertEqual(t, nil, writer.WriteField("name", "john"))
	utils.AssertEqual(t, nil, writer.Close())

	req := httptest.NewRequest(MethodPost, "/test", body)
	req.Header.Set(HeaderContentType, fmt.Sprintf("multipart/form-data; boundary=%s", writer.Boundary()))
	req.Header.Set(HeaderContentLength, strconv.Itoa(len(body.Bytes())))

	resp, err := app.Test(req)
	utils.AssertEqual(t, nil, err, "app.Test(req)")
	utils.AssertEqual(t, StatusOK, resp.StatusCode, "Status code")
}

// go test -v -run=^$ -bench=Benchmark_Ctx_MultipartForm -benchmem -count=4
func Benchmark_Ctx_MultipartForm(b *testing.B) {
	app := New()

	app.Post("/", func(c *Ctx) error {
		_, err := c.MultipartForm()
		return err
	})

	c := &fasthttp.RequestCtx{}

	body := []byte("--b\r\nContent-Disposition: form-data; name=\"name\"\r\n\r\njohn\r\n--b--")
	c.Request.SetBody(body)
	c.Request.Header.SetContentType(MIMEMultipartForm + `;boundary="b"`)
	c.Request.Header.SetContentLength(len(body))

	h := app.Handler()

	b.ReportAllocs()
	b.ResetTimer()

	for n := 0; n < b.N; n++ {
		h(c)
	}
}

// go test -run Test_Ctx_OriginalURL
func Test_Ctx_OriginalURL(t *testing.T) {
	t.Parallel()
	app := New()
	c := app.AcquireCtx(&fasthttp.RequestCtx{})
	defer app.ReleaseCtx(c)
	c.Request().Header.SetRequestURI("http://google.com/test?search=demo")
	utils.AssertEqual(t, "http://google.com/test?search=demo", c.OriginalURL())
}

// go test -race -run Test_Ctx_Params
func Test_Ctx_Params(t *testing.T) {
	t.Parallel()
	app := New()
	app.Get("/test/:user", func(c *Ctx) error {
		utils.AssertEqual(t, "john", c.Params("user"))
		return nil
	})
	app.Get("/test2/*", func(c *Ctx) error {
		utils.AssertEqual(t, "im/a/cookie", c.Params("*"))
		return nil
	})
	app.Get("/test3/*/blafasel/*", func(c *Ctx) error {
		utils.AssertEqual(t, "1111", c.Params("*1"))
		utils.AssertEqual(t, "2222", c.Params("*2"))
		utils.AssertEqual(t, "1111", c.Params("*"))
		return nil
	})
	app.Get("/test4/:optional?", func(c *Ctx) error {
		utils.AssertEqual(t, "", c.Params("optional"))
		return nil
	})
	app.Get("/test5/:id/:Id", func(c *Ctx) error {
		utils.AssertEqual(t, "first", c.Params("id"))
		utils.AssertEqual(t, "first", c.Params("Id"))
		return nil
	})
	resp, err := app.Test(httptest.NewRequest(MethodGet, "/test/john", nil))
	utils.AssertEqual(t, nil, err, "app.Test(req)")
	utils.AssertEqual(t, StatusOK, resp.StatusCode, "Status code")

	resp, err = app.Test(httptest.NewRequest(MethodGet, "/test2/im/a/cookie", nil))
	utils.AssertEqual(t, nil, err, "app.Test(req)")
	utils.AssertEqual(t, StatusOK, resp.StatusCode, "Status code")

	resp, err = app.Test(httptest.NewRequest(MethodGet, "/test3/1111/blafasel/2222", nil))
	utils.AssertEqual(t, nil, err, "app.Test(req)")
	utils.AssertEqual(t, StatusOK, resp.StatusCode, "Status code")

	resp, err = app.Test(httptest.NewRequest(MethodGet, "/test4", nil))
	utils.AssertEqual(t, nil, err, "app.Test(req)")
	utils.AssertEqual(t, StatusOK, resp.StatusCode, "Status code")

	resp, err = app.Test(httptest.NewRequest(MethodGet, "/test5/first/second", nil))
	utils.AssertEqual(t, nil, err)
	utils.AssertEqual(t, StatusOK, resp.StatusCode, "Status code")
}

func Test_Ctx_Params_Case_Sensitive(t *testing.T) {
	t.Parallel()
	app := New(Config{CaseSensitive: true})
	app.Get("/test/:User", func(c *Ctx) error {
		utils.AssertEqual(t, "john", c.Params("User"))
		utils.AssertEqual(t, "", c.Params("user"))
		return nil
	})
	app.Get("/test2/:id/:Id", func(c *Ctx) error {
		utils.AssertEqual(t, "first", c.Params("id"))
		utils.AssertEqual(t, "second", c.Params("Id"))
		return nil
	})
	resp, err := app.Test(httptest.NewRequest(MethodGet, "/test/john", nil))
	utils.AssertEqual(t, nil, err, "app.Test(req)")
	utils.AssertEqual(t, StatusOK, resp.StatusCode, "Status code")

	resp, err = app.Test(httptest.NewRequest(MethodGet, "/test2/first/second", nil))
	utils.AssertEqual(t, nil, err)
	utils.AssertEqual(t, StatusOK, resp.StatusCode, "Status code")
}

// go test -race -run Test_Ctx_AllParams
func Test_Ctx_AllParams(t *testing.T) {
	t.Parallel()
	app := New()
	app.Get("/test/:user", func(c *Ctx) error {
		utils.AssertEqual(t, map[string]string{"user": "john"}, c.AllParams())
		return nil
	})
	app.Get("/test2/*", func(c *Ctx) error {
		utils.AssertEqual(t, map[string]string{"*1": "im/a/cookie"}, c.AllParams())
		return nil
	})
	app.Get("/test3/*/blafasel/*", func(c *Ctx) error {
		utils.AssertEqual(t, map[string]string{"*1": "1111", "*2": "2222"}, c.AllParams())
		return nil
	})
	app.Get("/test4/:optional?", func(c *Ctx) error {
		utils.AssertEqual(t, map[string]string{"optional": ""}, c.AllParams())
		return nil
	})

	resp, err := app.Test(httptest.NewRequest(MethodGet, "/test/john", nil))
	utils.AssertEqual(t, nil, err, "app.Test(req)")
	utils.AssertEqual(t, StatusOK, resp.StatusCode, "Status code")

	resp, err = app.Test(httptest.NewRequest(MethodGet, "/test2/im/a/cookie", nil))
	utils.AssertEqual(t, nil, err, "app.Test(req)")
	utils.AssertEqual(t, StatusOK, resp.StatusCode, "Status code")

	resp, err = app.Test(httptest.NewRequest(MethodGet, "/test3/1111/blafasel/2222", nil))
	utils.AssertEqual(t, nil, err, "app.Test(req)")
	utils.AssertEqual(t, StatusOK, resp.StatusCode, "Status code")

	resp, err = app.Test(httptest.NewRequest(MethodGet, "/test4", nil))
	utils.AssertEqual(t, nil, err, "app.Test(req)")
	utils.AssertEqual(t, StatusOK, resp.StatusCode, "Status code")
}

// go test -v -run=^$ -bench=Benchmark_Ctx_Params -benchmem -count=4
func Benchmark_Ctx_Params(b *testing.B) {
	app := New()
	c := app.AcquireCtx(&fasthttp.RequestCtx{})
	defer app.ReleaseCtx(c)
	c.route = &Route{
		Params: []string{
			"param1", "param2", "param3", "param4",
		},
	}
	c.values = [maxParams]string{
		"john", "doe", "is", "awesome",
	}
	var res string
	b.ReportAllocs()
	b.ResetTimer()
	for n := 0; n < b.N; n++ {
		_ = c.Params("param1")
		_ = c.Params("param2")
		_ = c.Params("param3")
		res = c.Params("param4")
	}
	utils.AssertEqual(b, "awesome", res)
}

// go test -v -run=^$ -bench=Benchmark_Ctx_AllParams -benchmem -count=4
func Benchmark_Ctx_AllParams(b *testing.B) {
	app := New()
	c := app.AcquireCtx(&fasthttp.RequestCtx{})
	defer app.ReleaseCtx(c)
	c.route = &Route{
		Params: []string{
			"param1", "param2", "param3", "param4",
		},
	}
	c.values = [maxParams]string{
		"john", "doe", "is", "awesome",
	}
	var res map[string]string
	b.ReportAllocs()
	b.ResetTimer()
	for n := 0; n < b.N; n++ {
		res = c.AllParams()
	}
	utils.AssertEqual(
		b,
		map[string]string{
			"param1": "john",
			"param2": "doe",
			"param3": "is",
			"param4": "awesome",
		},
		res,
	)
}

// go test -v -run=^$ -bench=Benchmark_Ctx_ParamsParse -benchmem -count=4
func Benchmark_Ctx_ParamsParse(b *testing.B) {
	app := New()
	c := app.AcquireCtx(&fasthttp.RequestCtx{})
	defer app.ReleaseCtx(c)
	c.route = &Route{
		Params: []string{
			"param1", "param2", "param3", "param4",
		},
	}
	c.values = [maxParams]string{
		"john", "doe", "is", "awesome",
	}
	var res struct {
		Param1 string `params:"param1"`
		Param2 string `params:"param2"`
		Param3 string `params:"param3"`
		Param4 string `params:"param4"`
	}
	b.ReportAllocs()
	b.ResetTimer()

	var err error
	for n := 0; n < b.N; n++ {
		err = c.ParamsParser(&res)
	}

	utils.AssertEqual(b, nil, err)
	utils.AssertEqual(b, "john", res.Param1)
	utils.AssertEqual(b, "doe", res.Param2)
	utils.AssertEqual(b, "is", res.Param3)
	utils.AssertEqual(b, "awesome", res.Param4)
}

// go test -run Test_Ctx_Path
func Test_Ctx_Path(t *testing.T) {
	t.Parallel()
	app := New(Config{UnescapePath: true})
	app.Get("/test/:user", func(c *Ctx) error {
		utils.AssertEqual(t, "/Test/John", c.Path())
		// not strict && case insensitive
		utils.AssertEqual(t, "/ABC/", c.Path("/ABC/"))
		utils.AssertEqual(t, "/test/john/", c.Path("/test/john/"))
		return nil
	})

	// test with special chars
	app.Get("/specialChars/:name", func(c *Ctx) error {
		utils.AssertEqual(t, "/specialChars/créer", c.Path())
		// unescape is also working if you set the path afterwards
		utils.AssertEqual(t, "/اختبار/", c.Path("/%D8%A7%D8%AE%D8%AA%D8%A8%D8%A7%D8%B1/"))
		return nil
	})
	resp, err := app.Test(httptest.NewRequest(MethodGet, "/specialChars/cr%C3%A9er", nil))
	utils.AssertEqual(t, nil, err, "app.Test(req)")
	utils.AssertEqual(t, StatusOK, resp.StatusCode, "Status code")
}

// go test -run Test_Ctx_Protocol
func Test_Ctx_Protocol(t *testing.T) {
	t.Parallel()
	app := New()

	freq := &fasthttp.RequestCtx{}
	freq.Request.Header.Set("X-Forwarded", "invalid")

	c := app.AcquireCtx(freq)
	defer app.ReleaseCtx(c)
	c.Request().Header.Set(HeaderXForwardedProto, schemeHTTPS)
	utils.AssertEqual(t, schemeHTTPS, c.Protocol())
	c.Request().Header.Reset()

	c.Request().Header.Set(HeaderXForwardedProtocol, schemeHTTPS)
	utils.AssertEqual(t, schemeHTTPS, c.Protocol())
	c.Request().Header.Reset()

	c.Request().Header.Set(HeaderXForwardedProto, "https, http")
	utils.AssertEqual(t, schemeHTTPS, c.Protocol())
	c.Request().Header.Reset()

	c.Request().Header.Set(HeaderXForwardedProtocol, "https, http")
	utils.AssertEqual(t, schemeHTTPS, c.Protocol())
	c.Request().Header.Reset()

	c.Request().Header.Set(HeaderXForwardedSsl, "on")
	utils.AssertEqual(t, schemeHTTPS, c.Protocol())
	c.Request().Header.Reset()

	c.Request().Header.Set(HeaderXUrlScheme, schemeHTTPS)
	utils.AssertEqual(t, schemeHTTPS, c.Protocol())
	c.Request().Header.Reset()

	utils.AssertEqual(t, schemeHTTP, c.Protocol())
}

// go test -v -run=^$ -bench=Benchmark_Ctx_Protocol -benchmem -count=4
func Benchmark_Ctx_Protocol(b *testing.B) {
	app := New()
	c := app.AcquireCtx(&fasthttp.RequestCtx{})
	defer app.ReleaseCtx(c)
	var res string
	b.ReportAllocs()
	b.ResetTimer()
	for n := 0; n < b.N; n++ {
		res = c.Protocol()
	}
	utils.AssertEqual(b, schemeHTTP, res)
}

// go test -run Test_Ctx_Protocol_TrustedProxy
func Test_Ctx_Protocol_TrustedProxy(t *testing.T) {
	t.Parallel()
	app := New(Config{EnableTrustedProxyCheck: true, TrustedProxies: []string{"0.0.0.0"}})
	c := app.AcquireCtx(&fasthttp.RequestCtx{})
	defer app.ReleaseCtx(c)

	c.Request().Header.Set(HeaderXForwardedProto, schemeHTTPS)
	utils.AssertEqual(t, schemeHTTPS, c.Protocol())
	c.Request().Header.Reset()

	c.Request().Header.Set(HeaderXForwardedProtocol, schemeHTTPS)
	utils.AssertEqual(t, schemeHTTPS, c.Protocol())
	c.Request().Header.Reset()

	c.Request().Header.Set(HeaderXForwardedSsl, "on")
	utils.AssertEqual(t, schemeHTTPS, c.Protocol())
	c.Request().Header.Reset()

	c.Request().Header.Set(HeaderXUrlScheme, schemeHTTPS)
	utils.AssertEqual(t, schemeHTTPS, c.Protocol())
	c.Request().Header.Reset()

	utils.AssertEqual(t, schemeHTTP, c.Protocol())
}

// go test -run Test_Ctx_Protocol_TrustedProxyRange
func Test_Ctx_Protocol_TrustedProxyRange(t *testing.T) {
	t.Parallel()
	app := New(Config{EnableTrustedProxyCheck: true, TrustedProxies: []string{"0.0.0.0/30"}})
	c := app.AcquireCtx(&fasthttp.RequestCtx{})
	defer app.ReleaseCtx(c)

	c.Request().Header.Set(HeaderXForwardedProto, schemeHTTPS)
	utils.AssertEqual(t, schemeHTTPS, c.Protocol())
	c.Request().Header.Reset()

	c.Request().Header.Set(HeaderXForwardedProtocol, schemeHTTPS)
	utils.AssertEqual(t, schemeHTTPS, c.Protocol())
	c.Request().Header.Reset()

	c.Request().Header.Set(HeaderXForwardedSsl, "on")
	utils.AssertEqual(t, schemeHTTPS, c.Protocol())
	c.Request().Header.Reset()

	c.Request().Header.Set(HeaderXUrlScheme, schemeHTTPS)
	utils.AssertEqual(t, schemeHTTPS, c.Protocol())
	c.Request().Header.Reset()

	utils.AssertEqual(t, schemeHTTP, c.Protocol())
}

// go test -run Test_Ctx_Protocol_UntrustedProxyRange
func Test_Ctx_Protocol_UntrustedProxyRange(t *testing.T) {
	t.Parallel()
	app := New(Config{EnableTrustedProxyCheck: true, TrustedProxies: []string{"1.1.1.1/30"}})
	c := app.AcquireCtx(&fasthttp.RequestCtx{})
	defer app.ReleaseCtx(c)

	c.Request().Header.Set(HeaderXForwardedProto, schemeHTTPS)
	utils.AssertEqual(t, schemeHTTP, c.Protocol())
	c.Request().Header.Reset()

	c.Request().Header.Set(HeaderXForwardedProtocol, schemeHTTPS)
	utils.AssertEqual(t, schemeHTTP, c.Protocol())
	c.Request().Header.Reset()

	c.Request().Header.Set(HeaderXForwardedSsl, "on")
	utils.AssertEqual(t, schemeHTTP, c.Protocol())
	c.Request().Header.Reset()

	c.Request().Header.Set(HeaderXUrlScheme, schemeHTTPS)
	utils.AssertEqual(t, schemeHTTP, c.Protocol())
	c.Request().Header.Reset()

	utils.AssertEqual(t, schemeHTTP, c.Protocol())
}

// go test -run Test_Ctx_Protocol_UnTrustedProxy
func Test_Ctx_Protocol_UnTrustedProxy(t *testing.T) {
	t.Parallel()
	app := New(Config{EnableTrustedProxyCheck: true, TrustedProxies: []string{"0.8.0.1"}})
	c := app.AcquireCtx(&fasthttp.RequestCtx{})
	defer app.ReleaseCtx(c)

	c.Request().Header.Set(HeaderXForwardedProto, schemeHTTPS)
	utils.AssertEqual(t, schemeHTTP, c.Protocol())
	c.Request().Header.Reset()

	c.Request().Header.Set(HeaderXForwardedProtocol, schemeHTTPS)
	utils.AssertEqual(t, schemeHTTP, c.Protocol())
	c.Request().Header.Reset()

	c.Request().Header.Set(HeaderXForwardedSsl, "on")
	utils.AssertEqual(t, schemeHTTP, c.Protocol())
	c.Request().Header.Reset()

	c.Request().Header.Set(HeaderXUrlScheme, schemeHTTPS)
	utils.AssertEqual(t, schemeHTTP, c.Protocol())
	c.Request().Header.Reset()

	utils.AssertEqual(t, schemeHTTP, c.Protocol())
}

// go test -run Test_Ctx_Query
func Test_Ctx_Query(t *testing.T) {
	t.Parallel()
	app := New()
	c := app.AcquireCtx(&fasthttp.RequestCtx{})
	defer app.ReleaseCtx(c)
	c.Request().URI().SetQueryString("search=john&age=20&id=")
	utils.AssertEqual(t, "john", c.Query("search"))
	utils.AssertEqual(t, "20", c.Query("age"))
	utils.AssertEqual(t, "default", c.Query("unknown", "default"))
}

func Test_Ctx_QueryInt(t *testing.T) {
	t.Parallel()
	app := New()
	c := app.AcquireCtx(&fasthttp.RequestCtx{})
	defer app.ReleaseCtx(c)
	c.Request().URI().SetQueryString("search=john&age=20&id=")

	utils.AssertEqual(t, 0, c.QueryInt("foo"))
	utils.AssertEqual(t, 20, c.QueryInt("age", 12))
	utils.AssertEqual(t, 0, c.QueryInt("search"))
	utils.AssertEqual(t, 1, c.QueryInt("search", 1))
	utils.AssertEqual(t, 0, c.QueryInt("id"))
	utils.AssertEqual(t, 2, c.QueryInt("id", 2))
}

func Test_Ctx_QueryBool(t *testing.T) {
	t.Parallel()
	app := New()
	c := app.AcquireCtx(&fasthttp.RequestCtx{})
	defer app.ReleaseCtx(c)
	c.Request().URI().SetQueryString("name=alex&want_pizza=false&id=")

	utils.AssertEqual(t, false, c.QueryBool("want_pizza"))
	utils.AssertEqual(t, false, c.QueryBool("want_pizza", true))
	utils.AssertEqual(t, false, c.QueryBool("name"))
	utils.AssertEqual(t, true, c.QueryBool("name", true))
	utils.AssertEqual(t, false, c.QueryBool("id"))
	utils.AssertEqual(t, true, c.QueryBool("id", true))
}

func Test_Ctx_QueryFloat(t *testing.T) {
	t.Parallel()
	app := New()
	c := app.AcquireCtx(&fasthttp.RequestCtx{})
	defer app.ReleaseCtx(c)
	c.Request().URI().SetQueryString("name=alex&amount=32.23&id=")

	utils.AssertEqual(t, 32.23, c.QueryFloat("amount"))
	utils.AssertEqual(t, 32.23, c.QueryFloat("amount", 3.123))
	utils.AssertEqual(t, 87.123, c.QueryFloat("name", 87.123))
	utils.AssertEqual(t, float64(0), c.QueryFloat("name"))
	utils.AssertEqual(t, 12.87, c.QueryFloat("id", 12.87))
	utils.AssertEqual(t, float64(0), c.QueryFloat("id"))
}

// go test -run Test_Ctx_Range
func Test_Ctx_Range(t *testing.T) {
	t.Parallel()
	app := New()
	c := app.AcquireCtx(&fasthttp.RequestCtx{})
	defer app.ReleaseCtx(c)

	var (
		result Range
		err    error
	)

	_, err = c.Range(1000)
	utils.AssertEqual(t, true, err != nil)

	c.Request().Header.Set(HeaderRange, "bytes=500")
	_, err = c.Range(1000)
	utils.AssertEqual(t, true, err != nil)

	c.Request().Header.Set(HeaderRange, "bytes=500=")
	_, err = c.Range(1000)
	utils.AssertEqual(t, true, err != nil)

	c.Request().Header.Set(HeaderRange, "bytes=500-300")
	_, err = c.Range(1000)
	utils.AssertEqual(t, true, err != nil)

	testRange := func(header string, start, end int) {
		c.Request().Header.Set(HeaderRange, header)
		result, err = c.Range(1000)
		utils.AssertEqual(t, nil, err)
		utils.AssertEqual(t, "bytes", result.Type)
		utils.AssertEqual(t, start, result.Ranges[0].Start)
		utils.AssertEqual(t, end, result.Ranges[0].End)
	}

	testRange("bytes=a-700", 300, 999)
	testRange("bytes=500-b", 500, 999)
	testRange("bytes=500-1000", 500, 999)
	testRange("bytes=500-700", 500, 700)
}

// go test -run Test_Ctx_Route
func Test_Ctx_Route(t *testing.T) {
	t.Parallel()
	app := New()
	app.Get("/test", func(c *Ctx) error {
		utils.AssertEqual(t, "/test", c.Route().Path)
		return nil
	})
	resp, err := app.Test(httptest.NewRequest(MethodGet, "/test", nil))
	utils.AssertEqual(t, nil, err, "app.Test(req)")
	utils.AssertEqual(t, StatusOK, resp.StatusCode, "Status code")

	c := app.AcquireCtx(&fasthttp.RequestCtx{})
	defer app.ReleaseCtx(c)

	utils.AssertEqual(t, "/", c.Route().Path)
	utils.AssertEqual(t, MethodGet, c.Route().Method)
	utils.AssertEqual(t, 0, len(c.Route().Handlers))
}

// go test -run Test_Ctx_RouteNormalized
func Test_Ctx_RouteNormalized(t *testing.T) {
	t.Parallel()
	app := New()
	app.Get("/test", func(c *Ctx) error {
		utils.AssertEqual(t, "/test", c.Route().Path)
		return nil
	})
	resp, err := app.Test(httptest.NewRequest(MethodGet, "//test", nil))
	utils.AssertEqual(t, nil, err, "app.Test(req)")
	utils.AssertEqual(t, StatusNotFound, resp.StatusCode, "Status code")
}

// go test -run Test_Ctx_SaveFile
func Test_Ctx_SaveFile(t *testing.T) {
	// TODO We should clean this up
	t.Parallel()
	app := New()

	app.Post("/test", func(c *Ctx) error {
		fh, err := c.FormFile("file")
		utils.AssertEqual(t, nil, err)

		tempFile, err := os.CreateTemp(os.TempDir(), "test-")
		utils.AssertEqual(t, nil, err)

		defer func(file *os.File) {
			err := file.Close()
			utils.AssertEqual(t, nil, err)
			err = os.Remove(file.Name())
			utils.AssertEqual(t, nil, err)
		}(tempFile)
		err = c.SaveFile(fh, tempFile.Name())
		utils.AssertEqual(t, nil, err)

		bs, err := os.ReadFile(tempFile.Name())
		utils.AssertEqual(t, nil, err)
		utils.AssertEqual(t, "hello world", string(bs))
		return nil
	})

	body := &bytes.Buffer{}
	writer := multipart.NewWriter(body)

	ioWriter, err := writer.CreateFormFile("file", "test")
	utils.AssertEqual(t, nil, err)

	_, err = ioWriter.Write([]byte("hello world"))
	utils.AssertEqual(t, nil, err)
	utils.AssertEqual(t, nil, writer.Close())

	req := httptest.NewRequest(MethodPost, "/test", body)
	req.Header.Set("Content-Type", writer.FormDataContentType())
	req.Header.Set("Content-Length", strconv.Itoa(len(body.Bytes())))

	resp, err := app.Test(req)
	utils.AssertEqual(t, nil, err, "app.Test(req)")
	utils.AssertEqual(t, StatusOK, resp.StatusCode, "Status code")
}

// go test -run Test_Ctx_SaveFileToStorage
func Test_Ctx_SaveFileToStorage(t *testing.T) {
	t.Parallel()
	app := New()
	storage := memory.New()

	app.Post("/test", func(c *Ctx) error {
		fh, err := c.FormFile("file")
		utils.AssertEqual(t, nil, err)

		err = c.SaveFileToStorage(fh, "test", storage)
		utils.AssertEqual(t, nil, err)

		file, err := storage.Get("test")
		utils.AssertEqual(t, []byte("hello world"), file)
		utils.AssertEqual(t, nil, err)

		err = storage.Delete("test")
		utils.AssertEqual(t, nil, err)

		return nil
	})

	body := &bytes.Buffer{}
	writer := multipart.NewWriter(body)

	ioWriter, err := writer.CreateFormFile("file", "test")
	utils.AssertEqual(t, nil, err)

	_, err = ioWriter.Write([]byte("hello world"))
	utils.AssertEqual(t, nil, err)
	utils.AssertEqual(t, nil, writer.Close())

	req := httptest.NewRequest(MethodPost, "/test", body)
	req.Header.Set("Content-Type", writer.FormDataContentType())
	req.Header.Set("Content-Length", strconv.Itoa(len(body.Bytes())))

	resp, err := app.Test(req)
	utils.AssertEqual(t, nil, err, "app.Test(req)")
	utils.AssertEqual(t, StatusOK, resp.StatusCode, "Status code")
}

// go test -run Test_Ctx_Secure
func Test_Ctx_Secure(t *testing.T) {
	t.Parallel()
	app := New()
	c := app.AcquireCtx(&fasthttp.RequestCtx{})
	defer app.ReleaseCtx(c)
	// TODO Add TLS conn
	utils.AssertEqual(t, false, c.Secure())
}

// go test -run Test_Ctx_Stale
func Test_Ctx_Stale(t *testing.T) {
	t.Parallel()
	app := New()
	c := app.AcquireCtx(&fasthttp.RequestCtx{})
	defer app.ReleaseCtx(c)
	utils.AssertEqual(t, true, c.Stale())
}

// go test -run Test_Ctx_Subdomains
func Test_Ctx_Subdomains(t *testing.T) {
	t.Parallel()
	app := New()
	c := app.AcquireCtx(&fasthttp.RequestCtx{})
	defer app.ReleaseCtx(c)
	c.Request().URI().SetHost("john.doe.is.awesome.google.com")
	utils.AssertEqual(t, []string{"john", "doe"}, c.Subdomains(4))

	c.Request().URI().SetHost("localhost:3000")
	utils.AssertEqual(t, []string{"localhost:3000"}, c.Subdomains())
}

// go test -v -run=^$ -bench=Benchmark_Ctx_Subdomains -benchmem -count=4
func Benchmark_Ctx_Subdomains(b *testing.B) {
	app := New()
	c := app.AcquireCtx(&fasthttp.RequestCtx{})
	defer app.ReleaseCtx(c)
	c.Request().SetRequestURI("http://john.doe.google.com")
	var res []string
	b.ReportAllocs()
	b.ResetTimer()
	for n := 0; n < b.N; n++ {
		res = c.Subdomains()
	}
	utils.AssertEqual(b, []string{"john", "doe"}, res)
}

// go test -run Test_Ctx_ClearCookie
func Test_Ctx_ClearCookie(t *testing.T) {
	t.Parallel()
	app := New()
	c := app.AcquireCtx(&fasthttp.RequestCtx{})
	defer app.ReleaseCtx(c)
	c.Request().Header.Set(HeaderCookie, "john=doe")
	c.ClearCookie("john")
	utils.AssertEqual(t, true, strings.HasPrefix(string(c.Response().Header.Peek(HeaderSetCookie)), "john=; expires="))

	c.Request().Header.Set(HeaderCookie, "test1=dummy")
	c.Request().Header.Set(HeaderCookie, "test2=dummy")
	c.ClearCookie()
	utils.AssertEqual(t, true, strings.Contains(string(c.Response().Header.Peek(HeaderSetCookie)), "test1=; expires="))
	utils.AssertEqual(t, true, strings.Contains(string(c.Response().Header.Peek(HeaderSetCookie)), "test2=; expires="))
}

// go test -race -run Test_Ctx_Download
func Test_Ctx_Download(t *testing.T) {
	t.Parallel()
	app := New()
	c := app.AcquireCtx(&fasthttp.RequestCtx{})
	defer app.ReleaseCtx(c)

	utils.AssertEqual(t, nil, c.Download("ctx.go", "Awesome File!"))

	f, err := os.Open("./ctx.go")
	utils.AssertEqual(t, nil, err)
	defer func() {
		utils.AssertEqual(t, nil, f.Close())
	}()

	expect, err := io.ReadAll(f)
	utils.AssertEqual(t, nil, err)
	utils.AssertEqual(t, expect, c.Response().Body())
	utils.AssertEqual(t, `attachment; filename="Awesome+File%21"`, string(c.Response().Header.Peek(HeaderContentDisposition)))

	utils.AssertEqual(t, nil, c.Download("ctx.go"))
	utils.AssertEqual(t, `attachment; filename="ctx.go"`, string(c.Response().Header.Peek(HeaderContentDisposition)))
}

// go test -race -run Test_Ctx_SendFile
func Test_Ctx_SendFile(t *testing.T) {
	t.Parallel()
	app := New()

	// fetch file content
	f, err := os.Open("./ctx.go")
	utils.AssertEqual(t, nil, err)
	defer func() {
		utils.AssertEqual(t, nil, f.Close())
	}()
	expectFileContent, err := io.ReadAll(f)
	utils.AssertEqual(t, nil, err)
	// fetch file info for the not modified test case
	fI, err := os.Stat("./ctx.go")
	utils.AssertEqual(t, nil, err)

	// simple test case
	c := app.AcquireCtx(&fasthttp.RequestCtx{})
	err = c.SendFile("ctx.go")
	// check expectation
	utils.AssertEqual(t, nil, err)
	utils.AssertEqual(t, expectFileContent, c.Response().Body())
	utils.AssertEqual(t, StatusOK, c.Response().StatusCode())
	app.ReleaseCtx(c)

	// test with custom error code
	c = app.AcquireCtx(&fasthttp.RequestCtx{})
	err = c.Status(StatusInternalServerError).SendFile("ctx.go")
	// check expectation
	utils.AssertEqual(t, nil, err)
	utils.AssertEqual(t, expectFileContent, c.Response().Body())
	utils.AssertEqual(t, StatusInternalServerError, c.Response().StatusCode())
	app.ReleaseCtx(c)

	// test not modified
	c = app.AcquireCtx(&fasthttp.RequestCtx{})
	c.Request().Header.Set(HeaderIfModifiedSince, fI.ModTime().Format(time.RFC1123))
	err = c.SendFile("ctx.go")
	// check expectation
	utils.AssertEqual(t, nil, err)
	utils.AssertEqual(t, StatusNotModified, c.Response().StatusCode())
	utils.AssertEqual(t, []byte(nil), c.Response().Body())
	app.ReleaseCtx(c)
}

// go test -race -run Test_Ctx_SendFile_404
func Test_Ctx_SendFile_404(t *testing.T) {
	t.Parallel()
	app := New()
	app.Get("/", func(c *Ctx) error {
		err := c.SendFile(filepath.FromSlash("john_dow.go/"))
		utils.AssertEqual(t, false, err == nil)
		return err
	})

	resp, err := app.Test(httptest.NewRequest(MethodGet, "/", nil))
	utils.AssertEqual(t, nil, err)
	utils.AssertEqual(t, StatusNotFound, resp.StatusCode)
}

// go test -race -run Test_Ctx_SendFile_Immutable
func Test_Ctx_SendFile_Immutable(t *testing.T) {
	t.Parallel()
	app := New()
	var endpointsForTest []string
	addEndpoint := func(file, endpoint string) {
		endpointsForTest = append(endpointsForTest, endpoint)
		app.Get(endpoint, func(c *Ctx) error {
			if err := c.SendFile(file); err != nil {
				utils.AssertEqual(t, nil, err)
				return err
			}
			return c.SendStatus(200)
		})
	}

	// relative paths
	addEndpoint("./.github/index.html", "/relativeWithDot")
	addEndpoint(filepath.FromSlash("./.github/index.html"), "/relativeOSWithDot")
	addEndpoint(".github/index.html", "/relative")
	addEndpoint(filepath.FromSlash(".github/index.html"), "/relativeOS")

	// absolute paths
	if path, err := filepath.Abs(".github/index.html"); err != nil {
		utils.AssertEqual(t, nil, err)
	} else {
		addEndpoint(path, "/absolute")
		addEndpoint(filepath.FromSlash(path), "/absoluteOS") // os related
	}

	for _, endpoint := range endpointsForTest {
		t.Run(endpoint, func(t *testing.T) {
			// 1st try
			resp, err := app.Test(httptest.NewRequest(MethodGet, endpoint, nil))
			utils.AssertEqual(t, nil, err)
			utils.AssertEqual(t, StatusOK, resp.StatusCode)
			// 2nd try
			resp, err = app.Test(httptest.NewRequest(MethodGet, endpoint, nil))
			utils.AssertEqual(t, nil, err)
			utils.AssertEqual(t, StatusOK, resp.StatusCode)
		})
	}
}

// go test -race -run Test_Ctx_SendFile_RestoreOriginalURL
func Test_Ctx_SendFile_RestoreOriginalURL(t *testing.T) {
	t.Parallel()
	app := New()
	app.Get("/", func(c *Ctx) error {
		originalURL := utils.CopyString(c.OriginalURL())
		err := c.SendFile("ctx.go")
		utils.AssertEqual(t, originalURL, c.OriginalURL())
		return err
	})

	_, err1 := app.Test(httptest.NewRequest(MethodGet, "/?test=true", nil))
	// second request required to confirm with zero allocation
	_, err2 := app.Test(httptest.NewRequest(MethodGet, "/?test=true", nil))

	utils.AssertEqual(t, nil, err1)
	utils.AssertEqual(t, nil, err2)
}

// go test -run Test_Ctx_JSON
func Test_Ctx_JSON(t *testing.T) {
	t.Parallel()
	app := New()
	c := app.AcquireCtx(&fasthttp.RequestCtx{})
	defer app.ReleaseCtx(c)

	utils.AssertEqual(t, true, c.JSON(complex(1, 1)) != nil)

	err := c.JSON(Map{ // map has no order
		"Name": "Grame",
		"Age":  20,
	})
	utils.AssertEqual(t, nil, err)
	utils.AssertEqual(t, `{"Age":20,"Name":"Grame"}`, string(c.Response().Body()))
	utils.AssertEqual(t, "application/json", string(c.Response().Header.Peek("content-type")))

	testEmpty := func(v interface{}, r string) {
		err := c.JSON(v)
		utils.AssertEqual(t, nil, err)
		utils.AssertEqual(t, r, string(c.Response().Body()))
	}

	testEmpty(nil, "null")
	testEmpty("", `""`)
	testEmpty(0, "0")
	testEmpty([]int{}, "[]")
}

// go test -run=^$ -bench=Benchmark_Ctx_JSON -benchmem -count=4
func Benchmark_Ctx_JSON(b *testing.B) {
	app := New()
	c := app.AcquireCtx(&fasthttp.RequestCtx{})
	defer app.ReleaseCtx(c)
	type SomeStruct struct {
		Name string
		Age  uint8
	}
	data := SomeStruct{
		Name: "Grame",
		Age:  20,
	}
	var err error
	b.ReportAllocs()
	b.ResetTimer()
	for n := 0; n < b.N; n++ {
		err = c.JSON(data)
	}
	utils.AssertEqual(b, nil, err)
	utils.AssertEqual(b, `{"Name":"Grame","Age":20}`, string(c.Response().Body()))
}

// go test -run Test_Ctx_JSONP
func Test_Ctx_JSONP(t *testing.T) {
	t.Parallel()
	app := New()
	c := app.AcquireCtx(&fasthttp.RequestCtx{})
	defer app.ReleaseCtx(c)

	utils.AssertEqual(t, true, c.JSONP(complex(1, 1)) != nil)

	err := c.JSONP(Map{
		"Name": "Grame",
		"Age":  20,
	})
	utils.AssertEqual(t, nil, err)
	utils.AssertEqual(t, `callback({"Age":20,"Name":"Grame"});`, string(c.Response().Body()))
	utils.AssertEqual(t, "text/javascript; charset=utf-8", string(c.Response().Header.Peek("content-type")))

	err = c.JSONP(Map{
		"Name": "Grame",
		"Age":  20,
	}, "john")
	utils.AssertEqual(t, nil, err)
	utils.AssertEqual(t, `john({"Age":20,"Name":"Grame"});`, string(c.Response().Body()))
	utils.AssertEqual(t, "text/javascript; charset=utf-8", string(c.Response().Header.Peek("content-type")))
}

// go test -v  -run=^$ -bench=Benchmark_Ctx_JSONP -benchmem -count=4
func Benchmark_Ctx_JSONP(b *testing.B) {
	app := New()
	c := app.AcquireCtx(&fasthttp.RequestCtx{})
	defer app.ReleaseCtx(c)
	type SomeStruct struct {
		Name string
		Age  uint8
	}
	data := SomeStruct{
		Name: "Grame",
		Age:  20,
	}
	callback := "emit"
	var err error
	b.ReportAllocs()
	b.ResetTimer()
	for n := 0; n < b.N; n++ {
		err = c.JSONP(data, callback)
	}
	utils.AssertEqual(b, nil, err)
	utils.AssertEqual(b, `emit({"Name":"Grame","Age":20});`, string(c.Response().Body()))
}

// go test -run Test_Ctx_XML
func Test_Ctx_XML(t *testing.T) {
	t.Parallel()
	app := New()
	c := app.AcquireCtx(&fasthttp.RequestCtx{})
	defer app.ReleaseCtx(c)

	utils.AssertEqual(t, true, c.JSON(complex(1, 1)) != nil)

	type xmlResult struct {
		XMLName xml.Name `xml:"Users"`
		Names   []string `xml:"Names"`
		Ages    []int    `xml:"Ages"`
	}

	err := c.XML(xmlResult{
		Names: []string{"Grame", "John"},
		Ages:  []int{1, 12, 20},
	})
	utils.AssertEqual(t, nil, err)
	utils.AssertEqual(t, `<Users><Names>Grame</Names><Names>John</Names><Ages>1</Ages><Ages>12</Ages><Ages>20</Ages></Users>`, string(c.Response().Body()))
	utils.AssertEqual(t, "application/xml", string(c.Response().Header.Peek("content-type")))

	testEmpty := func(v interface{}, r string) {
		err := c.XML(v)
		utils.AssertEqual(t, nil, err)
		utils.AssertEqual(t, r, string(c.Response().Body()))
	}

	testEmpty(nil, "")
	testEmpty("", `<string></string>`)
	testEmpty(0, "<int>0</int>")
	testEmpty([]int{}, "")
}

// go test -run=^$ -bench=Benchmark_Ctx_XML -benchmem -count=4
func Benchmark_Ctx_XML(b *testing.B) {
	app := New()
	c := app.AcquireCtx(&fasthttp.RequestCtx{})
	defer app.ReleaseCtx(c)
	type SomeStruct struct {
		Name string `xml:"Name"`
		Age  uint8  `xml:"Age"`
	}
	data := SomeStruct{
		Name: "Grame",
		Age:  20,
	}
	var err error
	b.ReportAllocs()
	b.ResetTimer()
	for n := 0; n < b.N; n++ {
		err = c.XML(data)
	}

	utils.AssertEqual(b, nil, err)
	utils.AssertEqual(b, `<SomeStruct><Name>Grame</Name><Age>20</Age></SomeStruct>`, string(c.Response().Body()))
}

// go test -run Test_Ctx_Links
func Test_Ctx_Links(t *testing.T) {
	t.Parallel()
	app := New()
	c := app.AcquireCtx(&fasthttp.RequestCtx{})
	defer app.ReleaseCtx(c)

	c.Links()
	utils.AssertEqual(t, "", string(c.Response().Header.Peek(HeaderLink)))

	c.Links(
		"http://api.example.com/users?page=2", "next",
		"http://api.example.com/users?page=5", "last",
	)
	utils.AssertEqual(t, `<http://api.example.com/users?page=2>; rel="next",<http://api.example.com/users?page=5>; rel="last"`, string(c.Response().Header.Peek(HeaderLink)))
}

// go test -v  -run=^$ -bench=Benchmark_Ctx_Links -benchmem -count=4
func Benchmark_Ctx_Links(b *testing.B) {
	app := New()
	c := app.AcquireCtx(&fasthttp.RequestCtx{})
	defer app.ReleaseCtx(c)
	b.ReportAllocs()
	b.ResetTimer()
	for n := 0; n < b.N; n++ {
		c.Links(
			"http://api.example.com/users?page=2", "next",
			"http://api.example.com/users?page=5", "last",
		)
	}
}

// go test -run Test_Ctx_Location
func Test_Ctx_Location(t *testing.T) {
	t.Parallel()
	app := New()
	c := app.AcquireCtx(&fasthttp.RequestCtx{})
	defer app.ReleaseCtx(c)
	c.Location("http://example.com")
	utils.AssertEqual(t, "http://example.com", string(c.Response().Header.Peek(HeaderLocation)))
}

// go test -run Test_Ctx_Next
func Test_Ctx_Next(t *testing.T) {
	t.Parallel()
	app := New()
	app.Use("/", func(c *Ctx) error {
		return c.Next()
	})
	app.Get("/test", func(c *Ctx) error {
		c.Set("X-Next-Result", "Works")
		return nil
	})
	resp, err := app.Test(httptest.NewRequest(MethodGet, "http://example.com/test", nil))
	utils.AssertEqual(t, nil, err, "app.Test(req)")
	utils.AssertEqual(t, StatusOK, resp.StatusCode, "Status code")
	utils.AssertEqual(t, "Works", resp.Header.Get("X-Next-Result"))
}

// go test -run Test_Ctx_Next_Error
func Test_Ctx_Next_Error(t *testing.T) {
	t.Parallel()
	app := New()
	app.Use("/", func(c *Ctx) error {
		c.Set("X-Next-Result", "Works")
		return ErrNotFound
	})

	resp, err := app.Test(httptest.NewRequest(MethodGet, "http://example.com/test", nil))
	utils.AssertEqual(t, nil, err, "app.Test(req)")
	utils.AssertEqual(t, StatusNotFound, resp.StatusCode, "Status code")
	utils.AssertEqual(t, "Works", resp.Header.Get("X-Next-Result"))
}

// go test -run Test_Ctx_Redirect
func Test_Ctx_Redirect(t *testing.T) {
	t.Parallel()
	app := New()
	c := app.AcquireCtx(&fasthttp.RequestCtx{})
	defer app.ReleaseCtx(c)

	err := c.Redirect("http://default.com")
	utils.AssertEqual(t, nil, err)
	utils.AssertEqual(t, 302, c.Response().StatusCode())
	utils.AssertEqual(t, "http://default.com", string(c.Response().Header.Peek(HeaderLocation)))

	err = c.Redirect("http://example.com", 301)
	utils.AssertEqual(t, nil, err)
	utils.AssertEqual(t, 301, c.Response().StatusCode())
	utils.AssertEqual(t, "http://example.com", string(c.Response().Header.Peek(HeaderLocation)))
}

// go test -run Test_Ctx_RedirectToRouteWithParams
func Test_Ctx_RedirectToRouteWithParams(t *testing.T) {
	t.Parallel()
	app := New()
	app.Get("/user/:name", func(c *Ctx) error {
		return c.JSON(c.Params("name"))
	}).Name("user")
	c := app.AcquireCtx(&fasthttp.RequestCtx{})
	defer app.ReleaseCtx(c)

	err := c.RedirectToRoute("user", Map{
		"name": "fiber",
	})
	utils.AssertEqual(t, nil, err)
	utils.AssertEqual(t, 302, c.Response().StatusCode())
	utils.AssertEqual(t, "/user/fiber", string(c.Response().Header.Peek(HeaderLocation)))
}

// go test -run Test_Ctx_RedirectToRouteWithParams
func Test_Ctx_RedirectToRouteWithQueries(t *testing.T) {
	t.Parallel()
	app := New()
	app.Get("/user/:name", func(c *Ctx) error {
		return c.JSON(c.Params("name"))
	}).Name("user")
	c := app.AcquireCtx(&fasthttp.RequestCtx{})
	defer app.ReleaseCtx(c)

	err := c.RedirectToRoute("user", Map{
		"name":    "fiber",
		"queries": map[string]string{"data[0][name]": "john", "data[0][age]": "10", "test": "doe"},
	})
	utils.AssertEqual(t, nil, err)
	utils.AssertEqual(t, 302, c.Response().StatusCode())
	// analysis of query parameters with url parsing, since a map pass is always randomly ordered
	location, err := url.Parse(string(c.Response().Header.Peek(HeaderLocation)))
	utils.AssertEqual(t, nil, err, "url.Parse(location)")
	utils.AssertEqual(t, "/user/fiber", location.Path)
	utils.AssertEqual(t, url.Values{"data[0][name]": []string{"john"}, "data[0][age]": []string{"10"}, "test": []string{"doe"}}, location.Query())
}

// go test -run Test_Ctx_RedirectToRouteWithOptionalParams
func Test_Ctx_RedirectToRouteWithOptionalParams(t *testing.T) {
	t.Parallel()
	app := New()
	app.Get("/user/:name?", func(c *Ctx) error {
		return c.JSON(c.Params("name"))
	}).Name("user")
	c := app.AcquireCtx(&fasthttp.RequestCtx{})
	defer app.ReleaseCtx(c)

	err := c.RedirectToRoute("user", Map{
		"name": "fiber",
	})
	utils.AssertEqual(t, nil, err)
	utils.AssertEqual(t, 302, c.Response().StatusCode())
	utils.AssertEqual(t, "/user/fiber", string(c.Response().Header.Peek(HeaderLocation)))
}

// go test -run Test_Ctx_RedirectToRouteWithOptionalParamsWithoutValue
func Test_Ctx_RedirectToRouteWithOptionalParamsWithoutValue(t *testing.T) {
	t.Parallel()
	app := New()
	app.Get("/user/:name?", func(c *Ctx) error {
		return c.JSON(c.Params("name"))
	}).Name("user")
	c := app.AcquireCtx(&fasthttp.RequestCtx{})
	defer app.ReleaseCtx(c)

	err := c.RedirectToRoute("user", Map{})
	utils.AssertEqual(t, nil, err)
	utils.AssertEqual(t, 302, c.Response().StatusCode())
	utils.AssertEqual(t, "/user/", string(c.Response().Header.Peek(HeaderLocation)))
}

// go test -run Test_Ctx_RedirectToRouteWithGreedyParameters
func Test_Ctx_RedirectToRouteWithGreedyParameters(t *testing.T) {
	t.Parallel()
	app := New()
	app.Get("/user/+", func(c *Ctx) error {
		return c.JSON(c.Params("+"))
	}).Name("user")
	c := app.AcquireCtx(&fasthttp.RequestCtx{})
	defer app.ReleaseCtx(c)

	err := c.RedirectToRoute("user", Map{
		"+": "test/routes",
	})
	utils.AssertEqual(t, nil, err)
	utils.AssertEqual(t, 302, c.Response().StatusCode())
	utils.AssertEqual(t, "/user/test/routes", string(c.Response().Header.Peek(HeaderLocation)))
}

// go test -run Test_Ctx_RedirectBack
func Test_Ctx_RedirectBack(t *testing.T) {
	t.Parallel()
	app := New()
	app.Get("/", func(c *Ctx) error {
		return c.JSON("Home")
	}).Name("home")
	c := app.AcquireCtx(&fasthttp.RequestCtx{})
	defer app.ReleaseCtx(c)
	err := c.RedirectBack("/")
	utils.AssertEqual(t, nil, err)
	utils.AssertEqual(t, 302, c.Response().StatusCode())
	utils.AssertEqual(t, "/", string(c.Response().Header.Peek(HeaderLocation)))
}

// go test -run Test_Ctx_RedirectBackWithReferer
func Test_Ctx_RedirectBackWithReferer(t *testing.T) {
	t.Parallel()
	app := New()
	app.Get("/", func(c *Ctx) error {
		return c.JSON("Home")
	}).Name("home")
	app.Get("/back", func(c *Ctx) error {
		return c.JSON("Back")
	}).Name("back")
	c := app.AcquireCtx(&fasthttp.RequestCtx{})
	defer app.ReleaseCtx(c)
	c.Request().Header.Set(HeaderReferer, "/back")
	err := c.RedirectBack("/")
	utils.AssertEqual(t, nil, err)
	utils.AssertEqual(t, 302, c.Response().StatusCode())
	utils.AssertEqual(t, "/back", c.Get(HeaderReferer))
	utils.AssertEqual(t, "/back", string(c.Response().Header.Peek(HeaderLocation)))
}

// go test -run Test_Ctx_Render
func Test_Ctx_Render(t *testing.T) {
	t.Parallel()
	app := New()
	c := app.AcquireCtx(&fasthttp.RequestCtx{})
	defer app.ReleaseCtx(c)
	err := c.Render("./.github/testdata/index.tmpl", Map{
		"Title": "Hello, World!",
	})
	utils.AssertEqual(t, nil, err)

	utils.AssertEqual(t, "<h1>Hello, World!</h1>", string(c.Response().Body()))

	err = c.Render("./.github/testdata/template-non-exists.html", nil)
	utils.AssertEqual(t, false, err == nil)

	err = c.Render("./.github/testdata/template-invalid.html", nil)
	utils.AssertEqual(t, false, err == nil)
}

func Test_Ctx_RenderWithoutLocals(t *testing.T) {
	t.Parallel()
	app := New(Config{
		PassLocalsToViews: false,
	})
	c := app.AcquireCtx(&fasthttp.RequestCtx{})
	defer app.ReleaseCtx(c)

	c.Locals("Title", "Hello, World!")

	err := c.Render("./.github/testdata/index.tmpl", Map{})
	utils.AssertEqual(t, nil, err)
	utils.AssertEqual(t, "<h1><no value></h1>", string(c.Response().Body()))
}

func Test_Ctx_RenderWithLocals(t *testing.T) {
	t.Parallel()
	app := New(Config{
		PassLocalsToViews: true,
	})

	t.Run("EmptyBind", func(t *testing.T) {
		c := app.AcquireCtx(&fasthttp.RequestCtx{})
		defer app.ReleaseCtx(c)

		c.Locals("Title", "Hello, World!")
		err := c.Render("./.github/testdata/index.tmpl", Map{})

		utils.AssertEqual(t, nil, err)
		utils.AssertEqual(t, "<h1>Hello, World!</h1>", string(c.Response().Body()))
	})

	t.Run("NilBind", func(t *testing.T) {
		c := app.AcquireCtx(&fasthttp.RequestCtx{})
		defer app.ReleaseCtx(c)

		c.Locals("Title", "Hello, World!")
		err := c.Render("./.github/testdata/index.tmpl", nil)

		utils.AssertEqual(t, nil, err)
		utils.AssertEqual(t, "<h1>Hello, World!</h1>", string(c.Response().Body()))
	})
}

func Test_Ctx_RenderWithBind(t *testing.T) {
	t.Parallel()

	app := New()
	c := app.AcquireCtx(&fasthttp.RequestCtx{})

	err := c.Bind(Map{
		"Title": "Hello, World!",
	})
	utils.AssertEqual(t, nil, err)
	defer app.ReleaseCtx(c)
	err = c.Render("./.github/testdata/index.tmpl", Map{})
	utils.AssertEqual(t, nil, err)

	buf := bytebufferpool.Get()
	_, _ = buf.WriteString("overwrite") //nolint:errcheck // This will never fail
	defer bytebufferpool.Put(buf)

	utils.AssertEqual(t, "<h1>Hello, World!</h1>", string(c.Response().Body()))
}

func Test_Ctx_RenderWithOverwrittenBind(t *testing.T) {
	t.Parallel()
	app := New()
	c := app.AcquireCtx(&fasthttp.RequestCtx{})

	err := c.Bind(Map{
		"Title": "Hello, World!",
	})
	utils.AssertEqual(t, nil, err)
	defer app.ReleaseCtx(c)
	err = c.Render("./.github/testdata/index.tmpl", Map{
		"Title": "Hello from Fiber!",
	})
	utils.AssertEqual(t, nil, err)

	buf := bytebufferpool.Get()
	_, _ = buf.WriteString("overwrite") //nolint:errcheck // This will never fail
	defer bytebufferpool.Put(buf)

	utils.AssertEqual(t, "<h1>Hello from Fiber!</h1>", string(c.Response().Body()))
}

func Test_Ctx_RenderWithBindLocals(t *testing.T) {
	t.Parallel()
	app := New(Config{
		PassLocalsToViews: true,
	})

	c := app.AcquireCtx(&fasthttp.RequestCtx{})

	err := c.Bind(Map{
		"Title": "Hello, World!",
	})
	utils.AssertEqual(t, nil, err)

	c.Locals("Summary", "Test")
	defer app.ReleaseCtx(c)

	err = c.Render("./.github/testdata/template.tmpl", Map{})
	utils.AssertEqual(t, nil, err)

	utils.AssertEqual(t, "<h1>Hello, World! Test</h1>", string(c.Response().Body()))
}

func Test_Ctx_RenderWithLocalsAndBinding(t *testing.T) {
	t.Parallel()
	engine := &testTemplateEngine{}
	err := engine.Load()
	utils.AssertEqual(t, nil, err)
	app := New(Config{
		PassLocalsToViews: true,
		Views:             engine,
	})
	c := app.AcquireCtx(&fasthttp.RequestCtx{})

	c.Locals("Title", "This is a test.")
	defer app.ReleaseCtx(c)

	err = c.Render("index.tmpl", Map{
		"Title": "Hello, World!",
	})
	utils.AssertEqual(t, nil, err)

	utils.AssertEqual(t, "<h1>Hello, World!</h1>", string(c.Response().Body()))
}

func Benchmark_Ctx_RenderWithLocalsAndBinding(b *testing.B) {
	engine := &testTemplateEngine{}
	err := engine.Load()
	utils.AssertEqual(b, nil, err)
	utils.AssertEqual(b, nil, err)
	app := New(Config{
		PassLocalsToViews: true,
		Views:             engine,
	})
	c := app.AcquireCtx(&fasthttp.RequestCtx{})

	err = c.Bind(Map{
		"Title": "Hello, World!",
	})
	utils.AssertEqual(b, nil, err)
	c.Locals("Summary", "Test")

	defer app.ReleaseCtx(c)

	b.ReportAllocs()
	b.ResetTimer()

	for n := 0; n < b.N; n++ {
		err = c.Render("template.tmpl", Map{})
	}
	utils.AssertEqual(b, nil, err)

	utils.AssertEqual(b, "<h1>Hello, World! Test</h1>", string(c.Response().Body()))
}

func Benchmark_Ctx_RedirectToRoute(b *testing.B) {
	app := New()
	app.Get("/user/:name", func(c *Ctx) error {
		return c.JSON(c.Params("name"))
	}).Name("user")

	c := app.AcquireCtx(&fasthttp.RequestCtx{})
	defer app.ReleaseCtx(c)

	b.ReportAllocs()
	b.ResetTimer()

	var err error
	for n := 0; n < b.N; n++ {
		err = c.RedirectToRoute("user", Map{
			"name": "fiber",
		})
	}
	utils.AssertEqual(b, nil, err)

	utils.AssertEqual(b, 302, c.Response().StatusCode())
	utils.AssertEqual(b, "/user/fiber", string(c.Response().Header.Peek(HeaderLocation)))
}

func Benchmark_Ctx_RedirectToRouteWithQueries(b *testing.B) {
	app := New()
	app.Get("/user/:name", func(c *Ctx) error {
		return c.JSON(c.Params("name"))
	}).Name("user")

	c := app.AcquireCtx(&fasthttp.RequestCtx{})
	defer app.ReleaseCtx(c)

	b.ReportAllocs()
	b.ResetTimer()

	var err error
	for n := 0; n < b.N; n++ {
		err = c.RedirectToRoute("user", Map{
			"name":    "fiber",
			"queries": map[string]string{"a": "a", "b": "b"},
		})
	}
	utils.AssertEqual(b, nil, err)

	utils.AssertEqual(b, 302, c.Response().StatusCode())
	// analysis of query parameters with url parsing, since a map pass is always randomly ordered
	location, err := url.Parse(string(c.Response().Header.Peek(HeaderLocation)))
	utils.AssertEqual(b, nil, err, "url.Parse(location)")
	utils.AssertEqual(b, "/user/fiber", location.Path)
	utils.AssertEqual(b, url.Values{"a": []string{"a"}, "b": []string{"b"}}, location.Query())
}

func Benchmark_Ctx_RenderLocals(b *testing.B) {
	engine := &testTemplateEngine{}
	err := engine.Load()
	utils.AssertEqual(b, nil, err)
	app := New(Config{
		PassLocalsToViews: true,
	})
	app.config.Views = engine
	c := app.AcquireCtx(&fasthttp.RequestCtx{})

	c.Locals("Title", "Hello, World!")

	defer app.ReleaseCtx(c)

	b.ReportAllocs()
	b.ResetTimer()

	for n := 0; n < b.N; n++ {
		err = c.Render("index.tmpl", Map{})
	}
	utils.AssertEqual(b, nil, err)

	utils.AssertEqual(b, "<h1>Hello, World!</h1>", string(c.Response().Body()))
}

func Benchmark_Ctx_RenderBind(b *testing.B) {
	engine := &testTemplateEngine{}
	err := engine.Load()
	utils.AssertEqual(b, nil, err)
	app := New()
	app.config.Views = engine
	c := app.AcquireCtx(&fasthttp.RequestCtx{})

	err = c.Bind(Map{
		"Title": "Hello, World!",
	})
	utils.AssertEqual(b, nil, err)

	defer app.ReleaseCtx(c)

	b.ReportAllocs()
	b.ResetTimer()

	for n := 0; n < b.N; n++ {
		err = c.Render("index.tmpl", Map{})
	}
	utils.AssertEqual(b, nil, err)

	utils.AssertEqual(b, "<h1>Hello, World!</h1>", string(c.Response().Body()))
}

// go test -run Test_Ctx_RestartRouting
func Test_Ctx_RestartRouting(t *testing.T) {
	t.Parallel()
	app := New()
	calls := 0
	app.Get("/", func(c *Ctx) error {
		calls++
		if calls < 3 {
			return c.RestartRouting()
		}
		return nil
	})
	resp, err := app.Test(httptest.NewRequest(MethodGet, "http://example.com/", nil))
	utils.AssertEqual(t, nil, err, "app.Test(req)")
	utils.AssertEqual(t, StatusOK, resp.StatusCode, "Status code")
	utils.AssertEqual(t, 3, calls, "Number of calls")
}

// go test -run Test_Ctx_RestartRoutingWithChangedPath
func Test_Ctx_RestartRoutingWithChangedPath(t *testing.T) {
	t.Parallel()
	app := New()
	var executedOldHandler, executedNewHandler bool

	app.Get("/old", func(c *Ctx) error {
		c.Path("/new")
		return c.RestartRouting()
	})
	app.Get("/old", func(c *Ctx) error {
		executedOldHandler = true
		return nil
	})
	app.Get("/new", func(c *Ctx) error {
		executedNewHandler = true
		return nil
	})

	resp, err := app.Test(httptest.NewRequest(MethodGet, "http://example.com/old", nil))
	utils.AssertEqual(t, nil, err, "app.Test(req)")
	utils.AssertEqual(t, StatusOK, resp.StatusCode, "Status code")
	utils.AssertEqual(t, false, executedOldHandler, "Executed old handler")
	utils.AssertEqual(t, true, executedNewHandler, "Executed new handler")
}

// go test -run Test_Ctx_RestartRoutingWithChangedPathAnd404
func Test_Ctx_RestartRoutingWithChangedPathAndCatchAll(t *testing.T) {
	t.Parallel()
	app := New()
	app.Get("/new", func(c *Ctx) error {
		return nil
	})
	app.Use(func(c *Ctx) error {
		c.Path("/new")
		// c.Next() would fail this test as a 404 is returned from the next handler
		return c.RestartRouting()
	})
	app.Use(func(c *Ctx) error {
		return ErrNotFound
	})

	resp, err := app.Test(httptest.NewRequest(MethodGet, "http://example.com/old", nil))
	utils.AssertEqual(t, nil, err, "app.Test(req)")
	utils.AssertEqual(t, StatusOK, resp.StatusCode, "Status code")
}

type testTemplateEngine struct {
	templates *template.Template
	path      string
}

func (t *testTemplateEngine) Render(w io.Writer, name string, bind interface{}, layout ...string) error {
	if len(layout) == 0 {
		if err := t.templates.ExecuteTemplate(w, name, bind); err != nil {
			return fmt.Errorf("failed to execute template without layout: %w", err)
		}
		return nil
	}
	if err := t.templates.ExecuteTemplate(w, name, bind); err != nil {
		return fmt.Errorf("failed to execute template: %w", err)
	}
	if err := t.templates.ExecuteTemplate(w, layout[0], bind); err != nil {
		return fmt.Errorf("failed to execute template with layout: %w", err)
	}
	return nil
}

func (t *testTemplateEngine) Load() error {
	if t.path == "" {
		t.path = "testdata"
	}
	t.templates = template.Must(template.ParseGlob("./.github/" + t.path + "/*.tmpl"))
	return nil
}

// go test -run Test_Ctx_Render_Engine
func Test_Ctx_Render_Engine(t *testing.T) {
	t.Parallel()
	engine := &testTemplateEngine{}
	utils.AssertEqual(t, nil, engine.Load())
	app := New()
	app.config.Views = engine
	c := app.AcquireCtx(&fasthttp.RequestCtx{})
	defer app.ReleaseCtx(c)
	err := c.Render("index.tmpl", Map{
		"Title": "Hello, World!",
	})
	utils.AssertEqual(t, nil, err)
	utils.AssertEqual(t, "<h1>Hello, World!</h1>", string(c.Response().Body()))
}

// go test -run Test_Ctx_Render_Engine_With_View_Layout
func Test_Ctx_Render_Engine_With_View_Layout(t *testing.T) {
	t.Parallel()
	engine := &testTemplateEngine{}
	utils.AssertEqual(t, nil, engine.Load())
	app := New(Config{ViewsLayout: "main.tmpl"})
	app.config.Views = engine
	c := app.AcquireCtx(&fasthttp.RequestCtx{})
	defer app.ReleaseCtx(c)
	err := c.Render("index.tmpl", Map{
		"Title": "Hello, World!",
	})
	utils.AssertEqual(t, nil, err)
	utils.AssertEqual(t, "<h1>Hello, World!</h1><h1>I'm main</h1>", string(c.Response().Body()))
}

// go test -v -run=^$ -bench=Benchmark_Ctx_Render_Engine -benchmem -count=4
func Benchmark_Ctx_Render_Engine(b *testing.B) {
	engine := &testTemplateEngine{}
	err := engine.Load()
	utils.AssertEqual(b, nil, err)
	app := New()
	app.config.Views = engine
	c := app.AcquireCtx(&fasthttp.RequestCtx{})
	defer app.ReleaseCtx(c)
	b.ReportAllocs()
	b.ResetTimer()
	for n := 0; n < b.N; n++ {
		err = c.Render("index.tmpl", Map{
			"Title": "Hello, World!",
		})
	}
	utils.AssertEqual(b, nil, err)
	utils.AssertEqual(b, "<h1>Hello, World!</h1>", string(c.Response().Body()))
}

// go test -v -run=^$ -bench=Benchmark_Ctx_Get_Location_From_Route -benchmem -count=4
func Benchmark_Ctx_Get_Location_From_Route(b *testing.B) {
	app := New()
	c := app.AcquireCtx(&fasthttp.RequestCtx{})
	defer app.ReleaseCtx(c)
	app.Get("/user/:name", func(c *Ctx) error {
		return c.SendString(c.Params("name"))
	}).Name("User")

	var err error
	var location string
	for n := 0; n < b.N; n++ {
		location, err = c.getLocationFromRoute(app.GetRoute("User"), Map{"name": "fiber"})
	}
	utils.AssertEqual(b, "/user/fiber", location)
	utils.AssertEqual(b, nil, err)
}

// go test -run Test_Ctx_Get_Location_From_Route_name
func Test_Ctx_Get_Location_From_Route_name(t *testing.T) {
	t.Parallel()

	t.Run("case insensitive", func(t *testing.T) {
		t.Parallel()
		app := New()
		c := app.AcquireCtx(&fasthttp.RequestCtx{})
		defer app.ReleaseCtx(c)
		app.Get("/user/:name", func(c *Ctx) error {
			return c.SendString(c.Params("name"))
		}).Name("User")

		location, err := c.GetRouteURL("User", Map{"name": "fiber"})
		utils.AssertEqual(t, nil, err)
		utils.AssertEqual(t, "/user/fiber", location)

		location, err = c.GetRouteURL("User", Map{"Name": "fiber"})
		utils.AssertEqual(t, nil, err)
		utils.AssertEqual(t, "/user/fiber", location)
	})

	t.Run("case sensitive", func(t *testing.T) {
		t.Parallel()
		app := New(Config{CaseSensitive: true})
		c := app.AcquireCtx(&fasthttp.RequestCtx{})
		defer app.ReleaseCtx(c)
		app.Get("/user/:name", func(c *Ctx) error {
			return c.SendString(c.Params("name"))
		}).Name("User")

		location, err := c.GetRouteURL("User", Map{"name": "fiber"})
		utils.AssertEqual(t, nil, err)
		utils.AssertEqual(t, "/user/fiber", location)

		location, err = c.GetRouteURL("User", Map{"Name": "fiber"})
		utils.AssertEqual(t, nil, err)
		utils.AssertEqual(t, "/user/", location)
	})
}

// go test -run Test_Ctx_Get_Location_From_Route_name_Optional_greedy
func Test_Ctx_Get_Location_From_Route_name_Optional_greedy(t *testing.T) {
	t.Parallel()
	app := New()
	c := app.AcquireCtx(&fasthttp.RequestCtx{})
	defer app.ReleaseCtx(c)
	app.Get("/:phone/*/send/*", func(c *Ctx) error {
		return c.SendString("Phone: " + c.Params("phone") + "\nFirst Param: " + c.Params("*1") + "\nSecond Param: " + c.Params("*2"))
	}).Name("SendSms")

	location, err := c.GetRouteURL("SendSms", Map{
		"phone": "23456789",
		"*1":    "sms",
		"*2":    "test-msg",
	})
	utils.AssertEqual(t, nil, err)
	utils.AssertEqual(t, "/23456789/sms/send/test-msg", location)
}

// go test -run Test_Ctx_Get_Location_From_Route_name_Optional_greedy_one_param
func Test_Ctx_Get_Location_From_Route_name_Optional_greedy_one_param(t *testing.T) {
	t.Parallel()
	app := New()
	c := app.AcquireCtx(&fasthttp.RequestCtx{})
	defer app.ReleaseCtx(c)
	app.Get("/:phone/*/send", func(c *Ctx) error {
		return c.SendString("Phone: " + c.Params("phone") + "\nFirst Param: " + c.Params("*1"))
	}).Name("SendSms")

	location, err := c.GetRouteURL("SendSms", Map{
		"phone": "23456789",
		"*":     "sms",
	})
	utils.AssertEqual(t, nil, err)
	utils.AssertEqual(t, "/23456789/sms/send", location)
}

type errorTemplateEngine struct{}

func (errorTemplateEngine) Render(_ io.Writer, _ string, _ interface{}, _ ...string) error {
	return errors.New("errorTemplateEngine")
}

func (errorTemplateEngine) Load() error { return nil }

// go test -run Test_Ctx_Render_Engine_Error
func Test_Ctx_Render_Engine_Error(t *testing.T) {
	t.Parallel()
	app := New()
	app.config.Views = errorTemplateEngine{}
	c := app.AcquireCtx(&fasthttp.RequestCtx{})
	defer app.ReleaseCtx(c)
	err := c.Render("index.tmpl", nil)
	utils.AssertEqual(t, false, err == nil)
}

// go test -run Test_Ctx_Render_Go_Template
func Test_Ctx_Render_Go_Template(t *testing.T) {
	t.Parallel()
	file, err := os.CreateTemp(os.TempDir(), "fiber")
	utils.AssertEqual(t, nil, err)
	defer func() {
		err := os.Remove(file.Name())
		utils.AssertEqual(t, nil, err)
	}()

	_, err = file.Write([]byte("template"))
	utils.AssertEqual(t, nil, err)

	err = file.Close()
	utils.AssertEqual(t, nil, err)

	app := New()

	c := app.AcquireCtx(&fasthttp.RequestCtx{})
	defer app.ReleaseCtx(c)

	err = c.Render(file.Name(), nil)
	utils.AssertEqual(t, nil, err)
	utils.AssertEqual(t, "template", string(c.Response().Body()))
}

// go test -run Test_Ctx_Send
func Test_Ctx_Send(t *testing.T) {
	t.Parallel()
	app := New()
	c := app.AcquireCtx(&fasthttp.RequestCtx{})
	defer app.ReleaseCtx(c)
	utils.AssertEqual(t, nil, c.Send([]byte("Hello, World")))
	utils.AssertEqual(t, nil, c.Send([]byte("Don't crash please")))
	utils.AssertEqual(t, nil, c.Send([]byte("1337")))
	utils.AssertEqual(t, "1337", string(c.Response().Body()))
}

// go test -v  -run=^$ -bench=Benchmark_Ctx_Send -benchmem -count=4
func Benchmark_Ctx_Send(b *testing.B) {
	app := New()
	c := app.AcquireCtx(&fasthttp.RequestCtx{})
	defer app.ReleaseCtx(c)
	byt := []byte("Hello, World!")
	b.ReportAllocs()
	b.ResetTimer()

	var err error
	for n := 0; n < b.N; n++ {
		err = c.Send(byt)
	}
	utils.AssertEqual(b, nil, err)
	utils.AssertEqual(b, "Hello, World!", string(c.Response().Body()))
}

// go test -run Test_Ctx_SendStatus
func Test_Ctx_SendStatus(t *testing.T) {
	t.Parallel()
	app := New()
	c := app.AcquireCtx(&fasthttp.RequestCtx{})
	defer app.ReleaseCtx(c)
	err := c.SendStatus(415)
	utils.AssertEqual(t, nil, err)
	utils.AssertEqual(t, 415, c.Response().StatusCode())
	utils.AssertEqual(t, "Unsupported Media Type", string(c.Response().Body()))
}

// go test -run Test_Ctx_SendString
func Test_Ctx_SendString(t *testing.T) {
	t.Parallel()
	app := New()
	c := app.AcquireCtx(&fasthttp.RequestCtx{})
	defer app.ReleaseCtx(c)
	err := c.SendString("Don't crash please")
	utils.AssertEqual(t, nil, err)
	utils.AssertEqual(t, "Don't crash please", string(c.Response().Body()))
}

// go test -run Test_Ctx_SendStream
func Test_Ctx_SendStream(t *testing.T) {
	t.Parallel()
	app := New()
	c := app.AcquireCtx(&fasthttp.RequestCtx{})
	defer app.ReleaseCtx(c)

	err := c.SendStream(bytes.NewReader([]byte("Don't crash please")))
	utils.AssertEqual(t, nil, err)
	utils.AssertEqual(t, "Don't crash please", string(c.Response().Body()))

	err = c.SendStream(bytes.NewReader([]byte("Don't crash please")), len([]byte("Don't crash please")))
	utils.AssertEqual(t, nil, err)
	utils.AssertEqual(t, "Don't crash please", string(c.Response().Body()))

	err = c.SendStream(bufio.NewReader(bytes.NewReader([]byte("Hello bufio"))))
	utils.AssertEqual(t, nil, err)
	utils.AssertEqual(t, "Hello bufio", string(c.Response().Body()))
}

// go test -run Test_Ctx_Set
func Test_Ctx_Set(t *testing.T) {
	t.Parallel()
	app := New()
	c := app.AcquireCtx(&fasthttp.RequestCtx{})
	defer app.ReleaseCtx(c)
	c.Set("X-1", "1")
	c.Set("X-2", "2")
	c.Set("X-3", "3")
	c.Set("X-3", "1337")
	utils.AssertEqual(t, "1", string(c.Response().Header.Peek("x-1")))
	utils.AssertEqual(t, "2", string(c.Response().Header.Peek("x-2")))
	utils.AssertEqual(t, "1337", string(c.Response().Header.Peek("x-3")))
}

// go test -run Test_Ctx_Set_Splitter
func Test_Ctx_Set_Splitter(t *testing.T) {
	t.Parallel()
	app := New()
	c := app.AcquireCtx(&fasthttp.RequestCtx{})
	defer app.ReleaseCtx(c)

	c.Set("Location", "foo\r\nSet-Cookie:%20SESSIONID=MaliciousValue\r\n")
	h := string(c.Response().Header.Peek("Location"))
	utils.AssertEqual(t, false, strings.Contains(h, "\r\n"), h)

	c.Set("Location", "foo\nSet-Cookie:%20SESSIONID=MaliciousValue\n")
	h = string(c.Response().Header.Peek("Location"))
	utils.AssertEqual(t, false, strings.Contains(h, "\n"), h)
}

// go test -v  -run=^$ -bench=Benchmark_Ctx_Set -benchmem -count=4
func Benchmark_Ctx_Set(b *testing.B) {
	app := New()
	c := app.AcquireCtx(&fasthttp.RequestCtx{})
	defer app.ReleaseCtx(c)
	val := "1431-15132-3423"
	b.ReportAllocs()
	b.ResetTimer()
	for n := 0; n < b.N; n++ {
		c.Set(HeaderXRequestID, val)
	}
}

// go test -run Test_Ctx_Status
func Test_Ctx_Status(t *testing.T) {
	t.Parallel()
	app := New()
	c := app.AcquireCtx(&fasthttp.RequestCtx{})
	defer app.ReleaseCtx(c)
	c.Status(400)
	utils.AssertEqual(t, 400, c.Response().StatusCode())
	err := c.Status(415).Send([]byte("Hello, World"))
	utils.AssertEqual(t, nil, err)
	utils.AssertEqual(t, 415, c.Response().StatusCode())
	utils.AssertEqual(t, "Hello, World", string(c.Response().Body()))
}

// go test -run Test_Ctx_Type
func Test_Ctx_Type(t *testing.T) {
	t.Parallel()
	app := New()
	c := app.AcquireCtx(&fasthttp.RequestCtx{})
	defer app.ReleaseCtx(c)
	c.Type(".json")
	utils.AssertEqual(t, "application/json", string(c.Response().Header.Peek("Content-Type")))

	c.Type("json", "utf-8")
	utils.AssertEqual(t, "application/json; charset=utf-8", string(c.Response().Header.Peek("Content-Type")))

	c.Type(".html")
	utils.AssertEqual(t, "text/html", string(c.Response().Header.Peek("Content-Type")))

	c.Type("html", "utf-8")
	utils.AssertEqual(t, "text/html; charset=utf-8", string(c.Response().Header.Peek("Content-Type")))
}

// go test -v  -run=^$ -bench=Benchmark_Ctx_Type -benchmem -count=4
func Benchmark_Ctx_Type(b *testing.B) {
	app := New()
	c := app.AcquireCtx(&fasthttp.RequestCtx{})
	defer app.ReleaseCtx(c)
	b.ReportAllocs()
	b.ResetTimer()
	for n := 0; n < b.N; n++ {
		c.Type(".json")
		c.Type("json")
	}
}

// go test -v  -run=^$ -bench=Benchmark_Ctx_Type_Charset -benchmem -count=4
func Benchmark_Ctx_Type_Charset(b *testing.B) {
	app := New()
	c := app.AcquireCtx(&fasthttp.RequestCtx{})
	defer app.ReleaseCtx(c)
	b.ReportAllocs()
	b.ResetTimer()
	for n := 0; n < b.N; n++ {
		c.Type(".json", "utf-8")
		c.Type("json", "utf-8")
	}
}

// go test -run Test_Ctx_Vary
func Test_Ctx_Vary(t *testing.T) {
	t.Parallel()
	app := New()
	c := app.AcquireCtx(&fasthttp.RequestCtx{})
	defer app.ReleaseCtx(c)
	c.Vary("Origin")
	c.Vary("User-Agent")
	c.Vary("Accept-Encoding", "Accept")
	utils.AssertEqual(t, "Origin, User-Agent, Accept-Encoding, Accept", string(c.Response().Header.Peek("Vary")))
}

// go test -v  -run=^$ -bench=Benchmark_Ctx_Vary -benchmem -count=4
func Benchmark_Ctx_Vary(b *testing.B) {
	app := New()
	c := app.AcquireCtx(&fasthttp.RequestCtx{})
	defer app.ReleaseCtx(c)
	b.ReportAllocs()
	b.ResetTimer()
	for n := 0; n < b.N; n++ {
		c.Vary("Origin", "User-Agent")
	}
}

// go test -run Test_Ctx_Write
func Test_Ctx_Write(t *testing.T) {
	t.Parallel()
	app := New()
	c := app.AcquireCtx(&fasthttp.RequestCtx{})
	defer app.ReleaseCtx(c)
	_, err := c.Write([]byte("Hello, "))
	utils.AssertEqual(t, nil, err)
	_, err = c.Write([]byte("World!"))
	utils.AssertEqual(t, nil, err)
	utils.AssertEqual(t, "Hello, World!", string(c.Response().Body()))
}

// go test -v -run=^$ -bench=Benchmark_Ctx_Write -benchmem -count=4
func Benchmark_Ctx_Write(b *testing.B) {
	app := New()
	c := app.AcquireCtx(&fasthttp.RequestCtx{})
	defer app.ReleaseCtx(c)
	byt := []byte("Hello, World!")
	b.ReportAllocs()
	b.ResetTimer()

	var err error
	for n := 0; n < b.N; n++ {
		_, err = c.Write(byt)
	}
	utils.AssertEqual(b, nil, err)
}

// go test -run Test_Ctx_Writef
func Test_Ctx_Writef(t *testing.T) {
	t.Parallel()
	app := New()
	c := app.AcquireCtx(&fasthttp.RequestCtx{})
	defer app.ReleaseCtx(c)
	world := "World!"
	_, err := c.Writef("Hello, %s", world)
	utils.AssertEqual(t, nil, err)
	utils.AssertEqual(t, "Hello, World!", string(c.Response().Body()))
}

// go test -v -run=^$ -bench=Benchmark_Ctx_Writef -benchmem -count=4
func Benchmark_Ctx_Writef(b *testing.B) {
	app := New()
	c := app.AcquireCtx(&fasthttp.RequestCtx{})
	defer app.ReleaseCtx(c)
	world := "World!"
	b.ReportAllocs()
	b.ResetTimer()

	var err error
	for n := 0; n < b.N; n++ {
		_, err = c.Writef("Hello, %s", world)
	}
	utils.AssertEqual(b, nil, err)
}

// go test -run Test_Ctx_WriteString
func Test_Ctx_WriteString(t *testing.T) {
	t.Parallel()
	app := New()
	c := app.AcquireCtx(&fasthttp.RequestCtx{})
	defer app.ReleaseCtx(c)
	_, err := c.WriteString("Hello, ")
	utils.AssertEqual(t, nil, err)
	_, err = c.WriteString("World!")
	utils.AssertEqual(t, nil, err)
	utils.AssertEqual(t, "Hello, World!", string(c.Response().Body()))
}

// go test -run Test_Ctx_XHR
func Test_Ctx_XHR(t *testing.T) {
	t.Parallel()
	app := New()
	c := app.AcquireCtx(&fasthttp.RequestCtx{})
	defer app.ReleaseCtx(c)
	c.Request().Header.Set(HeaderXRequestedWith, "XMLHttpRequest")
	utils.AssertEqual(t, true, c.XHR())
}

// go test -run=^$ -bench=Benchmark_Ctx_XHR -benchmem -count=4
func Benchmark_Ctx_XHR(b *testing.B) {
	app := New()
	c := app.AcquireCtx(&fasthttp.RequestCtx{})
	defer app.ReleaseCtx(c)
	c.Request().Header.Set(HeaderXRequestedWith, "XMLHttpRequest")
	var equal bool
	b.ReportAllocs()
	b.ResetTimer()
	for n := 0; n < b.N; n++ {
		equal = c.XHR()
	}
	utils.AssertEqual(b, true, equal)
}

// go test -v  -run=^$ -bench=Benchmark_Ctx_SendString_B -benchmem -count=4
func Benchmark_Ctx_SendString_B(b *testing.B) {
	app := New()
	c := app.AcquireCtx(&fasthttp.RequestCtx{})
	defer app.ReleaseCtx(c)
	body := "Hello, world!"
	b.ReportAllocs()
	b.ResetTimer()

	var err error
	for n := 0; n < b.N; n++ {
		err = c.SendString(body)
	}
	utils.AssertEqual(b, nil, err)
	utils.AssertEqual(b, []byte("Hello, world!"), c.Response().Body())
}

// go test -run Test_Ctx_Queries -v
func Test_Ctx_Queries(t *testing.T) {
	t.Parallel()
	app := New()
	c := app.AcquireCtx(&fasthttp.RequestCtx{})
	defer app.ReleaseCtx(c)

	c.Request().SetBody([]byte(``))
	c.Request().Header.SetContentType("")
	c.Request().URI().SetQueryString("id=1&name=tom&hobby=basketball,football&favouriteDrinks=milo,coke,pepsi&alloc=&no=1&field1=value1&field1=value2&field2=value3&list_a=1&list_a=2&list_a=3&list_b[]=1&list_b[]=2&list_b[]=3&list_c=1,2,3")

	queries := c.Queries()
	utils.AssertEqual(t, "1", queries["id"])
	utils.AssertEqual(t, "tom", queries["name"])
	utils.AssertEqual(t, "basketball,football", queries["hobby"])
	utils.AssertEqual(t, "milo,coke,pepsi", queries["favouriteDrinks"])
	utils.AssertEqual(t, "", queries["alloc"])
	utils.AssertEqual(t, "1", queries["no"])
	utils.AssertEqual(t, "value2", queries["field1"])
	utils.AssertEqual(t, "value3", queries["field2"])
	utils.AssertEqual(t, "3", queries["list_a"])
	utils.AssertEqual(t, "3", queries["list_b[]"])
	utils.AssertEqual(t, "1,2,3", queries["list_c"])

	c.Request().URI().SetQueryString("filters.author.name=John&filters.category.name=Technology&filters[customer][name]=Alice&filters[status]=pending")

	queries = c.Queries()
	utils.AssertEqual(t, "John", queries["filters.author.name"])
	utils.AssertEqual(t, "Technology", queries["filters.category.name"])
	utils.AssertEqual(t, "Alice", queries["filters[customer][name]"])
	utils.AssertEqual(t, "pending", queries["filters[status]"])

	c.Request().URI().SetQueryString("tags=apple,orange,banana&filters[tags]=apple,orange,banana&filters[category][name]=fruits&filters.tags=apple,orange,banana&filters.category.name=fruits")

	queries = c.Queries()
	utils.AssertEqual(t, "apple,orange,banana", queries["tags"])
	utils.AssertEqual(t, "apple,orange,banana", queries["filters[tags]"])
	utils.AssertEqual(t, "fruits", queries["filters[category][name]"])
	utils.AssertEqual(t, "apple,orange,banana", queries["filters.tags"])
	utils.AssertEqual(t, "fruits", queries["filters.category.name"])

	c.Request().URI().SetQueryString("filters[tags][0]=apple&filters[tags][1]=orange&filters[tags][2]=banana&filters[category][name]=fruits")

	queries = c.Queries()
	utils.AssertEqual(t, "apple", queries["filters[tags][0]"])
	utils.AssertEqual(t, "orange", queries["filters[tags][1]"])
	utils.AssertEqual(t, "banana", queries["filters[tags][2]"])
	utils.AssertEqual(t, "fruits", queries["filters[category][name]"])
}

// go test -v  -run=^$ -bench=Benchmark_Ctx_Queries -benchmem -count=4
func Benchmark_Ctx_Queries(b *testing.B) {
	app := New()
	c := app.AcquireCtx(&fasthttp.RequestCtx{})
	defer app.ReleaseCtx(c)
	b.ReportAllocs()
	b.ResetTimer()
	c.Request().URI().SetQueryString("id=1&name=tom&hobby=basketball,football&favouriteDrinks=milo,coke,pepsi&alloc=&no=1")

	var queries map[string]string
	for n := 0; n < b.N; n++ {
		queries = c.Queries()
	}

	utils.AssertEqual(b, "1", queries["id"])
	utils.AssertEqual(b, "tom", queries["name"])
	utils.AssertEqual(b, "basketball,football", queries["hobby"])
	utils.AssertEqual(b, "milo,coke,pepsi", queries["favouriteDrinks"])
	utils.AssertEqual(b, "", queries["alloc"])
	utils.AssertEqual(b, "1", queries["no"])
}

// go test -run Test_Ctx_QueryParser -v
func Test_Ctx_QueryParser(t *testing.T) {
	t.Parallel()
	app := New(Config{EnableSplittingOnParsers: true})
	c := app.AcquireCtx(&fasthttp.RequestCtx{})
	defer app.ReleaseCtx(c)
	type Query struct {
		ID    int
		Name  string
		Hobby []string
	}
	c.Request().SetBody([]byte(``))
	c.Request().Header.SetContentType("")
	c.Request().URI().SetQueryString("id=1&name=tom&hobby=basketball&hobby=football")
	q := new(Query)
	utils.AssertEqual(t, nil, c.QueryParser(q))
	utils.AssertEqual(t, 2, len(q.Hobby))

	c.Request().URI().SetQueryString("id=1&name=tom&hobby=basketball,football")
	q = new(Query)
	utils.AssertEqual(t, nil, c.QueryParser(q))
	utils.AssertEqual(t, 2, len(q.Hobby))

	c.Request().URI().SetQueryString("id=1&name=tom&hobby=scoccer&hobby=basketball,football")
	q = new(Query)
	utils.AssertEqual(t, nil, c.QueryParser(q))
	utils.AssertEqual(t, 3, len(q.Hobby))

	empty := new(Query)
	c.Request().URI().SetQueryString("")
	utils.AssertEqual(t, nil, c.QueryParser(empty))
	utils.AssertEqual(t, 0, len(empty.Hobby))

	type Query2 struct {
		Bool            bool
		ID              int
		Name            string
		Hobby           string
		FavouriteDrinks []string
		Empty           []string
		Alloc           []string
		No              []int64
	}

	c.Request().URI().SetQueryString("id=1&name=tom&hobby=basketball,football&favouriteDrinks=milo,coke,pepsi&alloc=&no=1")
	q2 := new(Query2)
	q2.Bool = true
	q2.Name = "hello world 1"
	utils.AssertEqual(t, nil, c.QueryParser(q2))
	utils.AssertEqual(t, "basketball,football", q2.Hobby)
	utils.AssertEqual(t, true, q2.Bool)
	utils.AssertEqual(t, "tom", q2.Name) // check value get overwritten
	utils.AssertEqual(t, []string{"milo", "coke", "pepsi"}, q2.FavouriteDrinks)
	var nilSlice []string
	utils.AssertEqual(t, nilSlice, q2.Empty)
	utils.AssertEqual(t, []string{""}, q2.Alloc)
	utils.AssertEqual(t, []int64{1}, q2.No)

	type RequiredQuery struct {
		Name string `query:"name,required"`
	}
	rq := new(RequiredQuery)
	c.Request().URI().SetQueryString("")
	utils.AssertEqual(t, "failed to decode: name is empty", c.QueryParser(rq).Error())

	type ArrayQuery struct {
		Data []string
	}
	aq := new(ArrayQuery)
	c.Request().URI().SetQueryString("data[]=john&data[]=doe")
	utils.AssertEqual(t, nil, c.QueryParser(aq))
	utils.AssertEqual(t, 2, len(aq.Data))
}

// go test -run Test_Ctx_QueryParserUsingTag -v
func Test_Ctx_QueryParserUsingTag(t *testing.T) {
	t.Parallel()
	app := New(Config{EnableSplittingOnParsers: true})
	c := app.AcquireCtx(&fasthttp.RequestCtx{})
	defer app.ReleaseCtx(c)
	type Query struct {
		ID    int      `query:"id"`
		Name  string   `query:"name"`
		Hobby []string `query:"hobby"`
	}
	c.Request().SetBody([]byte(``))
	c.Request().Header.SetContentType("")
	c.Request().URI().SetQueryString("id=1&name=tom&hobby=basketball&hobby=football")
	q := new(Query)
	utils.AssertEqual(t, nil, c.QueryParser(q))
	utils.AssertEqual(t, 2, len(q.Hobby))

	c.Request().URI().SetQueryString("id=1&name=tom&hobby=basketball,football")
	q = new(Query)
	utils.AssertEqual(t, nil, c.QueryParser(q))
	utils.AssertEqual(t, 2, len(q.Hobby))

	c.Request().URI().SetQueryString("id=1&name=tom&hobby=scoccer&hobby=basketball,football")
	q = new(Query)
	utils.AssertEqual(t, nil, c.QueryParser(q))
	utils.AssertEqual(t, 3, len(q.Hobby))

	empty := new(Query)
	c.Request().URI().SetQueryString("")
	utils.AssertEqual(t, nil, c.QueryParser(empty))
	utils.AssertEqual(t, 0, len(empty.Hobby))

	type Query2 struct {
		Bool            bool     `query:"bool"`
		ID              int      `query:"id"`
		Name            string   `query:"name"`
		Hobby           string   `query:"hobby"`
		FavouriteDrinks []string `query:"favouriteDrinks"`
		Empty           []string `query:"empty"`
		Alloc           []string `query:"alloc"`
		No              []int64  `query:"no"`
	}

	c.Request().URI().SetQueryString("id=1&name=tom&hobby=basketball,football&favouriteDrinks=milo,coke,pepsi&alloc=&no=1")
	q2 := new(Query2)
	q2.Bool = true
	q2.Name = "hello world 2"
	utils.AssertEqual(t, nil, c.QueryParser(q2))
	utils.AssertEqual(t, "basketball,football", q2.Hobby)
	utils.AssertEqual(t, true, q2.Bool)
	utils.AssertEqual(t, "tom", q2.Name) // check value get overwritten
	utils.AssertEqual(t, []string{"milo", "coke", "pepsi"}, q2.FavouriteDrinks)
	var nilSlice []string
	utils.AssertEqual(t, nilSlice, q2.Empty)
	utils.AssertEqual(t, []string{""}, q2.Alloc)
	utils.AssertEqual(t, []int64{1}, q2.No)

	type RequiredQuery struct {
		Name string `query:"name,required"`
	}
	rq := new(RequiredQuery)
	c.Request().URI().SetQueryString("")
	utils.AssertEqual(t, "failed to decode: name is empty", c.QueryParser(rq).Error())

	type ArrayQuery struct {
		Data []string
	}
	aq := new(ArrayQuery)
	c.Request().URI().SetQueryString("data[]=john&data[]=doe")
	utils.AssertEqual(t, nil, c.QueryParser(aq))
	utils.AssertEqual(t, 2, len(aq.Data))
}

// go test -run Test_Ctx_QueryParser -v
func Test_Ctx_QueryParser_WithoutSplitting(t *testing.T) {
	t.Parallel()
	app := New()
	c := app.AcquireCtx(&fasthttp.RequestCtx{})
	defer app.ReleaseCtx(c)
	type Query struct {
		ID    int
		Name  string
		Hobby []string
	}

	c.Request().URI().SetQueryString("id=1&name=tom&hobby=basketball,football")
	q := new(Query)
	utils.AssertEqual(t, nil, c.QueryParser(q))
	utils.AssertEqual(t, 1, len(q.Hobby))

	c.Request().URI().SetQueryString("id=1&name=tom&hobby=scoccer&hobby=basketball,football")
	q = new(Query)
	utils.AssertEqual(t, nil, c.QueryParser(q))
	utils.AssertEqual(t, 2, len(q.Hobby))
}

// go test -run Test_Ctx_QueryParser_WithSetParserDecoder -v
func Test_Ctx_QueryParser_WithSetParserDecoder(t *testing.T) {
	t.Parallel()
	type NonRFCTime time.Time

	nonRFCConverter := func(value string) reflect.Value {
		if v, err := time.Parse("2006-01-02", value); err == nil {
			return reflect.ValueOf(v)
		}
		return reflect.Value{}
	}

	nonRFCTime := ParserType{
		Customtype: NonRFCTime{},
		Converter:  nonRFCConverter,
	}

	SetParserDecoder(ParserConfig{
		IgnoreUnknownKeys: true,
		ParserType:        []ParserType{nonRFCTime},
		ZeroEmpty:         true,
		SetAliasTag:       "query",
	})

	app := New()
	c := app.AcquireCtx(&fasthttp.RequestCtx{})
	defer app.ReleaseCtx(c)

	type NonRFCTimeInput struct {
		Date  NonRFCTime `query:"date"`
		Title string     `query:"title"`
		Body  string     `query:"body"`
	}

	c.Request().SetBody([]byte(``))
	c.Request().Header.SetContentType("")
	q := new(NonRFCTimeInput)

	c.Request().URI().SetQueryString("date=2021-04-10&title=CustomDateTest&Body=October")
	utils.AssertEqual(t, nil, c.QueryParser(q))
	utils.AssertEqual(t, "CustomDateTest", q.Title)
	date := fmt.Sprintf("%v", q.Date)
	utils.AssertEqual(t, "{0 63753609600 <nil>}", date)
	utils.AssertEqual(t, "October", q.Body)

	c.Request().URI().SetQueryString("date=2021-04-10&title&Body=October")
	q = &NonRFCTimeInput{
		Title: "Existing title",
		Body:  "Existing Body",
	}
	utils.AssertEqual(t, nil, c.QueryParser(q))
	utils.AssertEqual(t, "", q.Title)
}

// go test -run Test_Ctx_QueryParser_Schema -v
func Test_Ctx_QueryParser_Schema(t *testing.T) {
	t.Parallel()
	app := New()
	c := app.AcquireCtx(&fasthttp.RequestCtx{})
	defer app.ReleaseCtx(c)
	type Query1 struct {
		Name   string `query:"name,required"`
		Nested struct {
			Age int `query:"age"`
		} `query:"nested,required"`
	}
	c.Request().SetBody([]byte(``))
	c.Request().Header.SetContentType("")
	c.Request().URI().SetQueryString("name=tom&nested.age=10")
	q := new(Query1)
	utils.AssertEqual(t, nil, c.QueryParser(q))

	c.Request().URI().SetQueryString("namex=tom&nested.age=10")
	q = new(Query1)
	utils.AssertEqual(t, "failed to decode: name is empty", c.QueryParser(q).Error())

	c.Request().URI().SetQueryString("name=tom&nested.agex=10")
	q = new(Query1)
	utils.AssertEqual(t, nil, c.QueryParser(q))

	c.Request().URI().SetQueryString("name=tom&test.age=10")
	q = new(Query1)
	utils.AssertEqual(t, "failed to decode: nested is empty", c.QueryParser(q).Error())

	type Query2 struct {
		Name   string `query:"name"`
		Nested struct {
			Age int `query:"age,required"`
		} `query:"nested"`
	}
	c.Request().URI().SetQueryString("name=tom&nested.age=10")
	q2 := new(Query2)
	utils.AssertEqual(t, nil, c.QueryParser(q2))

	c.Request().URI().SetQueryString("nested.age=10")
	q2 = new(Query2)
	utils.AssertEqual(t, nil, c.QueryParser(q2))

	c.Request().URI().SetQueryString("nested.agex=10")
	q2 = new(Query2)
	utils.AssertEqual(t, "failed to decode: nested.age is empty", c.QueryParser(q2).Error())

	c.Request().URI().SetQueryString("nested.agex=10")
	q2 = new(Query2)
	utils.AssertEqual(t, "failed to decode: nested.age is empty", c.QueryParser(q2).Error())

	type Node struct {
		Value int   `query:"val,required"`
		Next  *Node `query:"next,required"`
	}
	c.Request().URI().SetQueryString("val=1&next.val=3")
	n := new(Node)
	utils.AssertEqual(t, nil, c.QueryParser(n))
	utils.AssertEqual(t, 1, n.Value)
	utils.AssertEqual(t, 3, n.Next.Value)

	c.Request().URI().SetQueryString("next.val=2")
	n = new(Node)
	utils.AssertEqual(t, "failed to decode: val is empty", c.QueryParser(n).Error())

	c.Request().URI().SetQueryString("val=3&next.value=2")
	n = new(Node)
	n.Next = new(Node)
	utils.AssertEqual(t, nil, c.QueryParser(n))
	utils.AssertEqual(t, 3, n.Value)
	utils.AssertEqual(t, 0, n.Next.Value)

	type Person struct {
		Name string `query:"name"`
		Age  int    `query:"age"`
	}

	type CollectionQuery struct {
		Data []Person `query:"data"`
	}

	c.Request().URI().SetQueryString("data[0][name]=john&data[0][age]=10&data[1][name]=doe&data[1][age]=12")
	cq := new(CollectionQuery)
	utils.AssertEqual(t, nil, c.QueryParser(cq))
	utils.AssertEqual(t, 2, len(cq.Data))
	utils.AssertEqual(t, "john", cq.Data[0].Name)
	utils.AssertEqual(t, 10, cq.Data[0].Age)
	utils.AssertEqual(t, "doe", cq.Data[1].Name)
	utils.AssertEqual(t, 12, cq.Data[1].Age)

	c.Request().URI().SetQueryString("data.0.name=john&data.0.age=10&data.1.name=doe&data.1.age=12")
	cq = new(CollectionQuery)
	utils.AssertEqual(t, nil, c.QueryParser(cq))
	utils.AssertEqual(t, 2, len(cq.Data))
	utils.AssertEqual(t, "john", cq.Data[0].Name)
	utils.AssertEqual(t, 10, cq.Data[0].Age)
	utils.AssertEqual(t, "doe", cq.Data[1].Name)
	utils.AssertEqual(t, 12, cq.Data[1].Age)
}

// go test -run Test_Ctx_ReqHeaderParser -v
func Test_Ctx_ReqHeaderParser(t *testing.T) {
	t.Parallel()
	app := New(Config{EnableSplittingOnParsers: true})
	c := app.AcquireCtx(&fasthttp.RequestCtx{})
	defer app.ReleaseCtx(c)
	type Header struct {
		ID    int
		Name  string
		Hobby []string
	}
	c.Request().SetBody([]byte(``))
	c.Request().Header.SetContentType("")

	c.Request().Header.Add("id", "1")
	c.Request().Header.Add("Name", "John Doe")
	c.Request().Header.Add("Hobby", "golang,fiber")
	q := new(Header)
	utils.AssertEqual(t, nil, c.ReqHeaderParser(q))
	utils.AssertEqual(t, 2, len(q.Hobby))

	c.Request().Header.Del("hobby")
	c.Request().Header.Add("Hobby", "golang,fiber,go")
	q = new(Header)
	utils.AssertEqual(t, nil, c.ReqHeaderParser(q))
	utils.AssertEqual(t, 3, len(q.Hobby))

	empty := new(Header)
	c.Request().Header.Del("hobby")
	utils.AssertEqual(t, nil, c.QueryParser(empty))
	utils.AssertEqual(t, 0, len(empty.Hobby))

	type Header2 struct {
		Bool            bool
		ID              int
		Name            string
		Hobby           string
		FavouriteDrinks []string
		Empty           []string
		Alloc           []string
		No              []int64
	}

	c.Request().Header.Add("id", "2")
	c.Request().Header.Add("Name", "Jane Doe")
	c.Request().Header.Del("hobby")
	c.Request().Header.Add("Hobby", "go,fiber")
	c.Request().Header.Add("favouriteDrinks", "milo,coke,pepsi")
	c.Request().Header.Add("alloc", "")
	c.Request().Header.Add("no", "1")

	h2 := new(Header2)
	h2.Bool = true
	h2.Name = "hello world 3"
	utils.AssertEqual(t, nil, c.ReqHeaderParser(h2))
	utils.AssertEqual(t, "go,fiber", h2.Hobby)
	utils.AssertEqual(t, true, h2.Bool)
	utils.AssertEqual(t, "Jane Doe", h2.Name) // check value get overwritten
	utils.AssertEqual(t, []string{"milo", "coke", "pepsi"}, h2.FavouriteDrinks)
	var nilSlice []string
	utils.AssertEqual(t, nilSlice, h2.Empty)
	utils.AssertEqual(t, []string{""}, h2.Alloc)
	utils.AssertEqual(t, []int64{1}, h2.No)

	type RequiredHeader struct {
		Name string `reqHeader:"name,required"`
	}
	rh := new(RequiredHeader)
	c.Request().Header.Del("name")
	utils.AssertEqual(t, "failed to decode: name is empty", c.ReqHeaderParser(rh).Error())
}

// go test -run Test_Ctx_ReqHeaderParserUsingTag -v
func Test_Ctx_ReqHeaderParserUsingTag(t *testing.T) {
	t.Parallel()
	app := New(Config{EnableSplittingOnParsers: true})
	c := app.AcquireCtx(&fasthttp.RequestCtx{})
	defer app.ReleaseCtx(c)
	type Header struct {
		ID      int      `reqHeader:"id"`
		Name    string   `reqHeader:"name"`
		Hobby   []string `reqHeader:"hobby"`
		Address []string `reqHeader:"x-secure-address"`
	}
	c.Request().SetBody([]byte(``))
	c.Request().Header.SetContentType("")

	c.Request().Header.Add("id", "1")
	c.Request().Header.Add("Name", "John Doe")
	c.Request().Header.Add("Hobby", "golang,fiber")
	c.Request().Header.Add("x-secure-address", "1st,2st")
	q := new(Header)
	utils.AssertEqual(t, nil, c.ReqHeaderParser(q))
	utils.AssertEqual(t, 2, len(q.Hobby))
	utils.AssertEqual(t, 2, len(q.Address))

	c.Request().Header.Del("hobby")
	c.Request().Header.Add("Hobby", "golang,fiber,go")
	q = new(Header)
	utils.AssertEqual(t, nil, c.ReqHeaderParser(q))
	utils.AssertEqual(t, 3, len(q.Hobby))

	empty := new(Header)
	c.Request().Header.Del("hobby")
	utils.AssertEqual(t, nil, c.QueryParser(empty))
	utils.AssertEqual(t, 0, len(empty.Hobby))

	type Header2 struct {
		Bool            bool     `reqHeader:"bool"`
		ID              int      `reqHeader:"id"`
		Name            string   `reqHeader:"name"`
		Hobby           string   `reqHeader:"hobby"`
		FavouriteDrinks []string `reqHeader:"favouriteDrinks"`
		Empty           []string `reqHeader:"empty"`
		Alloc           []string `reqHeader:"alloc"`
		No              []int64  `reqHeader:"no"`
	}

	c.Request().Header.Add("id", "2")
	c.Request().Header.Add("Name", "Jane Doe")
	c.Request().Header.Del("hobby")
	c.Request().Header.Add("Hobby", "go,fiber")
	c.Request().Header.Add("favouriteDrinks", "milo,coke,pepsi")
	c.Request().Header.Add("alloc", "")
	c.Request().Header.Add("no", "1")

	h2 := new(Header2)
	h2.Bool = true
	h2.Name = "hello world 4"
	utils.AssertEqual(t, nil, c.ReqHeaderParser(h2))
	utils.AssertEqual(t, "go,fiber", h2.Hobby)
	utils.AssertEqual(t, true, h2.Bool)
	utils.AssertEqual(t, "Jane Doe", h2.Name) // check value get overwritten
	utils.AssertEqual(t, []string{"milo", "coke", "pepsi"}, h2.FavouriteDrinks)
	var nilSlice []string
	utils.AssertEqual(t, nilSlice, h2.Empty)
	utils.AssertEqual(t, []string{""}, h2.Alloc)
	utils.AssertEqual(t, []int64{1}, h2.No)

	type RequiredHeader struct {
		Name string `reqHeader:"name,required"`
	}
	rh := new(RequiredHeader)
	c.Request().Header.Del("name")
	utils.AssertEqual(t, "failed to decode: name is empty", c.ReqHeaderParser(rh).Error())
}

// go test -run Test_Ctx_ReqHeaderParser -v
func Test_Ctx_ReqHeaderParser_WithoutSplitting(t *testing.T) {
	t.Parallel()
	app := New()
	c := app.AcquireCtx(&fasthttp.RequestCtx{})
	defer app.ReleaseCtx(c)
	type Header struct {
		ID    int
		Name  string
		Hobby []string
	}
	c.Request().SetBody([]byte(``))
	c.Request().Header.SetContentType("")

	c.Request().Header.Add("id", "1")
	c.Request().Header.Add("Name", "John Doe")
	c.Request().Header.Add("Hobby", "golang,fiber")
	q := new(Header)
	utils.AssertEqual(t, nil, c.ReqHeaderParser(q))
	utils.AssertEqual(t, 1, len(q.Hobby))

	c.Request().Header.Del("hobby")
	c.Request().Header.Add("Hobby", "golang,fiber,go")
	q = new(Header)
	utils.AssertEqual(t, nil, c.ReqHeaderParser(q))
	utils.AssertEqual(t, 1, len(q.Hobby))
}

// go test -run Test_Ctx_ReqHeaderParser_WithSetParserDecoder -v
func Test_Ctx_ReqHeaderParser_WithSetParserDecoder(t *testing.T) {
	t.Parallel()
	type NonRFCTime time.Time

	nonRFCConverter := func(value string) reflect.Value {
		if v, err := time.Parse("2006-01-02", value); err == nil {
			return reflect.ValueOf(v)
		}
		return reflect.Value{}
	}

	nonRFCTime := ParserType{
		Customtype: NonRFCTime{},
		Converter:  nonRFCConverter,
	}

	SetParserDecoder(ParserConfig{
		IgnoreUnknownKeys: true,
		ParserType:        []ParserType{nonRFCTime},
		ZeroEmpty:         true,
		SetAliasTag:       "req",
	})

	app := New()
	c := app.AcquireCtx(&fasthttp.RequestCtx{})
	defer app.ReleaseCtx(c)

	type NonRFCTimeInput struct {
		Date  NonRFCTime `req:"date"`
		Title string     `req:"title"`
		Body  string     `req:"body"`
	}

	c.Request().SetBody([]byte(``))
	c.Request().Header.SetContentType("")
	r := new(NonRFCTimeInput)

	c.Request().Header.Add("Date", "2021-04-10")
	c.Request().Header.Add("Title", "CustomDateTest")
	c.Request().Header.Add("Body", "October")

	utils.AssertEqual(t, nil, c.ReqHeaderParser(r))
	utils.AssertEqual(t, "CustomDateTest", r.Title)
	date := fmt.Sprintf("%v", r.Date)
	utils.AssertEqual(t, "{0 63753609600 <nil>}", date)
	utils.AssertEqual(t, "October", r.Body)

	c.Request().Header.Add("Title", "")
	r = &NonRFCTimeInput{
		Title: "Existing title",
		Body:  "Existing Body",
	}
	utils.AssertEqual(t, nil, c.ReqHeaderParser(r))
	utils.AssertEqual(t, "", r.Title)
}

// go test -run Test_Ctx_ReqHeaderParser_Schema -v
func Test_Ctx_ReqHeaderParser_Schema(t *testing.T) {
	t.Parallel()
	app := New()
	c := app.AcquireCtx(&fasthttp.RequestCtx{})
	defer app.ReleaseCtx(c)
	type Header1 struct {
		Name   string `reqHeader:"Name,required"`
		Nested struct {
			Age int `reqHeader:"Age"`
		} `reqHeader:"Nested,required"`
	}
	c.Request().SetBody([]byte(``))
	c.Request().Header.SetContentType("")

	c.Request().Header.Add("Name", "tom")
	c.Request().Header.Add("Nested.Age", "10")
	q := new(Header1)
	utils.AssertEqual(t, nil, c.ReqHeaderParser(q))

	c.Request().Header.Del("Name")
	q = new(Header1)
	utils.AssertEqual(t, "failed to decode: Name is empty", c.ReqHeaderParser(q).Error())

	c.Request().Header.Add("Name", "tom")
	c.Request().Header.Del("Nested.Age")
	c.Request().Header.Add("Nested.Agex", "10")
	q = new(Header1)
	utils.AssertEqual(t, nil, c.ReqHeaderParser(q))

	c.Request().Header.Del("Nested.Agex")
	q = new(Header1)
	utils.AssertEqual(t, "failed to decode: Nested is empty", c.ReqHeaderParser(q).Error())

	c.Request().Header.Del("Nested.Agex")
	c.Request().Header.Del("Name")

	type Header2 struct {
		Name   string `reqHeader:"Name"`
		Nested struct {
			Age int `reqHeader:"age,required"`
		} `reqHeader:"Nested"`
	}

	c.Request().Header.Add("Name", "tom")
	c.Request().Header.Add("Nested.Age", "10")

	h2 := new(Header2)
	utils.AssertEqual(t, nil, c.ReqHeaderParser(h2))

	c.Request().Header.Del("Name")
	h2 = new(Header2)
	utils.AssertEqual(t, nil, c.ReqHeaderParser(h2))

	c.Request().Header.Del("Name")
	c.Request().Header.Del("Nested.Age")
	c.Request().Header.Add("Nested.Agex", "10")
	h2 = new(Header2)
	utils.AssertEqual(t, "failed to decode: Nested.age is empty", c.ReqHeaderParser(h2).Error())

	type Node struct {
		Value int   `reqHeader:"Val,required"`
		Next  *Node `reqHeader:"Next,required"`
	}
	c.Request().Header.Add("Val", "1")
	c.Request().Header.Add("Next.Val", "3")
	n := new(Node)
	utils.AssertEqual(t, nil, c.ReqHeaderParser(n))
	utils.AssertEqual(t, 1, n.Value)
	utils.AssertEqual(t, 3, n.Next.Value)

	c.Request().Header.Del("Val")
	n = new(Node)
	utils.AssertEqual(t, "failed to decode: Val is empty", c.ReqHeaderParser(n).Error())

	c.Request().Header.Add("Val", "3")
	c.Request().Header.Del("Next.Val")
	c.Request().Header.Add("Next.Value", "2")
	n = new(Node)
	n.Next = new(Node)
	utils.AssertEqual(t, nil, c.ReqHeaderParser(n))
	utils.AssertEqual(t, 3, n.Value)
	utils.AssertEqual(t, 0, n.Next.Value)
}

// go test -run Test_Ctx_EqualFieldTypeOfRequestQuery
func Test_Ctx_EqualFieldTypeOfRequestQuery(t *testing.T) {
	t.Parallel()
	var out int
	utils.AssertEqual(t, false, equalFieldType(&out, reflect.Int, "key", queryTag))

	var dummy struct{ f string }
	utils.AssertEqual(t, false, equalFieldType(&dummy, reflect.String, "key", queryTag))

	var dummy2 struct{ f string }
	utils.AssertEqual(t, false, equalFieldType(&dummy2, reflect.String, "f", queryTag))

	var user struct {
		Name    string
		Address string `query:"address"`
		Age     int    `query:"AGE"`
	}
	utils.AssertEqual(t, true, equalFieldType(&user, reflect.String, "name", queryTag))
	utils.AssertEqual(t, true, equalFieldType(&user, reflect.String, "Name", queryTag))
	utils.AssertEqual(t, true, equalFieldType(&user, reflect.String, "address", queryTag))
	utils.AssertEqual(t, true, equalFieldType(&user, reflect.String, "Address", queryTag))
	utils.AssertEqual(t, true, equalFieldType(&user, reflect.Int, "AGE", queryTag))
	utils.AssertEqual(t, true, equalFieldType(&user, reflect.Int, "age", queryTag))
}

// go test -run Test_Ctx_EqualFieldTypeOfRequestHeader
func Test_Ctx_EqualFieldTypeOfRequestHeader(t *testing.T) {
	t.Parallel()
	var out int
	utils.AssertEqual(t, false, equalFieldType(&out, reflect.Int, "key", reqHeaderTag))

	var dummy struct{ f string }
	utils.AssertEqual(t, false, equalFieldType(&dummy, reflect.String, "key", reqHeaderTag))

	var dummy2 struct{ f string }
	utils.AssertEqual(t, false, equalFieldType(&dummy2, reflect.String, "f", reqHeaderTag))

	var user struct {
		Name    string
		Address string `reqHeader:"address"`
		Age     int    `reqHeader:"AGE"`
	}
	utils.AssertEqual(t, true, equalFieldType(&user, reflect.String, "name", reqHeaderTag))
	utils.AssertEqual(t, true, equalFieldType(&user, reflect.String, "Name", reqHeaderTag))
	utils.AssertEqual(t, true, equalFieldType(&user, reflect.String, "address", reqHeaderTag))
	utils.AssertEqual(t, true, equalFieldType(&user, reflect.String, "Address", reqHeaderTag))
	utils.AssertEqual(t, true, equalFieldType(&user, reflect.Int, "AGE", reqHeaderTag))
	utils.AssertEqual(t, true, equalFieldType(&user, reflect.Int, "age", reqHeaderTag))
}

// go test -run Test_Ctx_EqualFieldTypeOfRequestBody
func Test_Ctx_EqualFieldTypeOfRequestBody(t *testing.T) {
	t.Parallel()
	var out int
	utils.AssertEqual(t, false, equalFieldType(&out, reflect.Int, "key", bodyTag))

	var dummy struct{ f string }
	utils.AssertEqual(t, false, equalFieldType(&dummy, reflect.String, "key", bodyTag))

	var dummy2 struct{ f string }
	utils.AssertEqual(t, false, equalFieldType(&dummy2, reflect.String, "f", bodyTag))

	var user struct {
		Name    string
		Address string `form:"address"`
		Age     int    `form:"AGE"`
	}
	utils.AssertEqual(t, true, equalFieldType(&user, reflect.String, "name", bodyTag))
	utils.AssertEqual(t, true, equalFieldType(&user, reflect.String, "Name", bodyTag))
	utils.AssertEqual(t, true, equalFieldType(&user, reflect.String, "address", bodyTag))
	utils.AssertEqual(t, true, equalFieldType(&user, reflect.String, "Address", bodyTag))
	utils.AssertEqual(t, true, equalFieldType(&user, reflect.Int, "AGE", bodyTag))
	utils.AssertEqual(t, true, equalFieldType(&user, reflect.Int, "age", bodyTag))
}

// go test -run Test_Ctx_EqualFieldTypeOfRequestParams
func Test_Ctx_EqualFieldTypeOfRequestParams(t *testing.T) {
	t.Parallel()
	var out int
	utils.AssertEqual(t, false, equalFieldType(&out, reflect.Int, "key", paramsTag))

	var dummy struct{ f string }
	utils.AssertEqual(t, false, equalFieldType(&dummy, reflect.String, "key", paramsTag))

	var dummy2 struct{ f string }
	utils.AssertEqual(t, false, equalFieldType(&dummy2, reflect.String, "f", paramsTag))

	var user struct {
		Name    string
		Address string `params:"address"`
		Age     int    `params:"AGE"`
	}
	utils.AssertEqual(t, true, equalFieldType(&user, reflect.String, "name", paramsTag))
	utils.AssertEqual(t, true, equalFieldType(&user, reflect.String, "Name", paramsTag))
	utils.AssertEqual(t, true, equalFieldType(&user, reflect.String, "address", paramsTag))
	utils.AssertEqual(t, true, equalFieldType(&user, reflect.String, "Address", paramsTag))
	utils.AssertEqual(t, true, equalFieldType(&user, reflect.Int, "AGE", paramsTag))
	utils.AssertEqual(t, true, equalFieldType(&user, reflect.Int, "age", paramsTag))
}

// go test -v  -run=^$ -bench=Benchmark_Ctx_QueryParser -benchmem -count=4
func Benchmark_Ctx_QueryParser(b *testing.B) {
	app := New()
	c := app.AcquireCtx(&fasthttp.RequestCtx{})
	defer app.ReleaseCtx(c)
	type Query struct {
		ID    int
		Name  string
		Hobby []string
	}
	c.Request().SetBody([]byte(``))
	c.Request().Header.SetContentType("")
	c.Request().URI().SetQueryString("id=1&name=tom&hobby=basketball&hobby=football")
	q := new(Query)
	b.ReportAllocs()
	b.ResetTimer()

	var err error
	for n := 0; n < b.N; n++ {
		err = c.QueryParser(q)
	}
	utils.AssertEqual(b, nil, err)
	utils.AssertEqual(b, nil, c.QueryParser(q))
}

// go test -v  -run=^$ -bench=Benchmark_Ctx_parseQuery -benchmem -count=4
func Benchmark_Ctx_parseQuery(b *testing.B) {
	app := New()
	c := app.AcquireCtx(&fasthttp.RequestCtx{})
	defer app.ReleaseCtx(c)
	type Person struct {
		Name string `query:"name"`
		Age  int    `query:"age"`
	}

	type CollectionQuery struct {
		Data []Person `query:"data"`
	}

	c.Request().SetBody([]byte(``))
	c.Request().Header.SetContentType("")
	c.Request().URI().SetQueryString("data[0][name]=john&data[0][age]=10")
	cq := new(CollectionQuery)

	b.ReportAllocs()
	b.ResetTimer()

	var err error
	for n := 0; n < b.N; n++ {
		err = c.QueryParser(cq)
	}

	utils.AssertEqual(b, nil, err)
	utils.AssertEqual(b, nil, c.QueryParser(cq))
}

// go test -v  -run=^$ -bench=Benchmark_Ctx_QueryParser_Comma -benchmem -count=4
func Benchmark_Ctx_QueryParser_Comma(b *testing.B) {
	app := New(Config{EnableSplittingOnParsers: true})
	c := app.AcquireCtx(&fasthttp.RequestCtx{})
	defer app.ReleaseCtx(c)
	type Query struct {
		ID    int
		Name  string
		Hobby []string
	}
	c.Request().SetBody([]byte(``))
	c.Request().Header.SetContentType("")
	// c.Request().URI().SetQueryString("id=1&name=tom&hobby=basketball&hobby=football")
	c.Request().URI().SetQueryString("id=1&name=tom&hobby=basketball,football")
	q := new(Query)
	b.ReportAllocs()
	b.ResetTimer()

	var err error
	for n := 0; n < b.N; n++ {
		err = c.QueryParser(q)
	}
	utils.AssertEqual(b, nil, err)
	utils.AssertEqual(b, nil, c.QueryParser(q))
}

// go test -v  -run=^$ -bench=Benchmark_Ctx_ReqHeaderParser -benchmem -count=4
func Benchmark_Ctx_ReqHeaderParser(b *testing.B) {
	app := New(Config{EnableSplittingOnParsers: true})
	c := app.AcquireCtx(&fasthttp.RequestCtx{})
	defer app.ReleaseCtx(c)
	type ReqHeader struct {
		ID    int
		Name  string
		Hobby []string
	}
	c.Request().SetBody([]byte(``))
	c.Request().Header.SetContentType("")

	c.Request().Header.Add("id", "1")
	c.Request().Header.Add("Name", "John Doe")
	c.Request().Header.Add("Hobby", "golang,fiber")

	q := new(ReqHeader)
	b.ReportAllocs()
	b.ResetTimer()

	var err error
	for n := 0; n < b.N; n++ {
		err = c.ReqHeaderParser(q)
	}
	utils.AssertEqual(b, nil, err)
	utils.AssertEqual(b, nil, c.ReqHeaderParser(q))
}

// go test -run Test_Ctx_BodyStreamWriter
func Test_Ctx_BodyStreamWriter(t *testing.T) {
	t.Parallel()
	ctx := &fasthttp.RequestCtx{}

	ctx.SetBodyStreamWriter(func(w *bufio.Writer) {
		fmt.Fprintf(w, "body writer line 1\n")
		if err := w.Flush(); err != nil {
			t.Errorf("unexpected error: %s", err)
		}
		fmt.Fprintf(w, "body writer line 2\n")
	})

	utils.AssertEqual(t, true, ctx.IsBodyStream())

	s := ctx.Response.String()
	br := bufio.NewReader(bytes.NewBufferString(s))
	var resp fasthttp.Response
	utils.AssertEqual(t, nil, resp.Read(br))

	body := string(resp.Body())
	expectedBody := "body writer line 1\nbody writer line 2\n"
	utils.AssertEqual(t, expectedBody, body)
}

// go test -v  -run=^$ -bench=Benchmark_Ctx_BodyStreamWriter -benchmem -count=4
func Benchmark_Ctx_BodyStreamWriter(b *testing.B) {
	ctx := &fasthttp.RequestCtx{}
	user := []byte(`{"name":"john"}`)
	b.ReportAllocs()
	b.ResetTimer()

	var err error
	for n := 0; n < b.N; n++ {
		ctx.ResetBody()
		ctx.SetBodyStreamWriter(func(w *bufio.Writer) {
			for i := 0; i < 10; i++ {
				_, err = w.Write(user)
				if err := w.Flush(); err != nil {
					return
				}
			}
		})
	}
	utils.AssertEqual(b, nil, err)
}

func Test_Ctx_String(t *testing.T) {
	t.Parallel()
	app := New()
	c := app.AcquireCtx(&fasthttp.RequestCtx{})
	defer app.ReleaseCtx(c)

	utils.AssertEqual(t, "#0000000000000000 - 0.0.0.0:0 <-> 0.0.0.0:0 - GET http:///", c.String())
}

func TestCtx_ParamsInt(t *testing.T) {
	// Create a test context and set some strings (or params)
	// create a fake app to be used within this test
	t.Parallel()
	app := New()

	// Create some test endpoints

	// For the user id I will use the number 1111, so I should be able to get the number
	// 1111 from the Ctx
	app.Get("/test/:user", func(c *Ctx) error {
		// utils.AssertEqual(t, "john", c.Params("user"))

		num, err := c.ParamsInt("user")

		// Check the number matches
		utils.AssertEqual(t, 1111, num)

		// Check no errors are returned, because we want NO errors in this one
		utils.AssertEqual(t, nil, err)

		return nil
	})

	// In this test case, there will be a bad request where the expected number is NOT
	// a number in the path
	app.Get("/testnoint/:user", func(c *Ctx) error {
		// utils.AssertEqual(t, "john", c.Params("user"))

		num, err := c.ParamsInt("user")

		// Check the number matches
		utils.AssertEqual(t, 0, num)

		// Check an error is returned, because we want NO errors in this one
		utils.AssertEqual(t, true, err != nil)

		return nil
	})

	// For the user id I will use the number 2222, so I should be able to get the number
	// 2222 from the Ctx even when the default value is specified
	app.Get("/testignoredefault/:user", func(c *Ctx) error {
		// utils.AssertEqual(t, "john", c.Params("user"))

		num, err := c.ParamsInt("user", 1111)

		// Check the number matches
		utils.AssertEqual(t, 2222, num)

		// Check no errors are returned, because we want NO errors in this one
		utils.AssertEqual(t, nil, err)

		return nil
	})

	// In this test case, there will be a bad request where the expected number is NOT
	// a number in the path, default value of 1111 should be used instead
	app.Get("/testdefault/:user", func(c *Ctx) error {
		// utils.AssertEqual(t, "john", c.Params("user"))

		num, err := c.ParamsInt("user", 1111)

		// Check the number matches
		utils.AssertEqual(t, 1111, num)

		// Check an error is returned, because we want NO errors in this one
		utils.AssertEqual(t, nil, err)

		return nil
	})

	_, err := app.Test(httptest.NewRequest(MethodGet, "/test/1111", nil))
	utils.AssertEqual(t, nil, err)

	_, err = app.Test(httptest.NewRequest(MethodGet, "/testnoint/xd", nil))
	utils.AssertEqual(t, nil, err)

	_, err = app.Test(httptest.NewRequest(MethodGet, "/testignoredefault/2222", nil))
	utils.AssertEqual(t, nil, err)

	_, err = app.Test(httptest.NewRequest(MethodGet, "/testdefault/xd", nil))
	utils.AssertEqual(t, nil, err)
}

// go test -run Test_Ctx_GetRespHeader
func Test_Ctx_GetRespHeader(t *testing.T) {
	t.Parallel()
	app := New()
	c := app.AcquireCtx(&fasthttp.RequestCtx{})
	defer app.ReleaseCtx(c)

	c.Set("test", "Hello, World 👋!")
	c.Response().Header.Set(HeaderContentType, "application/json")
	utils.AssertEqual(t, c.GetRespHeader("test"), "Hello, World 👋!")
	utils.AssertEqual(t, c.GetRespHeader(HeaderContentType), "application/json")
}

// go test -run Test_Ctx_GetRespHeaders
func Test_Ctx_GetRespHeaders(t *testing.T) {
	t.Parallel()
	app := New()
	c := app.AcquireCtx(&fasthttp.RequestCtx{})
	defer app.ReleaseCtx(c)

	c.Set("test", "Hello, World 👋!")
	c.Set("foo", "bar")
	c.Response().Header.Set("multi", "one")
	c.Response().Header.Add("multi", "two")
	c.Response().Header.Set(HeaderContentType, "application/json")

	utils.AssertEqual(t, c.GetRespHeaders(), map[string][]string{
		"Content-Type": {"application/json"},
		"Foo":          {"bar"},
		"Multi":        {"one", "two"},
		"Test":         {"Hello, World 👋!"},
	})
}

func Benchmark_Ctx_GetRespHeaders(b *testing.B) {
	app := New()
	c := app.AcquireCtx(&fasthttp.RequestCtx{})
	defer app.ReleaseCtx(c)

	c.Response().Header.Set("test", "Hello, World 👋!")
	c.Response().Header.Set("foo", "bar")
	c.Response().Header.Set(HeaderContentType, "application/json")

	b.ReportAllocs()
	b.ResetTimer()

	var headers map[string][]string
	for n := 0; n < b.N; n++ {
		headers = c.GetRespHeaders()
	}

	utils.AssertEqual(b, headers, map[string][]string{
		"Content-Type": {"application/json"},
		"Foo":          {"bar"},
		"Test":         {"Hello, World 👋!"},
	})
}

// go test -run Test_Ctx_GetReqHeaders
func Test_Ctx_GetReqHeaders(t *testing.T) {
	t.Parallel()
	app := New()
	c := app.AcquireCtx(&fasthttp.RequestCtx{})
	defer app.ReleaseCtx(c)

	c.Request().Header.Set("test", "Hello, World 👋!")
	c.Request().Header.Set("foo", "bar")
	c.Request().Header.Set("multi", "one")
	c.Request().Header.Add("multi", "two")
	c.Request().Header.Set(HeaderContentType, "application/json")

	utils.AssertEqual(t, c.GetReqHeaders(), map[string][]string{
		"Content-Type": {"application/json"},
		"Foo":          {"bar"},
		"Test":         {"Hello, World 👋!"},
		"Multi":        {"one", "two"},
	})
}

func Benchmark_Ctx_GetReqHeaders(b *testing.B) {
	app := New()
	c := app.AcquireCtx(&fasthttp.RequestCtx{})
	defer app.ReleaseCtx(c)

	c.Request().Header.Set("test", "Hello, World 👋!")
	c.Request().Header.Set("foo", "bar")
	c.Request().Header.Set(HeaderContentType, "application/json")

	b.ReportAllocs()
	b.ResetTimer()

	var headers map[string][]string
	for n := 0; n < b.N; n++ {
		headers = c.GetReqHeaders()
	}

	utils.AssertEqual(b, headers, map[string][]string{
		"Content-Type": {"application/json"},
		"Foo":          {"bar"},
		"Test":         {"Hello, World 👋!"},
	})
}

// go test -run Test_Ctx_IsFromLocal_X_Forwarded
func Test_Ctx_IsFromLocal_X_Forwarded(t *testing.T) {
	t.Parallel()
	// Test unset X-Forwarded-For header.
	{
		app := New()
		c := app.AcquireCtx(&fasthttp.RequestCtx{})
		defer app.ReleaseCtx(c)
		// fasthttp returns "0.0.0.0" as IP as there is no remote address.
		utils.AssertEqual(t, "0.0.0.0", c.IP())
		utils.AssertEqual(t, false, c.IsFromLocal())
	}
	// Test when setting X-Forwarded-For header to localhost "127.0.0.1"
	{
		app := New()
		c := app.AcquireCtx(&fasthttp.RequestCtx{})
		c.Request().Header.Set(HeaderXForwardedFor, "127.0.0.1")
		defer app.ReleaseCtx(c)
		utils.AssertEqual(t, false, c.IsFromLocal())
	}
	// Test when setting X-Forwarded-For header to localhost "::1"
	{
		app := New()
		c := app.AcquireCtx(&fasthttp.RequestCtx{})
		c.Request().Header.Set(HeaderXForwardedFor, "::1")
		defer app.ReleaseCtx(c)
		utils.AssertEqual(t, false, c.IsFromLocal())
	}
	// Test when setting X-Forwarded-For to full localhost IPv6 address "0:0:0:0:0:0:0:1"
	{
		app := New()
		c := app.AcquireCtx(&fasthttp.RequestCtx{})
		c.Request().Header.Set(HeaderXForwardedFor, "0:0:0:0:0:0:0:1")
		defer app.ReleaseCtx(c)
		utils.AssertEqual(t, false, c.IsFromLocal())
	}
	// Test for a random IP address.
	{
		app := New()
		c := app.AcquireCtx(&fasthttp.RequestCtx{})
		c.Request().Header.Set(HeaderXForwardedFor, "93.46.8.90")
		defer app.ReleaseCtx(c)
		utils.AssertEqual(t, false, c.IsFromLocal())
	}
}

// go test -run Test_Ctx_IsFromLocal_RemoteAddr
func Test_Ctx_IsFromLocal_RemoteAddr(t *testing.T) {
	t.Parallel()

	localIPv4 := net.Addr(&net.TCPAddr{IP: net.ParseIP("127.0.0.1")})
	localIPv6 := net.Addr(&net.TCPAddr{IP: net.ParseIP("::1")})
	localIPv6long := net.Addr(&net.TCPAddr{IP: net.ParseIP("0:0:0:0:0:0:0:1")})

	zeroIPv4 := net.Addr(&net.TCPAddr{IP: net.IPv4zero})

	someIPv4 := net.Addr(&net.TCPAddr{IP: net.ParseIP("93.46.8.90")})
	someIPv6 := net.Addr(&net.TCPAddr{IP: net.ParseIP("2001:0db8:85a3:0000:0000:8a2e:0370:7334")})

	// Test for the case fasthttp remoteAddr is set to "127.0.0.1".
	{
		app := New()
		fastCtx := &fasthttp.RequestCtx{}
		fastCtx.SetRemoteAddr(localIPv4)
		c := app.AcquireCtx(fastCtx)
		defer app.ReleaseCtx(c)

		utils.AssertEqual(t, "127.0.0.1", c.IP())
		utils.AssertEqual(t, true, c.IsFromLocal())
	}
	// Test for the case fasthttp remoteAddr is set to "::1".
	{
		app := New()
		fastCtx := &fasthttp.RequestCtx{}
		fastCtx.SetRemoteAddr(localIPv6)
		c := app.AcquireCtx(fastCtx)
		defer app.ReleaseCtx(c)
		utils.AssertEqual(t, "::1", c.IP())
		utils.AssertEqual(t, true, c.IsFromLocal())
	}
	// Test for the case fasthttp remoteAddr is set to "0:0:0:0:0:0:0:1".
	{
		app := New()
		fastCtx := &fasthttp.RequestCtx{}
		fastCtx.SetRemoteAddr(localIPv6long)
		c := app.AcquireCtx(fastCtx)
		defer app.ReleaseCtx(c)
		// fasthttp should return "::1" for "0:0:0:0:0:0:0:1".
		// otherwise IsFromLocal() will break.
		utils.AssertEqual(t, "::1", c.IP())
		utils.AssertEqual(t, true, c.IsFromLocal())
	}
	// Test for the case fasthttp remoteAddr is set to "0.0.0.0".
	{
		app := New()
		fastCtx := &fasthttp.RequestCtx{}
		fastCtx.SetRemoteAddr(zeroIPv4)
		c := app.AcquireCtx(fastCtx)
		defer app.ReleaseCtx(c)
		utils.AssertEqual(t, "0.0.0.0", c.IP())
		utils.AssertEqual(t, false, c.IsFromLocal())
	}
	// Test for the case fasthttp remoteAddr is set to "93.46.8.90".
	{
		app := New()
		fastCtx := &fasthttp.RequestCtx{}
		fastCtx.SetRemoteAddr(someIPv4)
		c := app.AcquireCtx(fastCtx)
		defer app.ReleaseCtx(c)
		utils.AssertEqual(t, "93.46.8.90", c.IP())
		utils.AssertEqual(t, false, c.IsFromLocal())
	}
	// Test for the case fasthttp remoteAddr is set to "2001:0db8:85a3:0000:0000:8a2e:0370:7334".
	{
		app := New()
		fastCtx := &fasthttp.RequestCtx{}
		fastCtx.SetRemoteAddr(someIPv6)
		c := app.AcquireCtx(fastCtx)
		defer app.ReleaseCtx(c)
		utils.AssertEqual(t, "2001:db8:85a3::8a2e:370:7334", c.IP())
		utils.AssertEqual(t, false, c.IsFromLocal())
	}
}

// go test -run Test_Ctx_RepeatParserWithSameStruct -v
func Test_Ctx_RepeatParserWithSameStruct(t *testing.T) {
	t.Parallel()
	app := New()
	c := app.AcquireCtx(&fasthttp.RequestCtx{})
	defer app.ReleaseCtx(c)

	type Request struct {
		QueryParam  string `query:"query_param"`
		HeaderParam string `reqHeader:"header_param"`
		BodyParam   string `json:"body_param" xml:"body_param" form:"body_param"`
	}

	r := new(Request)

	c.Request().URI().SetQueryString("query_param=query_param")
	utils.AssertEqual(t, nil, c.QueryParser(r))
	utils.AssertEqual(t, "query_param", r.QueryParam)

	c.Request().Header.Add("header_param", "header_param")
	utils.AssertEqual(t, nil, c.ReqHeaderParser(r))
	utils.AssertEqual(t, "header_param", r.HeaderParam)

	var gzipJSON bytes.Buffer
	w := gzip.NewWriter(&gzipJSON)
	_, _ = w.Write([]byte(`{"body_param":"body_param"}`)) //nolint:errcheck // This will never fail
	err := w.Close()
	utils.AssertEqual(t, nil, err)
	c.Request().Header.SetContentType(MIMEApplicationJSON)
	c.Request().Header.Set(HeaderContentEncoding, "gzip")
	c.Request().SetBody(gzipJSON.Bytes())
	c.Request().Header.SetContentLength(len(gzipJSON.Bytes()))
	utils.AssertEqual(t, nil, c.BodyParser(r))
	utils.AssertEqual(t, "body_param", r.BodyParam)
	c.Request().Header.Del(HeaderContentEncoding)

	testDecodeParser := func(contentType, body string) {
		c.Request().Header.SetContentType(contentType)
		c.Request().SetBody([]byte(body))
		c.Request().Header.SetContentLength(len(body))
		utils.AssertEqual(t, nil, c.BodyParser(r))
		utils.AssertEqual(t, "body_param", r.BodyParam)
	}

	testDecodeParser(MIMEApplicationJSON, `{"body_param":"body_param"}`)
	testDecodeParser(MIMEApplicationXML, `<Demo><body_param>body_param</body_param></Demo>`)
	testDecodeParser(MIMEApplicationForm, "body_param=body_param")
	testDecodeParser(MIMEMultipartForm+`;boundary="b"`, "--b\r\nContent-Disposition: form-data; name=\"body_param\"\r\n\r\nbody_param\r\n--b--")
}

// go test -run Test_Ctx_extractIPsFromHeader -v
func Test_Ctx_extractIPsFromHeader(t *testing.T) {
	app := New()
	c := app.AcquireCtx(&fasthttp.RequestCtx{})
	defer app.ReleaseCtx(c)
	c.Request().Header.Set("x-forwarded-for", "1.1.1.1,8.8.8.8 , /n, \n,1.1, a.c, 6.,6., , a,,42.118.81.169,10.0.137.108")
	ips := c.IPs()
	res := ips[len(ips)-2]
	utils.AssertEqual(t, "42.118.81.169", res)
}

// go test -run Test_Ctx_extractIPsFromHeader -v
func Test_Ctx_extractIPsFromHeader_EnableValidateIp(t *testing.T) {
	app := New()
	app.config.EnableIPValidation = true
	c := app.AcquireCtx(&fasthttp.RequestCtx{})
	defer app.ReleaseCtx(c)
	c.Request().Header.Set("x-forwarded-for", "1.1.1.1,8.8.8.8 , /n, \n,1.1, a.c, 6.,6., , a,,42.118.81.169,10.0.137.108")
	ips := c.IPs()
	res := ips[len(ips)-2]
	utils.AssertEqual(t, "42.118.81.169", res)
}<|MERGE_RESOLUTION|>--- conflicted
+++ resolved
@@ -1037,14 +1037,9 @@
 	c.Request().Header.Set("Cookie", "result.maths=10")
 	c.Request().Header.Set("Cookie", "result.english=10")
 	hR := new(resStruct)
-<<<<<<< HEAD
 	r := c.CookieParser(hR)
 
 	utils.AssertEqual(t, nil, r)
-=======
-
-	utils.AssertEqual(t, nil, c.CookieParser(hR))
->>>>>>> bb026a60
 	utils.AssertEqual(t, *res, *hR)
 }
 
@@ -1073,18 +1068,10 @@
 
 	var err error
 	// Run the function b.N times
-	var r error
 	for i := 0; i < b.N; i++ {
-<<<<<<< HEAD
-		r = c.CookieParser(cookie1)
-	}
-	utils.AssertEqual(b, nil, r)
-=======
 		err = c.CookieParser(cookie1)
 	}
-
 	utils.AssertEqual(b, nil, err)
->>>>>>> bb026a60
 }
 
 // go test -run Test_Ctx_Cookies
