--- conflicted
+++ resolved
@@ -4337,86 +4337,6 @@
 	require.Equal(b, "#0000000000000000 - 0.0.0.0:0 <-> 0.0.0.0:0 - GET http:///", str)
 }
 
-<<<<<<< HEAD
-=======
-func TestCtx_ParamsInt(t *testing.T) {
-	// Create a test context and set some strings (or params)
-	// create a fake app to be used within this test
-	t.Parallel()
-	app := New()
-
-	// Create some test endpoints
-
-	// For the user id I will use the number 1111, so I should be able to get the number
-	// 1111 from the Ctx
-	app.Get("/test/:user", func(c Ctx) error {
-		num, err := c.ParamsInt("user")
-
-		// Check the number matches
-		require.Equal(t, 1111, num)
-
-		// Check no errors are returned, because we want NO errors in this one
-		require.NoError(t, err)
-
-		return nil
-	})
-
-	// In this test case, there will be a bad request where the expected number is NOT
-	// a number in the path
-	app.Get("/testnoint/:user", func(c Ctx) error {
-		num, err := c.ParamsInt("user")
-
-		// Check the number matches
-		require.Equal(t, 0, num)
-
-		// Check an error is returned, because we want NO errors in this one
-		require.Error(t, err)
-
-		return nil
-	})
-
-	// For the user id I will use the number 2222, so I should be able to get the number
-	// 2222 from the Ctx even when the default value is specified
-	app.Get("/testignoredefault/:user", func(c Ctx) error {
-		num, err := c.ParamsInt("user", 1111)
-
-		// Check the number matches
-		require.Equal(t, 2222, num)
-
-		// Check no errors are returned, because we want NO errors in this one
-		require.NoError(t, err)
-
-		return nil
-	})
-
-	// In this test case, there will be a bad request where the expected number is NOT
-	// a number in the path, default value of 1111 should be used instead
-	app.Get("/testdefault/:user", func(c Ctx) error {
-		num, err := c.ParamsInt("user", 1111)
-
-		// Check the number matches
-		require.Equal(t, 1111, num)
-
-		// Check an error is returned, because we want NO errors in this one
-		require.NoError(t, err)
-
-		return nil
-	})
-
-	_, err := app.Test(httptest.NewRequest(MethodGet, "/test/1111", nil))
-	require.NoError(t, err)
-
-	_, err = app.Test(httptest.NewRequest(MethodGet, "/testnoint/xd", nil))
-	require.NoError(t, err)
-
-	_, err = app.Test(httptest.NewRequest(MethodGet, "/testignoredefault/2222", nil))
-	require.NoError(t, err)
-
-	_, err = app.Test(httptest.NewRequest(MethodGet, "/testdefault/xd", nil))
-	require.NoError(t, err)
-}
-
->>>>>>> 82070cb4
 // go test -run Test_Ctx_IsFromLocal_X_Forwarded
 func Test_Ctx_IsFromLocal_X_Forwarded(t *testing.T) {
 	t.Parallel()
