--- conflicted
+++ resolved
@@ -874,60 +874,45 @@
 	t.Parallel()
 
 	app := New()
-<<<<<<< HEAD
-	c := app.NewCtx(&fasthttp.RequestCtx{})
-
+	c := app.NewCtx(&fasthttp.RequestCtx{})
+
+	// default behaviour will return the remote IP from the stack
 	require.Equal(t, "0.0.0.0", c.IP())
-=======
-	c := app.AcquireCtx(&fasthttp.RequestCtx{})
-	defer app.ReleaseCtx(c)
-
-	// default behaviour will return the remote IP from the stack
-	utils.AssertEqual(t, "0.0.0.0", c.IP())
 
 	// X-Forwarded-For is set, but it is ignored because proxyHeader is not set
 	c.Request().Header.Set(HeaderXForwardedFor, "0.0.0.1")
-	utils.AssertEqual(t, "0.0.0.0", c.IP())
->>>>>>> 87faeda5
+	require.Equal(t, "0.0.0.0", c.IP())
 }
 
 // go test -run Test_Ctx_IP_ProxyHeader
 func Test_Ctx_IP_ProxyHeader(t *testing.T) {
 	t.Parallel()
-<<<<<<< HEAD
-	app := New(Config{ProxyHeader: "Real-Ip"})
-	c := app.NewCtx(&fasthttp.RequestCtx{})
-
-	require.Equal(t, "", c.IP())
-=======
 
 	// make sure that the same behaviour exists for different proxy header names
 	proxyHeaderNames := []string{"Real-Ip", HeaderXForwardedFor}
 
 	for _, proxyHeaderName := range proxyHeaderNames {
 		app := New(Config{ProxyHeader: proxyHeaderName})
-		c := app.AcquireCtx(&fasthttp.RequestCtx{})
+		c := app.NewCtx(&fasthttp.RequestCtx{})
 
 		c.Request().Header.Set(proxyHeaderName, "0.0.0.1")
-		utils.AssertEqual(t, "0.0.0.1", c.IP())
+		require.Equal(t, "0.0.0.1", c.IP())
 
 		// without IP validation we return the full string
 		c.Request().Header.Set(proxyHeaderName, "0.0.0.1, 0.0.0.2")
-		utils.AssertEqual(t, "0.0.0.1, 0.0.0.2", c.IP())
+		require.Equal(t, "0.0.0.1, 0.0.0.2", c.IP())
 
 		// without IP validation we return invalid IPs
 		c.Request().Header.Set(proxyHeaderName, "invalid, 0.0.0.2, 0.0.0.3")
-		utils.AssertEqual(t, "invalid, 0.0.0.2, 0.0.0.3", c.IP())
+		require.Equal(t, "invalid, 0.0.0.2, 0.0.0.3", c.IP())
 
 		// when proxy header is enabled but the value is empty, without IP validation we return an empty string
 		c.Request().Header.Set(proxyHeaderName, "")
-		utils.AssertEqual(t, "", c.IP())
+		require.Equal(t, "", c.IP())
 
 		// without IP validation we return an invalid IP
 		c.Request().Header.Set(proxyHeaderName, "not-valid-ip")
-		utils.AssertEqual(t, "not-valid-ip", c.IP())
-
-		app.ReleaseCtx(c)
+		require.Equal(t, "not-valid-ip", c.IP())
 	}
 }
 
@@ -940,31 +925,28 @@
 
 	for _, proxyHeaderName := range proxyHeaderNames {
 		app := New(Config{EnableIPValidation: true, ProxyHeader: proxyHeaderName})
-		c := app.AcquireCtx(&fasthttp.RequestCtx{})
+		c := app.NewCtx(&fasthttp.RequestCtx{})
 
 		// when proxy header & validation is enabled and the value is a valid IP, we return it
 		c.Request().Header.Set(proxyHeaderName, "0.0.0.1")
-		utils.AssertEqual(t, "0.0.0.1", c.IP())
+		require.Equal(t, "0.0.0.1", c.IP())
 
 		// when proxy header & validation is enabled and the value is a list of IPs, we return the first valid IP
 		c.Request().Header.Set(proxyHeaderName, "0.0.0.1, 0.0.0.2")
-		utils.AssertEqual(t, "0.0.0.1", c.IP())
+		require.Equal(t, "0.0.0.1", c.IP())
 
 		c.Request().Header.Set(proxyHeaderName, "invalid, 0.0.0.2, 0.0.0.3")
-		utils.AssertEqual(t, "0.0.0.2", c.IP())
+		require.Equal(t, "0.0.0.2", c.IP())
 
 		// when proxy header & validation is enabled but the value is empty, we will ignore the header
 		c.Request().Header.Set(proxyHeaderName, "")
-		utils.AssertEqual(t, "0.0.0.0", c.IP())
+		require.Equal(t, "0.0.0.0", c.IP())
 
 		// when proxy header & validation is enabled but the value is not an IP, we will ignore the header
 		// and return the IP of the caller
 		c.Request().Header.Set(proxyHeaderName, "not-valid-ip")
-		utils.AssertEqual(t, "0.0.0.0", c.IP())
-
-		app.ReleaseCtx(c)
-	}
->>>>>>> 87faeda5
+		require.Equal(t, "0.0.0.0", c.IP())
+	}
 }
 
 // go test -run Test_Ctx_IP_UntrustedProxy
@@ -973,7 +955,6 @@
 	app := New(Config{EnableTrustedProxyCheck: true, TrustedProxies: []string{"0.8.0.1"}, ProxyHeader: HeaderXForwardedFor})
 	c := app.NewCtx(&fasthttp.RequestCtx{})
 	c.Request().Header.Set(HeaderXForwardedFor, "0.0.0.1")
-
 	require.Equal(t, "0.0.0.0", c.IP())
 }
 
@@ -983,7 +964,6 @@
 	app := New(Config{EnableTrustedProxyCheck: true, TrustedProxies: []string{"0.0.0.0"}, ProxyHeader: HeaderXForwardedFor})
 	c := app.NewCtx(&fasthttp.RequestCtx{})
 	c.Request().Header.Set(HeaderXForwardedFor, "0.0.0.1")
-
 	require.Equal(t, "0.0.0.1", c.IP())
 }
 
@@ -991,15 +971,9 @@
 func Test_Ctx_IPs(t *testing.T) {
 	t.Parallel()
 	app := New()
-<<<<<<< HEAD
-	c := app.NewCtx(&fasthttp.RequestCtx{})
-
-=======
-	c := app.AcquireCtx(&fasthttp.RequestCtx{})
-	defer app.ReleaseCtx(c)
+	c := app.NewCtx(&fasthttp.RequestCtx{})
 
 	// normal happy path test case
->>>>>>> 87faeda5
 	c.Request().Header.Set(HeaderXForwardedFor, "127.0.0.1, 127.0.0.2, 127.0.0.3")
 	require.Equal(t, []string{"127.0.0.1", "127.0.0.2", "127.0.0.3"}, c.IPs())
 
@@ -1009,70 +983,59 @@
 
 	// invalid IPs are allowed to be returned
 	c.Request().Header.Set(HeaderXForwardedFor, "invalid, 127.0.0.1, 127.0.0.2")
-	utils.AssertEqual(t, []string{"invalid", "127.0.0.1", "127.0.0.2"}, c.IPs())
+	require.Equal(t, []string{"invalid", "127.0.0.1", "127.0.0.2"}, c.IPs())
 	c.Request().Header.Set(HeaderXForwardedFor, "127.0.0.1, invalid, 127.0.0.2")
-	utils.AssertEqual(t, []string{"127.0.0.1", "invalid", "127.0.0.2"}, c.IPs())
+	require.Equal(t, []string{"127.0.0.1", "invalid", "127.0.0.2"}, c.IPs())
 
 	// ensure that the ordering of IPs in the header is maintained
 	c.Request().Header.Set(HeaderXForwardedFor, "127.0.0.3, 127.0.0.1, 127.0.0.2")
-	utils.AssertEqual(t, []string{"127.0.0.3", "127.0.0.1", "127.0.0.2"}, c.IPs())
+	require.Equal(t, []string{"127.0.0.3", "127.0.0.1", "127.0.0.2"}, c.IPs())
 
 	// empty header
 	c.Request().Header.Set(HeaderXForwardedFor, "")
-<<<<<<< HEAD
 	require.Equal(t, 0, len(c.IPs()))
-=======
-	utils.AssertEqual(t, 0, len(c.IPs()))
 
 	// missing header
 	c.Request()
-	utils.AssertEqual(t, 0, len(c.IPs()))
+	require.Equal(t, 0, len(c.IPs()))
 }
 
 func Test_Ctx_IPs_With_IP_Validation(t *testing.T) {
 	t.Parallel()
 	app := New(Config{EnableIPValidation: true})
-	c := app.AcquireCtx(&fasthttp.RequestCtx{})
-	defer app.ReleaseCtx(c)
+	c := app.NewCtx(&fasthttp.RequestCtx{})
 
 	// normal happy path test case
 	c.Request().Header.Set(HeaderXForwardedFor, "127.0.0.1, 127.0.0.2, 127.0.0.3")
-	utils.AssertEqual(t, []string{"127.0.0.1", "127.0.0.2", "127.0.0.3"}, c.IPs())
+	require.Equal(t, []string{"127.0.0.1", "127.0.0.2", "127.0.0.3"}, c.IPs())
 
 	// inconsistent space formatting
 	c.Request().Header.Set(HeaderXForwardedFor, "127.0.0.1,127.0.0.2  ,127.0.0.3")
-	utils.AssertEqual(t, []string{"127.0.0.1", "127.0.0.2", "127.0.0.3"}, c.IPs())
+	require.Equal(t, []string{"127.0.0.1", "127.0.0.2", "127.0.0.3"}, c.IPs())
 
 	// invalid IPs are in the header
 	c.Request().Header.Set(HeaderXForwardedFor, "invalid, 127.0.0.1, 127.0.0.2")
-	utils.AssertEqual(t, []string{"127.0.0.1", "127.0.0.2"}, c.IPs())
+	require.Equal(t, []string{"127.0.0.1", "127.0.0.2"}, c.IPs())
 	c.Request().Header.Set(HeaderXForwardedFor, "127.0.0.1, invalid, 127.0.0.2")
-	utils.AssertEqual(t, []string{"127.0.0.1", "127.0.0.2"}, c.IPs())
+	require.Equal(t, []string{"127.0.0.1", "127.0.0.2"}, c.IPs())
 
 	// ensure that the ordering of IPs in the header is maintained
 	c.Request().Header.Set(HeaderXForwardedFor, "127.0.0.3, 127.0.0.1, 127.0.0.2")
-	utils.AssertEqual(t, []string{"127.0.0.3", "127.0.0.1", "127.0.0.2"}, c.IPs())
+	require.Equal(t, []string{"127.0.0.3", "127.0.0.1", "127.0.0.2"}, c.IPs())
 
 	// empty header
 	c.Request().Header.Set(HeaderXForwardedFor, "")
-	utils.AssertEqual(t, 0, len(c.IPs()))
+	require.Equal(t, 0, len(c.IPs()))
 
 	// missing header
 	c.Request()
-	utils.AssertEqual(t, 0, len(c.IPs()))
->>>>>>> 87faeda5
+	require.Equal(t, 0, len(c.IPs()))
 }
 
 // go test -v -run=^$ -bench=Benchmark_Ctx_IPs -benchmem -count=4
 func Benchmark_Ctx_IPs(b *testing.B) {
 	app := New()
-<<<<<<< HEAD
-	c := app.NewCtx(&fasthttp.RequestCtx{})
-
-	c.Request().Header.Set(HeaderXForwardedFor, "127.0.0.1, 127.0.0.1, 127.0.0.1")
-=======
-	c := app.AcquireCtx(&fasthttp.RequestCtx{})
-	defer app.ReleaseCtx(c)
+	c := app.NewCtx(&fasthttp.RequestCtx{})
 	c.Request().Header.Set(HeaderXForwardedFor, "127.0.0.1, invalid, 127.0.0.1")
 	var res []string
 	b.ReportAllocs()
@@ -1080,31 +1043,25 @@
 	for n := 0; n < b.N; n++ {
 		res = c.IPs()
 	}
-	utils.AssertEqual(b, []string{"127.0.0.1", "invalid", "127.0.0.1"}, res)
+	require.Equal(b, []string{"127.0.0.1", "invalid", "127.0.0.1"}, res)
 }
 
 func Benchmark_Ctx_IPs_With_IP_Validation(b *testing.B) {
 	app := New(Config{EnableIPValidation: true})
-	c := app.AcquireCtx(&fasthttp.RequestCtx{})
-	defer app.ReleaseCtx(c)
+	c := app.NewCtx(&fasthttp.RequestCtx{})
 	c.Request().Header.Set(HeaderXForwardedFor, "127.0.0.1, invalid, 127.0.0.1")
->>>>>>> 87faeda5
 	var res []string
 	b.ReportAllocs()
 	b.ResetTimer()
 	for n := 0; n < b.N; n++ {
 		res = c.IPs()
 	}
-<<<<<<< HEAD
-	require.Equal(b, []string{"127.0.0.1", "127.0.0.1", "127.0.0.1"}, res)
-=======
-	utils.AssertEqual(b, []string{"127.0.0.1", "127.0.0.1"}, res)
+	require.Equal(b, []string{"127.0.0.1", "127.0.0.1"}, res)
 }
 
 func Benchmark_Ctx_IP_With_ProxyHeader(b *testing.B) {
 	app := New(Config{ProxyHeader: HeaderXForwardedFor})
-	c := app.AcquireCtx(&fasthttp.RequestCtx{})
-	defer app.ReleaseCtx(c)
+	c := app.NewCtx(&fasthttp.RequestCtx{})
 	c.Request().Header.Set(HeaderXForwardedFor, "127.0.0.1")
 	var res string
 	b.ReportAllocs()
@@ -1112,13 +1069,12 @@
 	for n := 0; n < b.N; n++ {
 		res = c.IP()
 	}
-	utils.AssertEqual(b, "127.0.0.1", res)
+	require.Equal(b, "127.0.0.1", res)
 }
 
 func Benchmark_Ctx_IP_With_ProxyHeader_and_IP_Validation(b *testing.B) {
 	app := New(Config{ProxyHeader: HeaderXForwardedFor, EnableIPValidation: true})
-	c := app.AcquireCtx(&fasthttp.RequestCtx{})
-	defer app.ReleaseCtx(c)
+	c := app.NewCtx(&fasthttp.RequestCtx{})
 	c.Request().Header.Set(HeaderXForwardedFor, "127.0.0.1")
 	var res string
 	b.ReportAllocs()
@@ -1126,13 +1082,12 @@
 	for n := 0; n < b.N; n++ {
 		res = c.IP()
 	}
-	utils.AssertEqual(b, "127.0.0.1", res)
+	require.Equal(b, "127.0.0.1", res)
 }
 
 func Benchmark_Ctx_IP(b *testing.B) {
 	app := New()
-	c := app.AcquireCtx(&fasthttp.RequestCtx{})
-	defer app.ReleaseCtx(c)
+	c := app.NewCtx(&fasthttp.RequestCtx{})
 	c.Request()
 	var res string
 	b.ReportAllocs()
@@ -1140,8 +1095,7 @@
 	for n := 0; n < b.N; n++ {
 		res = c.IP()
 	}
-	utils.AssertEqual(b, "0.0.0.0", res)
->>>>>>> 87faeda5
+	require.Equal(b, "0.0.0.0", res)
 }
 
 // go test -run Test_Ctx_Is
@@ -1391,9 +1345,9 @@
 		require.Equal(t, "", c.Params("optional"))
 		return nil
 	})
-	app.Get("/test5/:id/:Id", func(c *Ctx) error {
-		utils.AssertEqual(t, "first", c.Params("id"))
-		utils.AssertEqual(t, "first", c.Params("Id"))
+	app.Get("/test5/:id/:Id", func(c Ctx) error {
+		require.Equal(t, "first", c.Params("id"))
+		require.Equal(t, "first", c.Params("Id"))
 		return nil
 	})
 	resp, err := app.Test(httptest.NewRequest(MethodGet, "/test/john", nil))
@@ -1409,77 +1363,34 @@
 	require.Equal(t, StatusOK, resp.StatusCode, "Status code")
 
 	resp, err = app.Test(httptest.NewRequest(MethodGet, "/test4", nil))
-<<<<<<< HEAD
 	require.NoError(t, err, "app.Test(req)")
 	require.Equal(t, StatusOK, resp.StatusCode, "Status code")
-=======
-	utils.AssertEqual(t, nil, err, "app.Test(req)")
-	utils.AssertEqual(t, StatusOK, resp.StatusCode, "Status code")
 
 	resp, err = app.Test(httptest.NewRequest(MethodGet, "/test5/first/second", nil))
-	utils.AssertEqual(t, nil, err)
-	utils.AssertEqual(t, StatusOK, resp.StatusCode, "Status code")
+	require.NoError(t, err, "app.Test(req)")
+	require.Equal(t, StatusOK, resp.StatusCode, "Status code")
 }
 
 func Test_Ctx_Params_Case_Sensitive(t *testing.T) {
 	t.Parallel()
 	app := New(Config{CaseSensitive: true})
-	app.Get("/test/:User", func(c *Ctx) error {
-		utils.AssertEqual(t, "john", c.Params("User"))
-		utils.AssertEqual(t, "", c.Params("user"))
+	app.Get("/test/:User", func(c Ctx) error {
+		require.Equal(t, "john", c.Params("User"))
+		require.Equal(t, "", c.Params("user"))
 		return nil
 	})
-	app.Get("/test2/:id/:Id", func(c *Ctx) error {
-		utils.AssertEqual(t, "first", c.Params("id"))
-		utils.AssertEqual(t, "second", c.Params("Id"))
+	app.Get("/test2/:id/:Id", func(c Ctx) error {
+		require.Equal(t, "first", c.Params("id"))
+		require.Equal(t, "second", c.Params("Id"))
 		return nil
 	})
 	resp, err := app.Test(httptest.NewRequest(MethodGet, "/test/john", nil))
-	utils.AssertEqual(t, nil, err, "app.Test(req)")
-	utils.AssertEqual(t, StatusOK, resp.StatusCode, "Status code")
+	require.NoError(t, err, "app.Test(req)")
+	require.Equal(t, StatusOK, resp.StatusCode, "Status code")
 
 	resp, err = app.Test(httptest.NewRequest(MethodGet, "/test2/first/second", nil))
-	utils.AssertEqual(t, nil, err)
-	utils.AssertEqual(t, StatusOK, resp.StatusCode, "Status code")
-}
-
-// go test -race -run Test_Ctx_AllParams
-func Test_Ctx_AllParams(t *testing.T) {
-	t.Parallel()
-	app := New()
-	app.Get("/test/:user", func(c *Ctx) error {
-		utils.AssertEqual(t, map[string]string{"user": "john"}, c.AllParams())
-		return nil
-	})
-	app.Get("/test2/*", func(c *Ctx) error {
-		utils.AssertEqual(t, map[string]string{"*1": "im/a/cookie"}, c.AllParams())
-		return nil
-	})
-	app.Get("/test3/*/blafasel/*", func(c *Ctx) error {
-		utils.AssertEqual(t, map[string]string{"*1": "1111", "*2": "2222"}, c.AllParams())
-		return nil
-	})
-	app.Get("/test4/:optional?", func(c *Ctx) error {
-		utils.AssertEqual(t, map[string]string{"optional": ""}, c.AllParams())
-		return nil
-	})
-
-	resp, err := app.Test(httptest.NewRequest(MethodGet, "/test/john", nil))
-	utils.AssertEqual(t, nil, err, "app.Test(req)")
-	utils.AssertEqual(t, StatusOK, resp.StatusCode, "Status code")
-
-	resp, err = app.Test(httptest.NewRequest(MethodGet, "/test2/im/a/cookie", nil))
-	utils.AssertEqual(t, nil, err, "app.Test(req)")
-	utils.AssertEqual(t, StatusOK, resp.StatusCode, "Status code")
-
-	resp, err = app.Test(httptest.NewRequest(MethodGet, "/test3/1111/blafasel/2222", nil))
-	utils.AssertEqual(t, nil, err, "app.Test(req)")
-	utils.AssertEqual(t, StatusOK, resp.StatusCode, "Status code")
-
-	resp, err = app.Test(httptest.NewRequest(MethodGet, "/test4", nil))
-	utils.AssertEqual(t, nil, err, "app.Test(req)")
-	utils.AssertEqual(t, StatusOK, resp.StatusCode, "Status code")
->>>>>>> 87faeda5
+	require.Equal(t, nil, err)
+	require.Equal(t, StatusOK, resp.StatusCode, "Status code")
 }
 
 // go test -v -run=^$ -bench=Benchmark_Ctx_Params -benchmem -count=4
@@ -2883,52 +2794,38 @@
 
 // go test -run Test_Ctx_Get_Location_From_Route_name
 func Test_Ctx_Get_Location_From_Route_name(t *testing.T) {
-<<<<<<< HEAD
-	app := New()
-	c := app.NewCtx(&fasthttp.RequestCtx{})
-
-	app.Get("/user/:name", func(c Ctx) error {
-		return c.SendString(c.Params("name"))
-	}).Name("User")
-
-	location, err := c.GetRouteURL("User", Map{"name": "fiber"})
-	require.NoError(t, err)
-	require.Equal(t, "/user/fiber", location)
-=======
 	t.Run("case insensitive", func(t *testing.T) {
 		app := New()
-		c := app.AcquireCtx(&fasthttp.RequestCtx{})
-		defer app.ReleaseCtx(c)
-		app.Get("/user/:name", func(c *Ctx) error {
+		c := app.NewCtx(&fasthttp.RequestCtx{})
+		app.Get("/user/:name", func(c Ctx) error {
 			return c.SendString(c.Params("name"))
 		}).Name("User")
 
 		location, err := c.GetRouteURL("User", Map{"name": "fiber"})
-		utils.AssertEqual(t, nil, err)
-		utils.AssertEqual(t, "/user/fiber", location)
+		require.NoError(t, err)
+		require.Equal(t, "/user/fiber", location)
 
 		location, err = c.GetRouteURL("User", Map{"Name": "fiber"})
-		utils.AssertEqual(t, nil, err)
-		utils.AssertEqual(t, "/user/fiber", location)
-	})
-	
-	t.Run("case sensitive",func(t *testing.T) {
+		require.NoError(t, err)
+		require.Equal(t, "/user/fiber", location)
+	})
+
+	t.Run("case sensitive", func(t *testing.T) {
 		app := New(Config{CaseSensitive: true})
-		c := app.AcquireCtx(&fasthttp.RequestCtx{})
+		c := app.NewCtx(&fasthttp.RequestCtx{})
 		defer app.ReleaseCtx(c)
-		app.Get("/user/:name", func(c *Ctx) error {
+		app.Get("/user/:name", func(c Ctx) error {
 			return c.SendString(c.Params("name"))
 		}).Name("User")
 
 		location, err := c.GetRouteURL("User", Map{"name": "fiber"})
-		utils.AssertEqual(t, nil, err)
-		utils.AssertEqual(t, "/user/fiber", location)
+		require.NoError(t, err)
+		require.Equal(t, "/user/fiber", location)
 
 		location, err = c.GetRouteURL("User", Map{"Name": "fiber"})
-		utils.AssertEqual(t, nil, err)
-		utils.AssertEqual(t, "/user/", location)
-	})
->>>>>>> 87faeda5
+		require.NoError(t, err)
+		require.Equal(t, "/user/", location)
+	})
 }
 
 // go test -run Test_Ctx_Get_Location_From_Route_name_Optional_greedy
