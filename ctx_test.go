// ⚡️ Fiber is an Express inspired web framework written in Go with ☕️
// 🤖 Github Repository: https://github.com/gofiber/fiber
// 📌 API Documentation: https://docs.gofiber.io

package fiber

import (
	"bufio"
	"bytes"
	"compress/gzip"
	"compress/zlib"
	"context"
	"crypto/tls"
	"encoding/xml"
	"errors"
	"fmt"
	"io"
	"mime/multipart"
	"net"
	"net/http/httptest"
	"os"
	"path/filepath"
	"strconv"
	"strings"
	"testing"
	"text/template"
	"time"

	"github.com/gofiber/fiber/v3/internal/storage/memory"
	"github.com/gofiber/utils/v2"
	"github.com/stretchr/testify/require"
	"github.com/valyala/bytebufferpool"
	"github.com/valyala/fasthttp"
)

const epsilon = 0.001

// go test -run Test_Ctx_Accepts
func Test_Ctx_Accepts(t *testing.T) {
	t.Parallel()
	app := New()
	c := app.AcquireCtx(&fasthttp.RequestCtx{})

	c.Request().Header.Set(HeaderAccept, "text/html,application/xhtml+xml,application/xml;q=0.9")
	require.Equal(t, "", c.Accepts(""))
	require.Equal(t, "", c.Accepts())
	require.Equal(t, ".xml", c.Accepts(".xml"))
	require.Equal(t, "", c.Accepts(".john"))
	require.Equal(t, "application/xhtml+xml", c.Accepts("application/xml", "application/xml+rss", "application/yaml", "application/xhtml+xml"), "must use client-preferred mime type")

	c.Request().Header.Set(HeaderAccept, "application/json, text/plain, */*;q=0")
	require.Equal(t, "", c.Accepts("html"), "must treat */*;q=0 as not acceptable")

	c.Request().Header.Set(HeaderAccept, "text/*, application/json")
	require.Equal(t, "html", c.Accepts("html"))
	require.Equal(t, "text/html", c.Accepts("text/html"))
	require.Equal(t, "json", c.Accepts("json", "text"))
	require.Equal(t, "application/json", c.Accepts("application/json"))
	require.Equal(t, "", c.Accepts("image/png"))
	require.Equal(t, "", c.Accepts("png"))

	c.Request().Header.Set(HeaderAccept, "text/html, application/json")
	require.Equal(t, "text/*", c.Accepts("text/*"))

	c.Request().Header.Set(HeaderAccept, "*/*")
	require.Equal(t, "html", c.Accepts("html"))
}

// go test -v -run=^$ -bench=Benchmark_Ctx_Accepts -benchmem -count=4
func Benchmark_Ctx_Accepts(b *testing.B) {
	app := New()
	c := app.AcquireCtx(&fasthttp.RequestCtx{})

	acceptHeader := "text/html,application/xhtml+xml,application/xml;q=0.9"
	c.Request().Header.Set("Accept", acceptHeader)
	acceptValues := [][]string{
		{".xml"},
		{"json", "xml"},
		{"application/json", "application/xml"},
	}
	expectedResults := []string{".xml", "xml", "application/xml"}

	for i := 0; i < len(acceptValues); i++ {
		b.Run(fmt.Sprintf("run-%#v", acceptValues[i]), func(bb *testing.B) {
			var res string
			bb.ReportAllocs()
			bb.ResetTimer()

			for n := 0; n < bb.N; n++ {
				res = c.Accepts(acceptValues[i]...)
			}
			require.Equal(bb, expectedResults[i], res)
		})
	}
}

type customCtx struct {
	DefaultCtx
}

func (c *customCtx) Params(key string, defaultValue ...string) string { //revive:disable-line:unused-parameter // We need defaultValue for some cases
	return "prefix_" + c.DefaultCtx.Params(key)
}

// go test -run Test_Ctx_CustomCtx
func Test_Ctx_CustomCtx(t *testing.T) {
	t.Parallel()

	app := New()

	app.NewCtxFunc(func(app *App) CustomCtx {
		return &customCtx{
			DefaultCtx: *NewDefaultCtx(app),
		}
	})

	app.Get("/:id", func(c Ctx) error {
		return c.SendString(c.Params("id"))
	})
	resp, err := app.Test(httptest.NewRequest(MethodGet, "/v3", &bytes.Buffer{}))
	require.NoError(t, err, "app.Test(req)")
	body, err := io.ReadAll(resp.Body)
	require.NoError(t, err, "io.ReadAll(resp.Body)")
	require.Equal(t, "prefix_v3", string(body))
}

// go test -run Test_Ctx_Accepts_EmptyAccept
func Test_Ctx_Accepts_EmptyAccept(t *testing.T) {
	t.Parallel()
	app := New()
	c := app.AcquireCtx(&fasthttp.RequestCtx{})

	require.Equal(t, ".forwarded", c.Accepts(".forwarded"))
}

// go test -run Test_Ctx_Accepts_Wildcard
func Test_Ctx_Accepts_Wildcard(t *testing.T) {
	t.Parallel()
	app := New()
	c := app.AcquireCtx(&fasthttp.RequestCtx{})

	c.Request().Header.Set(HeaderAccept, "*/*;q=0.9")
	require.Equal(t, "html", c.Accepts("html"))
	require.Equal(t, "foo", c.Accepts("foo"))
	require.Equal(t, ".bar", c.Accepts(".bar"))
	c.Request().Header.Set(HeaderAccept, "text/html,application/*;q=0.9")
	require.Equal(t, "xml", c.Accepts("xml"))
}

// go test -run Test_Ctx_AcceptsCharsets
func Test_Ctx_AcceptsCharsets(t *testing.T) {
	t.Parallel()
	app := New()
	c := app.AcquireCtx(&fasthttp.RequestCtx{})

	c.Request().Header.Set(HeaderAcceptCharset, "utf-8, iso-8859-1;q=0.5")
	require.Equal(t, "utf-8", c.AcceptsCharsets("utf-8"))
}

// go test -v -run=^$ -bench=Benchmark_Ctx_AcceptsCharsets -benchmem -count=4
func Benchmark_Ctx_AcceptsCharsets(b *testing.B) {
	app := New()
	c := app.AcquireCtx(&fasthttp.RequestCtx{}).(*DefaultCtx) //nolint:errcheck, forcetypeassert // not needed

	c.Request().Header.Set("Accept-Charset", "utf-8, iso-8859-1;q=0.5")
	var res string
	b.ReportAllocs()
	b.ResetTimer()
	for n := 0; n < b.N; n++ {
		res = c.AcceptsCharsets("utf-8")
	}
	require.Equal(b, "utf-8", res)
}

// go test -run Test_Ctx_AcceptsEncodings
func Test_Ctx_AcceptsEncodings(t *testing.T) {
	t.Parallel()
	app := New()
	c := app.AcquireCtx(&fasthttp.RequestCtx{})

	c.Request().Header.Set(HeaderAcceptEncoding, "deflate, gzip;q=1.0, *;q=0.5")
	require.Equal(t, "gzip", c.AcceptsEncodings("gzip"))
	require.Equal(t, "abc", c.AcceptsEncodings("abc"))
}

// go test -v -run=^$ -bench=Benchmark_Ctx_AcceptsEncodings -benchmem -count=4
func Benchmark_Ctx_AcceptsEncodings(b *testing.B) {
	app := New()
	c := app.AcquireCtx(&fasthttp.RequestCtx{}).(*DefaultCtx) //nolint:errcheck, forcetypeassert // not needed

	c.Request().Header.Set(HeaderAcceptEncoding, "deflate, gzip;q=1.0, *;q=0.5")
	var res string
	b.ReportAllocs()
	b.ResetTimer()
	for n := 0; n < b.N; n++ {
		res = c.AcceptsEncodings("gzip")
	}
	require.Equal(b, "gzip", res)
}

// go test -run Test_Ctx_AcceptsLanguages
func Test_Ctx_AcceptsLanguages(t *testing.T) {
	t.Parallel()
	app := New()
	c := app.AcquireCtx(&fasthttp.RequestCtx{})

	c.Request().Header.Set(HeaderAcceptLanguage, "fr-CH, fr;q=0.9, en;q=0.8, de;q=0.7, *;q=0.5")
	require.Equal(t, "fr", c.AcceptsLanguages("fr"))
}

// go test -v -run=^$ -bench=Benchmark_Ctx_AcceptsLanguages -benchmem -count=4
func Benchmark_Ctx_AcceptsLanguages(b *testing.B) {
	app := New()
	c := app.AcquireCtx(&fasthttp.RequestCtx{}).(*DefaultCtx) //nolint:errcheck, forcetypeassert // not needed

	c.Request().Header.Set(HeaderAcceptLanguage, "fr-CH, fr;q=0.9, en;q=0.8, de;q=0.7, *;q=0.5")
	var res string
	b.ReportAllocs()
	b.ResetTimer()
	for n := 0; n < b.N; n++ {
		res = c.AcceptsLanguages("fr")
	}
	require.Equal(b, "fr", res)
}

// go test -run Test_Ctx_App
func Test_Ctx_App(t *testing.T) {
	t.Parallel()
	app := New()
	app.config.BodyLimit = 1000
	c := app.AcquireCtx(&fasthttp.RequestCtx{})

	require.Equal(t, 1000, c.App().config.BodyLimit)
}

// go test -run Test_Ctx_Append
func Test_Ctx_Append(t *testing.T) {
	t.Parallel()
	app := New()
	c := app.AcquireCtx(&fasthttp.RequestCtx{})

	c.Append("X-Test", "Hello")
	c.Append("X-Test", "World")
	c.Append("X-Test", "Hello", "World")
	// similar value in the middle
	c.Append("X2-Test", "World")
	c.Append("X2-Test", "XHello")
	c.Append("X2-Test", "Hello", "World")
	// similar value at the start
	c.Append("X3-Test", "XHello")
	c.Append("X3-Test", "World")
	c.Append("X3-Test", "Hello", "World")
	// try it with multiple similar values
	c.Append("X4-Test", "XHello")
	c.Append("X4-Test", "Hello")
	c.Append("X4-Test", "HelloZ")
	c.Append("X4-Test", "YHello")
	c.Append("X4-Test", "Hello")
	c.Append("X4-Test", "YHello")
	c.Append("X4-Test", "HelloZ")
	c.Append("X4-Test", "XHello")
	// without append value
	c.Append("X-Custom-Header")

	require.Equal(t, "Hello, World", string(c.Response().Header.Peek("X-Test")))
	require.Equal(t, "World, XHello, Hello", string(c.Response().Header.Peek("X2-Test")))
	require.Equal(t, "XHello, World, Hello", string(c.Response().Header.Peek("X3-Test")))
	require.Equal(t, "XHello, Hello, HelloZ, YHello", string(c.Response().Header.Peek("X4-Test")))
	require.Equal(t, "", string(c.Response().Header.Peek("x-custom-header")))
}

// go test -v -run=^$ -bench=Benchmark_Ctx_Append -benchmem -count=4
func Benchmark_Ctx_Append(b *testing.B) {
	app := New()
	c := app.AcquireCtx(&fasthttp.RequestCtx{}).(*DefaultCtx) //nolint:errcheck, forcetypeassert // not needed

	b.ReportAllocs()
	b.ResetTimer()
	for n := 0; n < b.N; n++ {
		c.Append("X-Custom-Header", "Hello")
		c.Append("X-Custom-Header", "World")
		c.Append("X-Custom-Header", "Hello")
	}
	require.Equal(b, "Hello, World", app.getString(c.Response().Header.Peek("X-Custom-Header")))
}

// go test -run Test_Ctx_Attachment
func Test_Ctx_Attachment(t *testing.T) {
	t.Parallel()
	app := New()
	c := app.AcquireCtx(&fasthttp.RequestCtx{})

	// empty
	c.Attachment()
	require.Equal(t, `attachment`, string(c.Response().Header.Peek(HeaderContentDisposition)))
	// real filename
	c.Attachment("./static/img/logo.png")
	require.Equal(t, `attachment; filename="logo.png"`, string(c.Response().Header.Peek(HeaderContentDisposition)))
	require.Equal(t, "image/png", string(c.Response().Header.Peek(HeaderContentType)))
	// check quoting
	c.Attachment("another document.pdf\"\r\nBla: \"fasel")
	require.Equal(t, `attachment; filename="another+document.pdf%22%0D%0ABla%3A+%22fasel"`, string(c.Response().Header.Peek(HeaderContentDisposition)))
}

// go test -v -run=^$ -bench=Benchmark_Ctx_Attachment -benchmem -count=4
func Benchmark_Ctx_Attachment(b *testing.B) {
	app := New()
	c := app.AcquireCtx(&fasthttp.RequestCtx{}).(*DefaultCtx) //nolint:errcheck, forcetypeassert // not needed

	b.ReportAllocs()
	b.ResetTimer()
	for n := 0; n < b.N; n++ {
		// example with quote params
		c.Attachment("another document.pdf\"\r\nBla: \"fasel")
	}
	require.Equal(b, `attachment; filename="another+document.pdf%22%0D%0ABla%3A+%22fasel"`, string(c.Response().Header.Peek(HeaderContentDisposition)))
}

// go test -run Test_Ctx_BaseURL
func Test_Ctx_BaseURL(t *testing.T) {
	t.Parallel()
	app := New()
	c := app.AcquireCtx(&fasthttp.RequestCtx{})

	c.Request().SetRequestURI("http://google.com/test")
	require.Equal(t, "http://google.com", c.BaseURL())
	// Check cache
	require.Equal(t, "http://google.com", c.BaseURL())
}

// go test -v -run=^$ -bench=Benchmark_Ctx_BaseURL -benchmem
func Benchmark_Ctx_BaseURL(b *testing.B) {
	app := New()
	c := app.AcquireCtx(&fasthttp.RequestCtx{}).(*DefaultCtx) //nolint:errcheck, forcetypeassert // not needed

	c.Request().SetHost("google.com:1337")
	c.Request().URI().SetPath("/haha/oke/lol")
	var res string
	b.ReportAllocs()
	b.ResetTimer()
	for n := 0; n < b.N; n++ {
		res = c.BaseURL()
	}
	require.Equal(b, "http://google.com:1337", res)
}

// go test -run Test_Ctx_Body
func Test_Ctx_Body(t *testing.T) {
	t.Parallel()
	app := New()
	c := app.AcquireCtx(&fasthttp.RequestCtx{}).(*DefaultCtx) //nolint:errcheck, forcetypeassert // not needed

	c.Request().SetBody([]byte("john=doe"))
	require.Equal(t, []byte("john=doe"), c.Body())
}

// go test -v -run=^$ -bench=Benchmark_Ctx_Body -benchmem -count=4
func Benchmark_Ctx_Body(b *testing.B) {
	const input = "john=doe"

	app := New()
	c := app.AcquireCtx(&fasthttp.RequestCtx{}).(*DefaultCtx) //nolint:errcheck, forcetypeassert // not needed

	c.Request().SetBody([]byte(input))
	b.ReportAllocs()
	b.ResetTimer()
	for i := 0; i < b.N; i++ {
		_ = c.Body()
	}

	require.Equal(b, []byte(input), c.Body())
}

// go test -run Test_Ctx_Body_Immutable
func Test_Ctx_Body_Immutable(t *testing.T) {
	t.Parallel()
	app := New()
	app.config.Immutable = true
	c := app.AcquireCtx(&fasthttp.RequestCtx{}).(*DefaultCtx) //nolint:errcheck, forcetypeassert // not needed

	c.Request().SetBody([]byte("john=doe"))
	require.Equal(t, []byte("john=doe"), c.Body())
}

// go test -v -run=^$ -bench=Benchmark_Ctx_Body_Immutable -benchmem -count=4
func Benchmark_Ctx_Body_Immutable(b *testing.B) {
	const input = "john=doe"

	app := New()
	app.config.Immutable = true
	c := app.AcquireCtx(&fasthttp.RequestCtx{}).(*DefaultCtx) //nolint:errcheck, forcetypeassert // not needed

	c.Request().SetBody([]byte(input))
	b.ReportAllocs()
	b.ResetTimer()

	for i := 0; i < b.N; i++ {
		_ = c.Body()
	}

	require.Equal(b, []byte(input), c.Body())
}

// go test -run Test_Ctx_Body_With_Compression
func Test_Ctx_Body_With_Compression(t *testing.T) {
	t.Parallel()
	tests := []struct {
		name            string
		contentEncoding string
		body            []byte
		expectedBody    []byte
	}{
		{
			name:            "gzip",
			contentEncoding: "gzip",
			body:            []byte("john=doe"),
			expectedBody:    []byte("john=doe"),
		},
		{
			name:            "unsupported_encoding",
			contentEncoding: "undefined",
			body:            []byte("keeps_ORIGINAL"),
			expectedBody:    []byte("keeps_ORIGINAL"),
		},
		{
			name:            "gzip then unsupported",
			contentEncoding: "gzip, undefined",
			body:            []byte("Go, be gzipped"),
			expectedBody:    []byte("Go, be gzipped"),
		},
		{
			name:            "invalid_deflate",
			contentEncoding: "gzip,deflate",
			body:            []byte("I'm not correctly compressed"),
			expectedBody:    []byte(zlib.ErrHeader.Error()),
		},
	}

	for _, testObject := range tests {
		tCase := testObject // Duplicate object to ensure it will be unique across all runs
		t.Run(tCase.name, func(t *testing.T) {
			t.Parallel()
			app := New()
			c := app.AcquireCtx(&fasthttp.RequestCtx{}).(*DefaultCtx) //nolint:errcheck, forcetypeassert // not needed
			c.Request().Header.Set("Content-Encoding", tCase.contentEncoding)

			if strings.Contains(tCase.contentEncoding, "gzip") {
				var b bytes.Buffer
				gz := gzip.NewWriter(&b)

				_, err := gz.Write(tCase.body)
				require.NoError(t, err)

				err = gz.Flush()
				require.NoError(t, err)

				err = gz.Close()
				require.NoError(t, err)
				tCase.body = b.Bytes()
			}

			c.Request().SetBody(tCase.body)
			body := c.Body()
			require.Equal(t, tCase.expectedBody, body)

			// Check if body raw is the same as previous before decompression
			require.Equal(
				t, tCase.body, c.Request().Body(),
				"Body raw must be the same as set before",
			)
		})
	}
}

// go test -v -run=^$ -bench=Benchmark_Ctx_Body_With_Compression -benchmem -count=4
func Benchmark_Ctx_Body_With_Compression(b *testing.B) {
	encodingErr := errors.New("failed to encoding data")

	var (
		compressGzip = func(data []byte) ([]byte, error) {
			var buf bytes.Buffer
			writer := gzip.NewWriter(&buf)
			if _, err := writer.Write(data); err != nil {
				return nil, encodingErr
			}
			if err := writer.Flush(); err != nil {
				return nil, encodingErr
			}
			if err := writer.Close(); err != nil {
				return nil, encodingErr
			}
			return buf.Bytes(), nil
		}
		compressDeflate = func(data []byte) ([]byte, error) {
			var buf bytes.Buffer
			writer := zlib.NewWriter(&buf)
			if _, err := writer.Write(data); err != nil {
				return nil, encodingErr
			}
			if err := writer.Flush(); err != nil {
				return nil, encodingErr
			}
			if err := writer.Close(); err != nil {
				return nil, encodingErr
			}
			return buf.Bytes(), nil
		}
	)
	compressionTests := []struct {
		contentEncoding string
		compressWriter  func([]byte) ([]byte, error)
	}{
		{
			contentEncoding: "gzip",
			compressWriter:  compressGzip,
		},
		{
			contentEncoding: "gzip,invalid",
			compressWriter:  compressGzip,
		},
		{
			contentEncoding: "deflate",
			compressWriter:  compressDeflate,
		},
		{
			contentEncoding: "gzip,deflate",
			compressWriter: func(data []byte) ([]byte, error) {
				var (
					buf    bytes.Buffer
					writer interface {
						io.WriteCloser
						Flush() error
					}
					err error
				)

				// deflate
				{
					writer = zlib.NewWriter(&buf)
					if _, err = writer.Write(data); err != nil {
						return nil, encodingErr
					}
					if err = writer.Flush(); err != nil {
						return nil, encodingErr
					}
					if err = writer.Close(); err != nil {
						return nil, encodingErr
					}
				}

				data = make([]byte, buf.Len())
				copy(data, buf.Bytes())
				buf.Reset()

				// gzip
				{
					writer = gzip.NewWriter(&buf)
					if _, err = writer.Write(data); err != nil {
						return nil, encodingErr
					}
					if err = writer.Flush(); err != nil {
						return nil, encodingErr
					}
					if err = writer.Close(); err != nil {
						return nil, encodingErr
					}
				}

				return buf.Bytes(), nil
			},
		},
	}

	b.ReportAllocs()
	b.ResetTimer()
	for _, ct := range compressionTests {
		b.Run(ct.contentEncoding, func(b *testing.B) {
			app := New()
			const input = "john=doe"
			c := app.AcquireCtx(&fasthttp.RequestCtx{})

			c.Request().Header.Set("Content-Encoding", ct.contentEncoding)
			compressedBody, err := ct.compressWriter([]byte(input))
			require.NoError(b, err)

			c.Request().SetBody(compressedBody)
			for i := 0; i < b.N; i++ {
				_ = c.Body()
			}

			require.Equal(b, []byte(input), c.Body())
		})
	}
}

// go test -run Test_Ctx_Body_With_Compression_Immutable
func Test_Ctx_Body_With_Compression_Immutable(t *testing.T) {
	t.Parallel()
	tests := []struct {
		name            string
		contentEncoding string
		body            []byte
		expectedBody    []byte
	}{
		{
			name:            "gzip",
			contentEncoding: "gzip",
			body:            []byte("john=doe"),
			expectedBody:    []byte("john=doe"),
		},
		{
			name:            "unsupported_encoding",
			contentEncoding: "undefined",
			body:            []byte("keeps_ORIGINAL"),
			expectedBody:    []byte("keeps_ORIGINAL"),
		},
		{
			name:            "gzip then unsupported",
			contentEncoding: "gzip, undefined",
			body:            []byte("Go, be gzipped"),
			expectedBody:    []byte("Go, be gzipped"),
		},
		{
			name:            "invalid_deflate",
			contentEncoding: "gzip,deflate",
			body:            []byte("I'm not correctly compressed"),
			expectedBody:    []byte(zlib.ErrHeader.Error()),
		},
	}

	for _, testObject := range tests {
		tCase := testObject // Duplicate object to ensure it will be unique across all runs
		t.Run(tCase.name, func(t *testing.T) {
			t.Parallel()
			app := New()
			app.config.Immutable = true
			c := app.AcquireCtx(&fasthttp.RequestCtx{}).(*DefaultCtx) //nolint:errcheck, forcetypeassert // not needed
			c.Request().Header.Set("Content-Encoding", tCase.contentEncoding)

			if strings.Contains(tCase.contentEncoding, "gzip") {
				var b bytes.Buffer
				gz := gzip.NewWriter(&b)

				_, err := gz.Write(tCase.body)
				require.NoError(t, err)

				err = gz.Flush()
				require.NoError(t, err)

				err = gz.Close()
				require.NoError(t, err)
				tCase.body = b.Bytes()
			}

			c.Request().SetBody(tCase.body)
			body := c.Body()
			require.Equal(t, tCase.expectedBody, body)

			// Check if body raw is the same as previous before decompression
			require.Equal(
				t, tCase.body, c.Request().Body(),
				"Body raw must be the same as set before",
			)
		})
	}
}

// go test -v -run=^$ -bench=Benchmark_Ctx_Body_With_Compression_Immutable -benchmem -count=4
func Benchmark_Ctx_Body_With_Compression_Immutable(b *testing.B) {
	encodingErr := errors.New("failed to encoding data")

	var (
		compressGzip = func(data []byte) ([]byte, error) {
			var buf bytes.Buffer
			writer := gzip.NewWriter(&buf)
			if _, err := writer.Write(data); err != nil {
				return nil, encodingErr
			}
			if err := writer.Flush(); err != nil {
				return nil, encodingErr
			}
			if err := writer.Close(); err != nil {
				return nil, encodingErr
			}
			return buf.Bytes(), nil
		}
		compressDeflate = func(data []byte) ([]byte, error) {
			var buf bytes.Buffer
			writer := zlib.NewWriter(&buf)
			if _, err := writer.Write(data); err != nil {
				return nil, encodingErr
			}
			if err := writer.Flush(); err != nil {
				return nil, encodingErr
			}
			if err := writer.Close(); err != nil {
				return nil, encodingErr
			}
			return buf.Bytes(), nil
		}
	)
	compressionTests := []struct {
		contentEncoding string
		compressWriter  func([]byte) ([]byte, error)
	}{
		{
			contentEncoding: "gzip",
			compressWriter:  compressGzip,
		},
		{
			contentEncoding: "gzip,invalid",
			compressWriter:  compressGzip,
		},
		{
			contentEncoding: "deflate",
			compressWriter:  compressDeflate,
		},
		{
			contentEncoding: "gzip,deflate",
			compressWriter: func(data []byte) ([]byte, error) {
				var (
					buf    bytes.Buffer
					writer interface {
						io.WriteCloser
						Flush() error
					}
					err error
				)

				// deflate
				{
					writer = zlib.NewWriter(&buf)
					if _, err = writer.Write(data); err != nil {
						return nil, encodingErr
					}
					if err = writer.Flush(); err != nil {
						return nil, encodingErr
					}
					if err = writer.Close(); err != nil {
						return nil, encodingErr
					}
				}

				data = make([]byte, buf.Len())
				copy(data, buf.Bytes())
				buf.Reset()

				// gzip
				{
					writer = gzip.NewWriter(&buf)
					if _, err = writer.Write(data); err != nil {
						return nil, encodingErr
					}
					if err = writer.Flush(); err != nil {
						return nil, encodingErr
					}
					if err = writer.Close(); err != nil {
						return nil, encodingErr
					}
				}

				return buf.Bytes(), nil
			},
		},
	}

	b.ReportAllocs()
	b.ResetTimer()
	for _, ct := range compressionTests {
		b.Run(ct.contentEncoding, func(b *testing.B) {
			app := New()
			app.config.Immutable = true
			const input = "john=doe"
			c := app.AcquireCtx(&fasthttp.RequestCtx{})

			c.Request().Header.Set("Content-Encoding", ct.contentEncoding)
			compressedBody, err := ct.compressWriter([]byte(input))
			require.NoError(b, err)

			c.Request().SetBody(compressedBody)
			for i := 0; i < b.N; i++ {
				_ = c.Body()
			}

			require.Equal(b, []byte(input), c.Body())
		})
	}
}

// go test -run Test_Ctx_Context
func Test_Ctx_Context(t *testing.T) {
	t.Parallel()
	app := New()
	c := app.AcquireCtx(&fasthttp.RequestCtx{})

	require.Equal(t, "*fasthttp.RequestCtx", fmt.Sprintf("%T", c.Context()))
}

// go test -run Test_Ctx_UserContext
func Test_Ctx_UserContext(t *testing.T) {
	t.Parallel()
	app := New()
	c := app.AcquireCtx(&fasthttp.RequestCtx{})

	t.Run("Nil_Context", func(t *testing.T) {
		t.Parallel()
		ctx := c.UserContext()
		require.Equal(t, ctx, context.Background())
	})
	t.Run("ValueContext", func(t *testing.T) {
		t.Parallel()
		testKey := struct{}{}
		testValue := "Test Value"
		ctx := context.WithValue(context.Background(), testKey, testValue)
		require.Equal(t, testValue, ctx.Value(testKey))
	})
}

// go test -run Test_Ctx_SetUserContext
func Test_Ctx_SetUserContext(t *testing.T) {
	t.Parallel()
	app := New()
	c := app.AcquireCtx(&fasthttp.RequestCtx{})

	testKey := struct{}{}
	testValue := "Test Value"
	ctx := context.WithValue(context.Background(), testKey, testValue)
	c.SetUserContext(ctx)
	require.Equal(t, testValue, c.UserContext().Value(testKey))
}

// go test -run Test_Ctx_UserContext_Multiple_Requests
func Test_Ctx_UserContext_Multiple_Requests(t *testing.T) {
	t.Parallel()
	testKey := struct{}{}
	testValue := "foobar-value"

	app := New()
	app.Get("/", func(c Ctx) error {
		ctx := c.UserContext()

		if ctx.Value(testKey) != nil {
			return c.SendStatus(StatusInternalServerError)
		}

		input := utils.CopyString(Query(c, "input", "NO_VALUE"))
		ctx = context.WithValue(ctx, testKey, fmt.Sprintf("%s_%s", testValue, input))
		c.SetUserContext(ctx)

		return c.Status(StatusOK).SendString(fmt.Sprintf("resp_%s_returned", input))
	})

	// Consecutive Requests
	for i := 1; i <= 10; i++ {
		i := i
		t.Run(fmt.Sprintf("request_%d", i), func(t *testing.T) {
			t.Parallel()
			resp, err := app.Test(httptest.NewRequest(MethodGet, fmt.Sprintf("/?input=%d", i), nil))

			require.NoError(t, err, "Unexpected error from response")
			require.Equal(t, StatusOK, resp.StatusCode, "context.Context returned from c.UserContext() is reused")

			b, err := io.ReadAll(resp.Body)
			require.NoError(t, err, "Unexpected error from reading response body")
			require.Equal(t, fmt.Sprintf("resp_%d_returned", i), string(b), "response text incorrect")
		})
	}
}

// go test -run Test_Ctx_Cookie
func Test_Ctx_Cookie(t *testing.T) {
	t.Parallel()
	app := New()
	c := app.AcquireCtx(&fasthttp.RequestCtx{})

	expire := time.Now().Add(24 * time.Hour)
	var dst []byte
	dst = expire.In(time.UTC).AppendFormat(dst, time.RFC1123)
	httpdate := strings.ReplaceAll(string(dst), "UTC", "GMT")
	cookie := &Cookie{
		Name:    "username",
		Value:   "john",
		Expires: expire,
		// SameSite: CookieSameSiteStrictMode, // default is "lax"
	}
	c.Cookie(cookie)
	expect := "username=john; expires=" + httpdate + "; path=/; SameSite=Lax"
	require.Equal(t, expect, string(c.Response().Header.Peek(HeaderSetCookie)))

	expect = "username=john; expires=" + httpdate + "; path=/"
	cookie.SameSite = CookieSameSiteDisabled
	c.Cookie(cookie)
	require.Equal(t, expect, string(c.Response().Header.Peek(HeaderSetCookie)))

	expect = "username=john; expires=" + httpdate + "; path=/; SameSite=Strict"
	cookie.SameSite = CookieSameSiteStrictMode
	c.Cookie(cookie)
	require.Equal(t, expect, string(c.Response().Header.Peek(HeaderSetCookie)))

	expect = "username=john; expires=" + httpdate + "; path=/; secure; SameSite=None"
	cookie.Secure = true
	cookie.SameSite = CookieSameSiteNoneMode
	c.Cookie(cookie)
	require.Equal(t, expect, string(c.Response().Header.Peek(HeaderSetCookie)))

	expect = "username=john; path=/; secure; SameSite=None"
	// should remove expires and max-age headers
	cookie.SessionOnly = true
	cookie.Expires = expire
	cookie.MaxAge = 10000
	c.Cookie(cookie)
	require.Equal(t, expect, string(c.Response().Header.Peek(HeaderSetCookie)))

	expect = "username=john; path=/; secure; SameSite=None"
	// should remove expires and max-age headers when no expire and no MaxAge (default time)
	cookie.SessionOnly = false
	cookie.Expires = time.Time{}
	cookie.MaxAge = 0
	c.Cookie(cookie)
	require.Equal(t, expect, string(c.Response().Header.Peek(HeaderSetCookie)))
}

// go test -v -run=^$ -bench=Benchmark_Ctx_Cookie -benchmem -count=4
func Benchmark_Ctx_Cookie(b *testing.B) {
	app := New()
	c := app.AcquireCtx(&fasthttp.RequestCtx{}).(*DefaultCtx) //nolint:errcheck, forcetypeassert // not needed

	b.ReportAllocs()
	b.ResetTimer()
	for n := 0; n < b.N; n++ {
		c.Cookie(&Cookie{
			Name:  "John",
			Value: "Doe",
		})
	}
	require.Equal(b, "John=Doe; path=/; SameSite=Lax", app.getString(c.Response().Header.Peek("Set-Cookie")))
}

// go test -run Test_Ctx_Cookies
func Test_Ctx_Cookies(t *testing.T) {
	t.Parallel()
	app := New()
	c := app.AcquireCtx(&fasthttp.RequestCtx{})

	c.Request().Header.Set("Cookie", "john=doe")
	require.Equal(t, "doe", c.Cookies("john"))
	require.Equal(t, "default", c.Cookies("unknown", "default"))
}

// go test -run Test_Ctx_Format
func Test_Ctx_Format(t *testing.T) {
	t.Parallel()
	app := New()
	c := app.AcquireCtx(&fasthttp.RequestCtx{})

	// set `accepted` to whatever media type was chosen by Format
	var accepted string
	formatHandlers := func(types ...string) []ResFmt {
		fmts := []ResFmt{}
		for _, t := range types {
			t := utils.CopyString(t)
			fmts = append(fmts, ResFmt{t, func(_ Ctx) error {
				accepted = t
				return nil
			}})
		}
		return fmts
	}

	c.Request().Header.Set(HeaderAccept, `text/html,application/xhtml+xml,application/xml;q=0.9,image/avif,image/webp,image/apng,*/*;q=0.8,application/signed-exchange;v=b3;q=0.7`)
	err := c.Format(formatHandlers("application/xhtml+xml", "application/xml", "foo/bar")...)
	require.Equal(t, "application/xhtml+xml", accepted)
	require.Equal(t, "application/xhtml+xml", c.GetRespHeader(HeaderContentType))
	require.NoError(t, err)
	require.NotEqual(t, StatusNotAcceptable, c.Response().StatusCode())

	err = c.Format(formatHandlers("foo/bar;a=b")...)
	require.Equal(t, "foo/bar;a=b", accepted)
	require.Equal(t, "foo/bar;a=b", c.GetRespHeader(HeaderContentType))
	require.NoError(t, err)
	require.NotEqual(t, StatusNotAcceptable, c.Response().StatusCode())

	myError := errors.New("this is an error")
	err = c.Format(ResFmt{"text/html", func(_ Ctx) error { return myError }})
	require.ErrorIs(t, err, myError)

	c.Request().Header.Set(HeaderAccept, "application/json")
	err = c.Format(ResFmt{"text/html", func(c Ctx) error { return c.SendStatus(StatusOK) }})
	require.Equal(t, StatusNotAcceptable, c.Response().StatusCode())
	require.NoError(t, err)

	err = c.Format(formatHandlers("text/html", "default")...)
	require.Equal(t, "default", accepted)
	require.Equal(t, "text/html", c.GetRespHeader(HeaderContentType))
	require.NoError(t, err)

	err = c.Format()
	require.ErrorIs(t, err, ErrNoHandlers)
}

func Benchmark_Ctx_Format(b *testing.B) {
	app := New()
	c := app.AcquireCtx(&fasthttp.RequestCtx{})
	c.Request().Header.Set(HeaderAccept, "application/json,text/plain; format=flowed; q=0.9")

	fail := func(_ Ctx) error {
		require.FailNow(b, "Wrong type chosen")
		return errors.New("Wrong type chosen")
	}
	ok := func(_ Ctx) error {
		return nil
	}

	var err error
	b.Run("with arg allocation", func(b *testing.B) {
		for n := 0; n < b.N; n++ {
			err = c.Format(
				ResFmt{"application/xml", fail},
				ResFmt{"text/html", fail},
				ResFmt{"text/plain;format=fixed", fail},
				ResFmt{"text/plain;format=flowed", ok},
			)
		}
		require.NoError(b, err)
	})

	b.Run("pre-allocated args", func(b *testing.B) {
		offers := []ResFmt{
			{"application/xml", fail},
			{"text/html", fail},
			{"text/plain;format=fixed", fail},
			{"text/plain;format=flowed", ok},
		}
		for n := 0; n < b.N; n++ {
			err = c.Format(offers...)
		}
		require.NoError(b, err)
	})

	c.Request().Header.Set("Accept", "text/plain")
	b.Run("text/plain", func(b *testing.B) {
		offers := []ResFmt{
			{"application/xml", fail},
			{"text/plain", ok},
		}
		for n := 0; n < b.N; n++ {
			err = c.Format(offers...)
		}
		require.NoError(b, err)
	})

	c.Request().Header.Set("Accept", "json")
	b.Run("json", func(b *testing.B) {
		offers := []ResFmt{
			{"xml", fail},
			{"html", fail},
			{"json", ok},
		}
		for n := 0; n < b.N; n++ {
			err = c.Format(offers...)
		}
		require.NoError(b, err)
	})
}

// go test -run Test_Ctx_AutoFormat
func Test_Ctx_AutoFormat(t *testing.T) {
	t.Parallel()
	app := New()
	c := app.AcquireCtx(&fasthttp.RequestCtx{})

	c.Request().Header.Set(HeaderAccept, MIMETextPlain)
	err := c.AutoFormat([]byte("Hello, World!"))
	require.NoError(t, err)
	require.Equal(t, "Hello, World!", string(c.Response().Body()))

	c.Request().Header.Set(HeaderAccept, MIMETextHTML)
	err = c.AutoFormat("Hello, World!")
	require.NoError(t, err)
	require.Equal(t, "<p>Hello, World!</p>", string(c.Response().Body()))

	c.Request().Header.Set(HeaderAccept, MIMEApplicationJSON)
	err = c.AutoFormat("Hello, World!")
	require.NoError(t, err)
	require.Equal(t, `"Hello, World!"`, string(c.Response().Body()))

	c.Request().Header.Set(HeaderAccept, MIMETextPlain)
	err = c.AutoFormat(complex(1, 1))
	require.NoError(t, err)
	require.Equal(t, "(1+1i)", string(c.Response().Body()))

	c.Request().Header.Set(HeaderAccept, MIMEApplicationXML)
	err = c.AutoFormat("Hello, World!")
	require.NoError(t, err)
	require.Equal(t, `<string>Hello, World!</string>`, string(c.Response().Body()))

	err = c.AutoFormat(complex(1, 1))
	require.Error(t, err)

	c.Request().Header.Set(HeaderAccept, MIMETextPlain)
	err = c.AutoFormat(Map{})
	require.NoError(t, err)
	require.Equal(t, "map[]", string(c.Response().Body()))

	type broken string
	c.Request().Header.Set(HeaderAccept, "broken/accept")
	require.NoError(t, err)
	err = c.AutoFormat(broken("Hello, World!"))
	require.NoError(t, err)
	require.Equal(t, `Hello, World!`, string(c.Response().Body()))
}

func Test_Ctx_AutoFormat_Struct(t *testing.T) {
	t.Parallel()
	app := New()
	c := app.AcquireCtx(&fasthttp.RequestCtx{})

	type Message struct {
		Recipients []string
		Sender     string `xml:"sender,attr"`
		Urgency    int    `xml:"urgency,attr"`
	}
	data := Message{
		Recipients: []string{"Alice", "Bob"},
		Sender:     "Carol",
		Urgency:    3,
	}

	c.Request().Header.Set(HeaderAccept, MIMEApplicationJSON)
	err := c.AutoFormat(data)
	require.NoError(t, err)
	require.Equal(t,
		`{"Recipients":["Alice","Bob"],"Sender":"Carol","Urgency":3}`,
		string(c.Response().Body()),
	)

	c.Request().Header.Set(HeaderAccept, MIMEApplicationXML)
	err = c.AutoFormat(data)
	require.NoError(t, err)
	require.Equal(t,
		`<Message sender="Carol" urgency="3"><Recipients>Alice</Recipients><Recipients>Bob</Recipients></Message>`,
		string(c.Response().Body()),
	)
}

// go test -v -run=^$ -bench=Benchmark_Ctx_AutoFormat -benchmem -count=4
func Benchmark_Ctx_AutoFormat(b *testing.B) {
	app := New()
	c := app.AcquireCtx(&fasthttp.RequestCtx{})

	c.Request().Header.Set("Accept", "text/plain")
	b.ReportAllocs()
	b.ResetTimer()

	var err error
	for n := 0; n < b.N; n++ {
		err = c.AutoFormat("Hello, World!")
	}
	require.NoError(b, err)
	require.Equal(b, `Hello, World!`, string(c.Response().Body()))
}

// go test -v -run=^$ -bench=Benchmark_Ctx_AutoFormat_HTML -benchmem -count=4
func Benchmark_Ctx_AutoFormat_HTML(b *testing.B) {
	app := New()
	c := app.AcquireCtx(&fasthttp.RequestCtx{})

	c.Request().Header.Set("Accept", "text/html")
	b.ReportAllocs()
	b.ResetTimer()

	var err error
	for n := 0; n < b.N; n++ {
		err = c.AutoFormat("Hello, World!")
	}
	require.NoError(b, err)
	require.Equal(b, "<p>Hello, World!</p>", string(c.Response().Body()))
}

// go test -v -run=^$ -bench=Benchmark_Ctx_AutoFormat_JSON -benchmem -count=4
func Benchmark_Ctx_AutoFormat_JSON(b *testing.B) {
	app := New()
	c := app.AcquireCtx(&fasthttp.RequestCtx{})

	c.Request().Header.Set("Accept", "application/json")
	b.ReportAllocs()
	b.ResetTimer()

	var err error
	for n := 0; n < b.N; n++ {
		err = c.AutoFormat("Hello, World!")
	}
	require.NoError(b, err)
	require.Equal(b, `"Hello, World!"`, string(c.Response().Body()))
}

// go test -v -run=^$ -bench=Benchmark_Ctx_AutoFormat_XML -benchmem -count=4
func Benchmark_Ctx_AutoFormat_XML(b *testing.B) {
	app := New()
	c := app.AcquireCtx(&fasthttp.RequestCtx{})

	c.Request().Header.Set("Accept", "application/xml")
	b.ReportAllocs()
	b.ResetTimer()

	var err error
	for n := 0; n < b.N; n++ {
		err = c.AutoFormat("Hello, World!")
	}
	require.NoError(b, err)
	require.Equal(b, `<string>Hello, World!</string>`, string(c.Response().Body()))
}

// go test -run Test_Ctx_FormFile
func Test_Ctx_FormFile(t *testing.T) {
	// TODO: We should clean this up
	t.Parallel()
	app := New()

	app.Post("/test", func(c Ctx) error {
		fh, err := c.FormFile("file")
		require.NoError(t, err)
		require.Equal(t, "test", fh.Filename)

		f, err := fh.Open()
		require.NoError(t, err)
		defer func() {
			require.NoError(t, f.Close())
		}()

		b := new(bytes.Buffer)
		_, err = io.Copy(b, f)
		require.NoError(t, err)
		require.Equal(t, "hello world", b.String())
		return nil
	})

	body := &bytes.Buffer{}
	writer := multipart.NewWriter(body)

	ioWriter, err := writer.CreateFormFile("file", "test")
	require.NoError(t, err)

	_, err = ioWriter.Write([]byte("hello world"))
	require.NoError(t, err)
	require.NoError(t, writer.Close())

	req := httptest.NewRequest(MethodPost, "/test", body)
	req.Header.Set(HeaderContentType, writer.FormDataContentType())
	req.Header.Set(HeaderContentLength, strconv.Itoa(len(body.Bytes())))

	resp, err := app.Test(req)
	require.NoError(t, err, "app.Test(req)")
	require.Equal(t, StatusOK, resp.StatusCode, "Status code")
}

// go test -run Test_Ctx_FormValue
func Test_Ctx_FormValue(t *testing.T) {
	t.Parallel()
	app := New()

	app.Post("/test", func(c Ctx) error {
		require.Equal(t, "john", c.FormValue("name"))
		return nil
	})

	body := &bytes.Buffer{}
	writer := multipart.NewWriter(body)
	require.NoError(t, writer.WriteField("name", "john"))
	require.NoError(t, writer.Close())

	req := httptest.NewRequest(MethodPost, "/test", body)
	req.Header.Set("Content-Type", "multipart/form-data; boundary="+writer.Boundary())
	req.Header.Set("Content-Length", strconv.Itoa(len(body.Bytes())))

	resp, err := app.Test(req)
	require.NoError(t, err, "app.Test(req)")
	require.Equal(t, StatusOK, resp.StatusCode, "Status code")
}

// go test -v -run=^$ -bench=Benchmark_Ctx_Fresh_StaleEtag -benchmem -count=4
func Benchmark_Ctx_Fresh_StaleEtag(b *testing.B) {
	app := New()
	c := app.AcquireCtx(&fasthttp.RequestCtx{})

	for n := 0; n < b.N; n++ {
		c.Request().Header.Set(HeaderIfNoneMatch, "a, b, c, d")
		c.Request().Header.Set(HeaderCacheControl, "c")
		c.Fresh()

		c.Request().Header.Set(HeaderIfNoneMatch, "a, b, c, d")
		c.Request().Header.Set(HeaderCacheControl, "e")
		c.Fresh()
	}
}

// go test -run Test_Ctx_Fresh
func Test_Ctx_Fresh(t *testing.T) {
	t.Parallel()
	app := New()
	c := app.AcquireCtx(&fasthttp.RequestCtx{})

	require.False(t, c.Fresh())

	c.Request().Header.Set(HeaderIfNoneMatch, "*")
	c.Request().Header.Set(HeaderCacheControl, "no-cache")
	require.False(t, c.Fresh())

	c.Request().Header.Set(HeaderIfNoneMatch, "*")
	c.Request().Header.Set(HeaderCacheControl, ",no-cache,")
	require.False(t, c.Fresh())

	c.Request().Header.Set(HeaderIfNoneMatch, "*")
	c.Request().Header.Set(HeaderCacheControl, "aa,no-cache,")
	require.False(t, c.Fresh())

	c.Request().Header.Set(HeaderIfNoneMatch, "*")
	c.Request().Header.Set(HeaderCacheControl, ",no-cache,bb")
	require.False(t, c.Fresh())

	c.Request().Header.Set(HeaderIfNoneMatch, "675af34563dc-tr34")
	c.Request().Header.Set(HeaderCacheControl, "public")
	require.False(t, c.Fresh())

	c.Request().Header.Set(HeaderIfNoneMatch, "a, b")
	c.Response().Header.Set(HeaderETag, "c")
	require.False(t, c.Fresh())

	c.Response().Header.Set(HeaderETag, "a")
	require.True(t, c.Fresh())

	c.Request().Header.Set(HeaderIfModifiedSince, "xxWed, 21 Oct 2015 07:28:00 GMT")
	c.Response().Header.Set(HeaderLastModified, "xxWed, 21 Oct 2015 07:28:00 GMT")
	require.False(t, c.Fresh())

	c.Response().Header.Set(HeaderLastModified, "Wed, 21 Oct 2015 07:28:00 GMT")
	require.False(t, c.Fresh())

	c.Request().Header.Set(HeaderIfModifiedSince, "Wed, 21 Oct 2015 07:28:00 GMT")
	require.False(t, c.Fresh())
}

// go test -v -run=^$ -bench=Benchmark_Ctx_Fresh_WithNoCache -benchmem -count=4
func Benchmark_Ctx_Fresh_WithNoCache(b *testing.B) {
	app := New()
	c := app.AcquireCtx(&fasthttp.RequestCtx{})

	c.Request().Header.Set(HeaderIfNoneMatch, "*")
	c.Request().Header.Set(HeaderCacheControl, "no-cache")
	for n := 0; n < b.N; n++ {
		c.Fresh()
	}
}

// go test -run Test_Ctx_Parsers -v
func Test_Ctx_Parsers(t *testing.T) {
	t.Parallel()
	// setup
	app := New()

	type TestStruct struct {
		Name             string
		Class            int
		NameWithDefault  string `json:"name2" xml:"Name2" form:"name2" cookie:"name2" query:"name2" params:"name2" header:"Name2"`
		ClassWithDefault int    `json:"class2" xml:"Class2" form:"class2" cookie:"class2" query:"class2" params:"class2" header:"Class2"`
	}

	withValues := func(t *testing.T, actionFn func(c Ctx, testStruct *TestStruct) error) {
		t.Helper()

		c := app.AcquireCtx(&fasthttp.RequestCtx{})
		defer app.ReleaseCtx(c)
		testStruct := new(TestStruct)

		require.NoError(t, actionFn(c, testStruct))
		require.Equal(t, "foo", testStruct.Name)
		require.Equal(t, 111, testStruct.Class)
		require.Equal(t, "bar", testStruct.NameWithDefault)
		require.Equal(t, 222, testStruct.ClassWithDefault)
	}

	t.Run("BodyParser:xml", func(t *testing.T) {
		t.Parallel()
		withValues(t, func(c Ctx, testStruct *TestStruct) error {
			c.Request().Header.SetContentType(MIMEApplicationXML)
			c.Request().SetBody([]byte(`<TestStruct><Name>foo</Name><Class>111</Class><Name2>bar</Name2><Class2>222</Class2></TestStruct>`))
			return c.Bind().Body(testStruct)
		})
	})
	t.Run("BodyParser:form", func(t *testing.T) {
		t.Parallel()
		withValues(t, func(c Ctx, testStruct *TestStruct) error {
			c.Request().Header.SetContentType(MIMEApplicationForm)
			c.Request().SetBody([]byte(`name=foo&class=111&name2=bar&class2=222`))
			return c.Bind().Body(testStruct)
		})
	})
	t.Run("BodyParser:json", func(t *testing.T) {
		t.Parallel()
		withValues(t, func(c Ctx, testStruct *TestStruct) error {
			c.Request().Header.SetContentType(MIMEApplicationJSON)
			c.Request().SetBody([]byte(`{"name":"foo","class":111,"name2":"bar","class2":222}`))
			return c.Bind().Body(testStruct)
		})
	})
	t.Run("BodyParser:multiform", func(t *testing.T) {
		t.Parallel()
		withValues(t, func(c Ctx, testStruct *TestStruct) error {
			body := []byte("--b\r\nContent-Disposition: form-data; name=\"name\"\r\n\r\nfoo\r\n--b\r\nContent-Disposition: form-data; name=\"class\"\r\n\r\n111\r\n--b\r\nContent-Disposition: form-data; name=\"name2\"\r\n\r\nbar\r\n--b\r\nContent-Disposition: form-data; name=\"class2\"\r\n\r\n222\r\n--b--")
			c.Request().SetBody(body)
			c.Request().Header.SetContentType(MIMEMultipartForm + `;boundary="b"`)
			c.Request().Header.SetContentLength(len(body))
			return c.Bind().Body(testStruct)
		})
	})
	t.Run("CookieParser", func(t *testing.T) {
		t.Parallel()
		withValues(t, func(c Ctx, testStruct *TestStruct) error {
			c.Request().Header.Set("Cookie", "name=foo;name2=bar;class=111;class2=222")
			return c.Bind().Cookie(testStruct)
		})
	})
	t.Run("QueryParser", func(t *testing.T) {
		t.Parallel()
		withValues(t, func(c Ctx, testStruct *TestStruct) error {
			c.Request().URI().SetQueryString("name=foo&name2=bar&class=111&class2=222")
			return c.Bind().Query(testStruct)
		})
	})
	t.Run("ParamsParser", func(t *testing.T) {
		t.Skip("ParamsParser is not ready for v3")
		// t.Parallel()
		// withValues(t, func(c Ctx, testStruct *TestStruct) error {
		//	 c.route = &Route{Params: []string{"name", "name2", "class", "class2"}}
		//	 c.values = [30]string{"foo", "bar", "111", "222"}
		//	 return c.ParamsParser(testStruct)
		// })
	})
	t.Run("ReqHeaderParser", func(t *testing.T) {
		t.Parallel()
		withValues(t, func(c Ctx, testStruct *TestStruct) error {
			c.Request().Header.Add("name", "foo")
			c.Request().Header.Add("name2", "bar")
			c.Request().Header.Add("class", "111")
			c.Request().Header.Add("class2", "222")
			return c.Bind().Header(testStruct)
		})
	})
}

// go test -run Test_Ctx_Get
func Test_Ctx_Get(t *testing.T) {
	t.Parallel()
	app := New()
	c := app.AcquireCtx(&fasthttp.RequestCtx{})

	c.Request().Header.Set(HeaderAcceptCharset, "utf-8, iso-8859-1;q=0.5")
	c.Request().Header.Set(HeaderReferer, "Monster")
	require.Equal(t, "utf-8, iso-8859-1;q=0.5", c.Get(HeaderAcceptCharset))
	require.Equal(t, "Monster", c.Get(HeaderReferer))
	require.Equal(t, "default", c.Get("unknown", "default"))
}

// go test -run Test_Ctx_Host
func Test_Ctx_Host(t *testing.T) {
	t.Parallel()
	app := New()
	c := app.AcquireCtx(&fasthttp.RequestCtx{})

	c.Request().SetRequestURI("http://google.com/test")
	require.Equal(t, "google.com", c.Host())
}

// go test -run Test_Ctx_Host_UntrustedProxy
func Test_Ctx_Host_UntrustedProxy(t *testing.T) {
	t.Parallel()
	// Don't trust any proxy
	{
		app := New(Config{EnableTrustedProxyCheck: true, TrustedProxies: []string{}})
		c := app.AcquireCtx(&fasthttp.RequestCtx{})
		c.Request().SetRequestURI("http://google.com/test")
		c.Request().Header.Set(HeaderXForwardedHost, "google1.com")
		require.Equal(t, "google.com", c.Host())
		app.ReleaseCtx(c)
	}
	// Trust to specific proxy list
	{
		app := New(Config{EnableTrustedProxyCheck: true, TrustedProxies: []string{"0.8.0.0", "0.8.0.1"}})
		c := app.AcquireCtx(&fasthttp.RequestCtx{})
		c.Request().SetRequestURI("http://google.com/test")
		c.Request().Header.Set(HeaderXForwardedHost, "google1.com")
		require.Equal(t, "google.com", c.Host())
		app.ReleaseCtx(c)
	}
}

// go test -run Test_Ctx_Host_TrustedProxy
func Test_Ctx_Host_TrustedProxy(t *testing.T) {
	t.Parallel()
	{
		app := New(Config{EnableTrustedProxyCheck: true, TrustedProxies: []string{"0.0.0.0", "0.8.0.1"}})
		c := app.AcquireCtx(&fasthttp.RequestCtx{})
		c.Request().SetRequestURI("http://google.com/test")
		c.Request().Header.Set(HeaderXForwardedHost, "google1.com")
		require.Equal(t, "google1.com", c.Host())
		app.ReleaseCtx(c)
	}
}

// go test -run Test_Ctx_Host_TrustedProxyRange
func Test_Ctx_Host_TrustedProxyRange(t *testing.T) {
	t.Parallel()

	app := New(Config{EnableTrustedProxyCheck: true, TrustedProxies: []string{"0.0.0.0/30"}})
	c := app.AcquireCtx(&fasthttp.RequestCtx{})
	c.Request().SetRequestURI("http://google.com/test")
	c.Request().Header.Set(HeaderXForwardedHost, "google1.com")
	require.Equal(t, "google1.com", c.Host())
	app.ReleaseCtx(c)
}

// go test -run Test_Ctx_Host_UntrustedProxyRange
func Test_Ctx_Host_UntrustedProxyRange(t *testing.T) {
	t.Parallel()

	app := New(Config{EnableTrustedProxyCheck: true, TrustedProxies: []string{"1.0.0.0/30"}})
	c := app.AcquireCtx(&fasthttp.RequestCtx{})
	c.Request().SetRequestURI("http://google.com/test")
	c.Request().Header.Set(HeaderXForwardedHost, "google1.com")
	require.Equal(t, "google.com", c.Host())
	app.ReleaseCtx(c)
}

// go test -v -run=^$ -bench=Benchmark_Ctx_Host -benchmem -count=4
func Benchmark_Ctx_Host(b *testing.B) {
	app := New()
	c := app.AcquireCtx(&fasthttp.RequestCtx{})
	c.Request().SetRequestURI("http://google.com/test")
	var host string
	b.ReportAllocs()
	b.ResetTimer()
	for n := 0; n < b.N; n++ {
		host = c.Host()
	}
	require.Equal(b, "google.com", host)
}

// go test -run Test_Ctx_IsProxyTrusted
func Test_Ctx_IsProxyTrusted(t *testing.T) {
	t.Parallel()

	{
		app := New()
		c := app.AcquireCtx(&fasthttp.RequestCtx{})
		defer app.ReleaseCtx(c)
		require.True(t, c.IsProxyTrusted())
	}
	{
		app := New(Config{
			EnableTrustedProxyCheck: false,
		})
		c := app.AcquireCtx(&fasthttp.RequestCtx{})
		require.True(t, c.IsProxyTrusted())
	}

	{
		app := New(Config{
			EnableTrustedProxyCheck: true,
		})
		c := app.AcquireCtx(&fasthttp.RequestCtx{})
		require.False(t, c.IsProxyTrusted())
	}
	{
		app := New(Config{
			EnableTrustedProxyCheck: true,

			TrustedProxies: []string{},
		})
		c := app.AcquireCtx(&fasthttp.RequestCtx{})
		require.False(t, c.IsProxyTrusted())
	}
	{
		app := New(Config{
			EnableTrustedProxyCheck: true,

			TrustedProxies: []string{
				"127.0.0.1",
			},
		})
		c := app.AcquireCtx(&fasthttp.RequestCtx{})
		require.False(t, c.IsProxyTrusted())
	}
	{
		app := New(Config{
			EnableTrustedProxyCheck: true,

			TrustedProxies: []string{
				"127.0.0.1/8",
			},
		})
		c := app.AcquireCtx(&fasthttp.RequestCtx{})
		require.False(t, c.IsProxyTrusted())
	}
	{
		app := New(Config{
			EnableTrustedProxyCheck: true,

			TrustedProxies: []string{
				"0.0.0.0",
			},
		})
		c := app.AcquireCtx(&fasthttp.RequestCtx{})
		require.True(t, c.IsProxyTrusted())
	}
	{
		app := New(Config{
			EnableTrustedProxyCheck: true,

			TrustedProxies: []string{
				"0.0.0.1/31",
			},
		})
		c := app.AcquireCtx(&fasthttp.RequestCtx{})
		require.True(t, c.IsProxyTrusted())
	}
	{
		app := New(Config{
			EnableTrustedProxyCheck: true,

			TrustedProxies: []string{
				"0.0.0.1/31junk",
			},
		})
		c := app.AcquireCtx(&fasthttp.RequestCtx{})
		require.False(t, c.IsProxyTrusted())
	}
}

// go test -run Test_Ctx_Hostname
func Test_Ctx_Hostname(t *testing.T) {
	t.Parallel()
	app := New()
	c := app.AcquireCtx(&fasthttp.RequestCtx{})

	c.Request().SetRequestURI("http://google.com/test")
	require.Equal(t, "google.com", c.Hostname())

	c.Request().SetRequestURI("http://google.com:8080/test")
	require.Equal(t, "google.com", c.Hostname())
}

// go test -v -run=^$ -bench=Benchmark_Ctx_Hostname -benchmem -count=4
func Benchmark_Ctx_Hostname(b *testing.B) {
	app := New()
	c := app.AcquireCtx(&fasthttp.RequestCtx{})
	c.Request().SetRequestURI("http://google.com:8080/test")
	var hostname string
	b.ReportAllocs()
	b.ResetTimer()
	for n := 0; n < b.N; n++ {
		hostname = c.Hostname()
	}
	// Trust to specific proxy list
	{
		app := New(Config{EnableTrustedProxyCheck: true, TrustedProxies: []string{"0.8.0.0", "0.8.0.1"}})
		c := app.AcquireCtx(&fasthttp.RequestCtx{})
		c.Request().SetRequestURI("http://google.com/test")
		c.Request().Header.Set(HeaderXForwardedHost, "google1.com")
		require.Equal(b, "google.com", hostname)
		app.ReleaseCtx(c)
	}
}

// go test -run Test_Ctx_Hostname_Trusted
func Test_Ctx_Hostname_TrustedProxy(t *testing.T) {
	t.Parallel()
	{
		app := New(Config{EnableTrustedProxyCheck: true, TrustedProxies: []string{"0.0.0.0", "0.8.0.1"}})
		c := app.AcquireCtx(&fasthttp.RequestCtx{})
		c.Request().SetRequestURI("http://google.com/test")
		c.Request().Header.Set(HeaderXForwardedHost, "google1.com")
		require.Equal(t, "google1.com", c.Hostname())
		app.ReleaseCtx(c)
	}
}

// go test -run Test_Ctx_Hostname_Trusted_Multiple
func Test_Ctx_Hostname_TrustedProxy_Multiple(t *testing.T) {
	t.Parallel()
	{
		app := New(Config{EnableTrustedProxyCheck: true, TrustedProxies: []string{"0.0.0.0", "0.8.0.1"}})
		c := app.AcquireCtx(&fasthttp.RequestCtx{})
		c.Request().SetRequestURI("http://google.com/test")
		c.Request().Header.Set(HeaderXForwardedHost, "google1.com, google2.com")
		require.Equal(t, "google1.com", c.Hostname())
		app.ReleaseCtx(c)
	}
}

// go test -run Test_Ctx_Hostname_UntrustedProxyRange
func Test_Ctx_Hostname_TrustedProxyRange(t *testing.T) {
	t.Parallel()

	app := New(Config{EnableTrustedProxyCheck: true, TrustedProxies: []string{"0.0.0.0/30"}})
	c := app.AcquireCtx(&fasthttp.RequestCtx{})
	c.Request().SetRequestURI("http://google.com/test")
	c.Request().Header.Set(HeaderXForwardedHost, "google1.com")
	require.Equal(t, "google1.com", c.Hostname())
	app.ReleaseCtx(c)
}

// go test -run Test_Ctx_Hostname_UntrustedProxyRange
func Test_Ctx_Hostname_UntrustedProxyRange(t *testing.T) {
	t.Parallel()

	app := New(Config{EnableTrustedProxyCheck: true, TrustedProxies: []string{"1.0.0.0/30"}})
	c := app.AcquireCtx(&fasthttp.RequestCtx{})
	c.Request().SetRequestURI("http://google.com/test")
	c.Request().Header.Set(HeaderXForwardedHost, "google1.com")
	require.Equal(t, "google.com", c.Hostname())
	app.ReleaseCtx(c)
}

// go test -run Test_Ctx_Port
func Test_Ctx_Port(t *testing.T) {
	t.Parallel()
	app := New()
	c := app.AcquireCtx(&fasthttp.RequestCtx{})

	require.Equal(t, "0", c.Port())
}

// go test -run Test_Ctx_PortInHandler
func Test_Ctx_PortInHandler(t *testing.T) {
	t.Parallel()
	app := New()

	app.Get("/port", func(c Ctx) error {
		return c.SendString(c.Port())
	})

	resp, err := app.Test(httptest.NewRequest(MethodGet, "/port", nil))
	require.NoError(t, err, "app.Test(req)")
	require.Equal(t, StatusOK, resp.StatusCode, "Status code")

	body, err := io.ReadAll(resp.Body)
	require.NoError(t, err)
	require.Equal(t, "0", string(body))
}

// go test -run Test_Ctx_IP
func Test_Ctx_IP(t *testing.T) {
	t.Parallel()

	app := New()
	c := app.AcquireCtx(&fasthttp.RequestCtx{})

	// default behavior will return the remote IP from the stack
	require.Equal(t, "0.0.0.0", c.IP())

	// X-Forwarded-For is set, but it is ignored because proxyHeader is not set
	c.Request().Header.Set(HeaderXForwardedFor, "0.0.0.1")
	require.Equal(t, "0.0.0.0", c.IP())
}

// go test -run Test_Ctx_IP_ProxyHeader
func Test_Ctx_IP_ProxyHeader(t *testing.T) {
	t.Parallel()

	// make sure that the same behavior exists for different proxy header names
	proxyHeaderNames := []string{"Real-Ip", HeaderXForwardedFor}

	for _, proxyHeaderName := range proxyHeaderNames {
		app := New(Config{ProxyHeader: proxyHeaderName})
		c := app.AcquireCtx(&fasthttp.RequestCtx{})

		c.Request().Header.Set(proxyHeaderName, "0.0.0.1")
		require.Equal(t, "0.0.0.1", c.IP())

		// without IP validation we return the full string
		c.Request().Header.Set(proxyHeaderName, "0.0.0.1, 0.0.0.2")
		require.Equal(t, "0.0.0.1, 0.0.0.2", c.IP())

		// without IP validation we return invalid IPs
		c.Request().Header.Set(proxyHeaderName, "invalid, 0.0.0.2, 0.0.0.3")
		require.Equal(t, "invalid, 0.0.0.2, 0.0.0.3", c.IP())

		// when proxy header is enabled but the value is empty, without IP validation we return an empty string
		c.Request().Header.Set(proxyHeaderName, "")
		require.Equal(t, "", c.IP())

		// without IP validation we return an invalid IP
		c.Request().Header.Set(proxyHeaderName, "not-valid-ip")
		require.Equal(t, "not-valid-ip", c.IP())
	}
}

// go test -run Test_Ctx_IP_ProxyHeader
func Test_Ctx_IP_ProxyHeader_With_IP_Validation(t *testing.T) {
	t.Parallel()

	// make sure that the same behavior exists for different proxy header names
	proxyHeaderNames := []string{"Real-Ip", HeaderXForwardedFor}

	for _, proxyHeaderName := range proxyHeaderNames {
		app := New(Config{EnableIPValidation: true, ProxyHeader: proxyHeaderName})
		c := app.AcquireCtx(&fasthttp.RequestCtx{})

		// when proxy header & validation is enabled and the value is a valid IP, we return it
		c.Request().Header.Set(proxyHeaderName, "0.0.0.1")
		require.Equal(t, "0.0.0.1", c.IP())

		// when proxy header & validation is enabled and the value is a list of IPs, we return the first valid IP
		c.Request().Header.Set(proxyHeaderName, "0.0.0.1, 0.0.0.2")
		require.Equal(t, "0.0.0.1", c.IP())

		c.Request().Header.Set(proxyHeaderName, "invalid, 0.0.0.2, 0.0.0.3")
		require.Equal(t, "0.0.0.2", c.IP())

		// when proxy header & validation is enabled but the value is empty, we will ignore the header
		c.Request().Header.Set(proxyHeaderName, "")
		require.Equal(t, "0.0.0.0", c.IP())

		// when proxy header & validation is enabled but the value is not an IP, we will ignore the header
		// and return the IP of the caller
		c.Request().Header.Set(proxyHeaderName, "not-valid-ip")
		require.Equal(t, "0.0.0.0", c.IP())
	}
}

// go test -run Test_Ctx_IP_UntrustedProxy
func Test_Ctx_IP_UntrustedProxy(t *testing.T) {
	t.Parallel()
	app := New(Config{EnableTrustedProxyCheck: true, TrustedProxies: []string{"0.8.0.1"}, ProxyHeader: HeaderXForwardedFor})
	c := app.AcquireCtx(&fasthttp.RequestCtx{})
	c.Request().Header.Set(HeaderXForwardedFor, "0.0.0.1")
	require.Equal(t, "0.0.0.0", c.IP())
}

// go test -run Test_Ctx_IP_TrustedProxy
func Test_Ctx_IP_TrustedProxy(t *testing.T) {
	t.Parallel()
	app := New(Config{EnableTrustedProxyCheck: true, TrustedProxies: []string{"0.0.0.0"}, ProxyHeader: HeaderXForwardedFor})
	c := app.AcquireCtx(&fasthttp.RequestCtx{})
	c.Request().Header.Set(HeaderXForwardedFor, "0.0.0.1")
	require.Equal(t, "0.0.0.1", c.IP())
}

// go test -run Test_Ctx_IPs  -parallel
func Test_Ctx_IPs(t *testing.T) {
	t.Parallel()
	app := New()
	c := app.AcquireCtx(&fasthttp.RequestCtx{})

	// normal happy path test case
	c.Request().Header.Set(HeaderXForwardedFor, "127.0.0.1, 127.0.0.2, 127.0.0.3")
	require.Equal(t, []string{"127.0.0.1", "127.0.0.2", "127.0.0.3"}, c.IPs())

	// inconsistent space formatting
	c.Request().Header.Set(HeaderXForwardedFor, "127.0.0.1,127.0.0.2  ,127.0.0.3")
	require.Equal(t, []string{"127.0.0.1", "127.0.0.2", "127.0.0.3"}, c.IPs())

	// invalid IPs are allowed to be returned
	c.Request().Header.Set(HeaderXForwardedFor, "invalid, 127.0.0.1, 127.0.0.2")
	require.Equal(t, []string{"invalid", "127.0.0.1", "127.0.0.2"}, c.IPs())
	c.Request().Header.Set(HeaderXForwardedFor, "127.0.0.1, invalid, 127.0.0.2")
	require.Equal(t, []string{"127.0.0.1", "invalid", "127.0.0.2"}, c.IPs())

	// ensure that the ordering of IPs in the header is maintained
	c.Request().Header.Set(HeaderXForwardedFor, "127.0.0.3, 127.0.0.1, 127.0.0.2")
	require.Equal(t, []string{"127.0.0.3", "127.0.0.1", "127.0.0.2"}, c.IPs())

	// ensure for IPv6
	c.Request().Header.Set(HeaderXForwardedFor, "9396:9549:b4f7:8ed0:4791:1330:8c06:e62d, invalid, 2345:0425:2CA1::0567:5673:23b5")
	require.Equal(t, []string{"9396:9549:b4f7:8ed0:4791:1330:8c06:e62d", "invalid", "2345:0425:2CA1::0567:5673:23b5"}, c.IPs())

	// empty header
	c.Request().Header.Set(HeaderXForwardedFor, "")
	require.Empty(t, c.IPs())

	// missing header
	c.Request()
	require.Empty(t, c.IPs())
}

func Test_Ctx_IPs_With_IP_Validation(t *testing.T) {
	t.Parallel()
	app := New(Config{EnableIPValidation: true})
	c := app.AcquireCtx(&fasthttp.RequestCtx{})

	// normal happy path test case
	c.Request().Header.Set(HeaderXForwardedFor, "127.0.0.1, 127.0.0.2, 127.0.0.3")
	require.Equal(t, []string{"127.0.0.1", "127.0.0.2", "127.0.0.3"}, c.IPs())

	// inconsistent space formatting
	c.Request().Header.Set(HeaderXForwardedFor, "127.0.0.1,127.0.0.2  ,127.0.0.3")
	require.Equal(t, []string{"127.0.0.1", "127.0.0.2", "127.0.0.3"}, c.IPs())

	// invalid IPs are in the header
	c.Request().Header.Set(HeaderXForwardedFor, "invalid, 127.0.0.1, 127.0.0.2")
	require.Equal(t, []string{"127.0.0.1", "127.0.0.2"}, c.IPs())
	c.Request().Header.Set(HeaderXForwardedFor, "127.0.0.1, invalid, 127.0.0.2")
	require.Equal(t, []string{"127.0.0.1", "127.0.0.2"}, c.IPs())

	// ensure that the ordering of IPs in the header is maintained
	c.Request().Header.Set(HeaderXForwardedFor, "127.0.0.3, 127.0.0.1, 127.0.0.2")
	require.Equal(t, []string{"127.0.0.3", "127.0.0.1", "127.0.0.2"}, c.IPs())

	// ensure for IPv6
	c.Request().Header.Set(HeaderXForwardedFor, "f037:825e:eadb:1b7b:1667:6f0a:5356:f604, invalid, 9396:9549:b4f7:8ed0:4791:1330:8c06:e62d")
	require.Equal(t, []string{"f037:825e:eadb:1b7b:1667:6f0a:5356:f604", "9396:9549:b4f7:8ed0:4791:1330:8c06:e62d"}, c.IPs())

	// empty header
	c.Request().Header.Set(HeaderXForwardedFor, "")
	require.Empty(t, c.IPs())

	// missing header
	c.Request()
	require.Empty(t, c.IPs())
}

// go test -v -run=^$ -bench=Benchmark_Ctx_IPs -benchmem -count=4
func Benchmark_Ctx_IPs(b *testing.B) {
	app := New()
	c := app.AcquireCtx(&fasthttp.RequestCtx{})
	c.Request().Header.Set(HeaderXForwardedFor, "127.0.0.1, invalid, 127.0.0.1")
	var res []string
	b.ReportAllocs()
	b.ResetTimer()
	for n := 0; n < b.N; n++ {
		res = c.IPs()
	}
	require.Equal(b, []string{"127.0.0.1", "invalid", "127.0.0.1"}, res)
}

func Benchmark_Ctx_IPs_v6(b *testing.B) {
	app := New()
	c := app.AcquireCtx(&fasthttp.RequestCtx{})
	defer app.ReleaseCtx(c)
	c.Request().Header.Set(HeaderXForwardedFor, "f037:825e:eadb:1b7b:1667:6f0a:5356:f604, invalid, 2345:0425:2CA1::0567:5673:23b5")
	var res []string
	b.ReportAllocs()
	b.ResetTimer()
	for n := 0; n < b.N; n++ {
		res = c.IPs()
	}
	require.Equal(b, []string{"f037:825e:eadb:1b7b:1667:6f0a:5356:f604", "invalid", "2345:0425:2CA1::0567:5673:23b5"}, res)
}

func Benchmark_Ctx_IPs_With_IP_Validation(b *testing.B) {
	app := New(Config{EnableIPValidation: true})
	c := app.AcquireCtx(&fasthttp.RequestCtx{})
	c.Request().Header.Set(HeaderXForwardedFor, "127.0.0.1, invalid, 127.0.0.1")
	var res []string
	b.ReportAllocs()
	b.ResetTimer()
	for n := 0; n < b.N; n++ {
		res = c.IPs()
	}
	require.Equal(b, []string{"127.0.0.1", "127.0.0.1"}, res)
}

func Benchmark_Ctx_IPs_v6_With_IP_Validation(b *testing.B) {
	app := New(Config{EnableIPValidation: true})
	c := app.AcquireCtx(&fasthttp.RequestCtx{})
	defer app.ReleaseCtx(c)
	c.Request().Header.Set(HeaderXForwardedFor, "2345:0425:2CA1:0000:0000:0567:5673:23b5, invalid, 2345:0425:2CA1::0567:5673:23b5")
	var res []string
	b.ReportAllocs()
	b.ResetTimer()
	for n := 0; n < b.N; n++ {
		res = c.IPs()
	}
	require.Equal(b, []string{"2345:0425:2CA1:0000:0000:0567:5673:23b5", "2345:0425:2CA1::0567:5673:23b5"}, res)
}

func Benchmark_Ctx_IP_With_ProxyHeader(b *testing.B) {
	app := New(Config{ProxyHeader: HeaderXForwardedFor})
	c := app.AcquireCtx(&fasthttp.RequestCtx{})
	c.Request().Header.Set(HeaderXForwardedFor, "127.0.0.1")
	var res string
	b.ReportAllocs()
	b.ResetTimer()
	for n := 0; n < b.N; n++ {
		res = c.IP()
	}
	require.Equal(b, "127.0.0.1", res)
}

func Benchmark_Ctx_IP_With_ProxyHeader_and_IP_Validation(b *testing.B) {
	app := New(Config{ProxyHeader: HeaderXForwardedFor, EnableIPValidation: true})
	c := app.AcquireCtx(&fasthttp.RequestCtx{})
	c.Request().Header.Set(HeaderXForwardedFor, "127.0.0.1")
	var res string
	b.ReportAllocs()
	b.ResetTimer()
	for n := 0; n < b.N; n++ {
		res = c.IP()
	}
	require.Equal(b, "127.0.0.1", res)
}

func Benchmark_Ctx_IP(b *testing.B) {
	app := New()
	c := app.AcquireCtx(&fasthttp.RequestCtx{})
	c.Request()
	var res string
	b.ReportAllocs()
	b.ResetTimer()
	for n := 0; n < b.N; n++ {
		res = c.IP()
	}
	require.Equal(b, "0.0.0.0", res)
}

// go test -run Test_Ctx_Is
func Test_Ctx_Is(t *testing.T) {
	t.Parallel()
	app := New()
	c := app.AcquireCtx(&fasthttp.RequestCtx{})

	c.Request().Header.Set(HeaderContentType, MIMETextHTML+"; boundary=something")
	require.True(t, c.Is(".html"))
	require.True(t, c.Is("html"))
	require.False(t, c.Is("json"))
	require.False(t, c.Is(".json"))
	require.False(t, c.Is(""))
	require.False(t, c.Is(".foooo"))

	c.Request().Header.Set(HeaderContentType, MIMEApplicationJSONCharsetUTF8)
	require.False(t, c.Is("html"))
	require.True(t, c.Is("json"))
	require.True(t, c.Is(".json"))

	c.Request().Header.Set(HeaderContentType, " application/json;charset=UTF-8")
	require.False(t, c.Is("html"))
	require.True(t, c.Is("json"))
	require.True(t, c.Is(".json"))

	c.Request().Header.Set(HeaderContentType, MIMEApplicationXMLCharsetUTF8)
	require.False(t, c.Is("html"))
	require.True(t, c.Is("xml"))
	require.True(t, c.Is(".xml"))

	c.Request().Header.Set(HeaderContentType, MIMETextPlain)
	require.False(t, c.Is("html"))
	require.True(t, c.Is("txt"))
	require.True(t, c.Is(".txt"))
}

// go test -v -run=^$ -bench=Benchmark_Ctx_Is -benchmem -count=4
func Benchmark_Ctx_Is(b *testing.B) {
	app := New()
	c := app.AcquireCtx(&fasthttp.RequestCtx{})

	c.Request().Header.Set(HeaderContentType, MIMEApplicationJSON)
	var res bool
	b.ReportAllocs()
	b.ResetTimer()
	for n := 0; n < b.N; n++ {
		_ = c.Is(".json")
		res = c.Is("json")
	}
	require.True(b, res)
}

// go test -run Test_Ctx_Locals
func Test_Ctx_Locals(t *testing.T) {
	t.Parallel()
	app := New()
	app.Use(func(c Ctx) error {
		c.Locals("john", "doe")
		return c.Next()
	})
	app.Get("/test", func(c Ctx) error {
		require.Equal(t, "doe", c.Locals("john"))
		return nil
	})
	resp, err := app.Test(httptest.NewRequest(MethodGet, "/test", nil))
	require.NoError(t, err, "app.Test(req)")
	require.Equal(t, StatusOK, resp.StatusCode, "Status code")
}

// go test -run Test_Ctx_Locals_Generic
func Test_Ctx_Locals_Generic(t *testing.T) {
	t.Parallel()
	app := New()
	app.Use(func(c Ctx) error {
		Locals[string](c, "john", "doe")
		Locals[int](c, "age", 18)
		Locals[bool](c, "isHuman", true)
		return c.Next()
	})
	app.Get("/test", func(c Ctx) error {
		require.Equal(t, "doe", Locals[string](c, "john"))
		require.Equal(t, 18, Locals[int](c, "age"))
		require.True(t, Locals[bool](c, "isHuman"))
		require.Equal(t, 0, Locals[int](c, "isHuman"))
		return nil
	})
	resp, err := app.Test(httptest.NewRequest(MethodGet, "/test", nil))
	require.NoError(t, err, "app.Test(req)")
	require.Equal(t, StatusOK, resp.StatusCode, "Status code")
}

// go test -run Test_Ctx_Locals_GenericCustomStruct
func Test_Ctx_Locals_GenericCustomStruct(t *testing.T) {
	t.Parallel()

	type User struct {
		name string
		age  int
	}

	app := New()
	app.Use(func(c Ctx) error {
		Locals[User](c, "user", User{"john", 18})
		return c.Next()
	})
	app.Use("/test", func(c Ctx) error {
		require.Equal(t, User{"john", 18}, Locals[User](c, "user"))
		return nil
	})
	resp, err := app.Test(httptest.NewRequest(MethodGet, "/test", nil))
	require.NoError(t, err, "app.Test(req)")
	require.Equal(t, StatusOK, resp.StatusCode, "Status code")
}

// go test -run Test_Ctx_Method
func Test_Ctx_Method(t *testing.T) {
	t.Parallel()
	fctx := &fasthttp.RequestCtx{}
	fctx.Request.Header.SetMethod(MethodGet)
	app := New()
	c := app.AcquireCtx(fctx)

	require.Equal(t, MethodGet, c.Method())
	c.Method(MethodPost)
	require.Equal(t, MethodPost, c.Method())

	c.Method("MethodInvalid")
	require.Equal(t, MethodPost, c.Method())
}

// go test -run Test_Ctx_ClientHelloInfo
func Test_Ctx_ClientHelloInfo(t *testing.T) {
	t.Parallel()
	app := New()
	app.Get("/ServerName", func(c Ctx) error {
		result := c.ClientHelloInfo()
		if result != nil {
			return c.SendString(result.ServerName)
		}

		return c.SendString("ClientHelloInfo is nil")
	})
	app.Get("/SignatureSchemes", func(c Ctx) error {
		result := c.ClientHelloInfo()
		if result != nil {
			return c.JSON(result.SignatureSchemes)
		}

		return c.SendString("ClientHelloInfo is nil")
	})
	app.Get("/SupportedVersions", func(c Ctx) error {
		result := c.ClientHelloInfo()
		if result != nil {
			return c.JSON(result.SupportedVersions)
		}

		return c.SendString("ClientHelloInfo is nil")
	})

	// Test without TLS handler
	resp, err := app.Test(httptest.NewRequest(MethodGet, "/ServerName", nil))
	require.NoError(t, err)
	body, err := io.ReadAll(resp.Body)
	require.NoError(t, err)
	require.Equal(t, []byte("ClientHelloInfo is nil"), body)

	// Test with TLS Handler
	const (
		pssWithSHA256 = 0x0804
		versionTLS13  = 0x0304
	)
	app.tlsHandler = &TLSHandler{clientHelloInfo: &tls.ClientHelloInfo{
		ServerName:        "example.golang",
		SignatureSchemes:  []tls.SignatureScheme{pssWithSHA256},
		SupportedVersions: []uint16{versionTLS13},
	}}

	// Test ServerName
	resp, err = app.Test(httptest.NewRequest(MethodGet, "/ServerName", nil))
	require.NoError(t, err)

	body, err = io.ReadAll(resp.Body)
	require.NoError(t, err)
	require.Equal(t, []byte("example.golang"), body)

	// Test SignatureSchemes
	resp, err = app.Test(httptest.NewRequest(MethodGet, "/SignatureSchemes", nil))
	require.NoError(t, err)

	body, err = io.ReadAll(resp.Body)
	require.NoError(t, err)
	require.Equal(t, "["+strconv.Itoa(pssWithSHA256)+"]", string(body))

	// Test SupportedVersions
	resp, err = app.Test(httptest.NewRequest(MethodGet, "/SupportedVersions", nil))
	require.NoError(t, err)
	body, err = io.ReadAll(resp.Body)
	require.NoError(t, err)
	require.Equal(t, "["+strconv.Itoa(versionTLS13)+"]", string(body))
}

// go test -run Test_Ctx_InvalidMethod
func Test_Ctx_InvalidMethod(t *testing.T) {
	t.Parallel()
	app := New()
	app.Get("/", func(_ Ctx) error {
		return nil
	})

	fctx := &fasthttp.RequestCtx{}
	fctx.Request.Header.SetMethod("InvalidMethod")
	fctx.Request.SetRequestURI("/")

	app.Handler()(fctx)

	require.Equal(t, 501, fctx.Response.StatusCode())
	require.Equal(t, []byte("Not Implemented"), fctx.Response.Body())
}

// go test -run Test_Ctx_MultipartForm
func Test_Ctx_MultipartForm(t *testing.T) {
	t.Parallel()
	app := New()

	app.Post("/test", func(c Ctx) error {
		result, err := c.MultipartForm()
		require.NoError(t, err)
		require.Equal(t, "john", result.Value["name"][0])
		return nil
	})

	body := &bytes.Buffer{}
	writer := multipart.NewWriter(body)

	require.NoError(t, writer.WriteField("name", "john"))
	require.NoError(t, writer.Close())

	req := httptest.NewRequest(MethodPost, "/test", body)
	req.Header.Set(HeaderContentType, "multipart/form-data; boundary="+writer.Boundary())
	req.Header.Set(HeaderContentLength, strconv.Itoa(len(body.Bytes())))

	resp, err := app.Test(req)
	require.NoError(t, err, "app.Test(req)")
	require.Equal(t, StatusOK, resp.StatusCode, "Status code")
}

// go test -v -run=^$ -bench=Benchmark_Ctx_MultipartForm -benchmem -count=4
func Benchmark_Ctx_MultipartForm(b *testing.B) {
	app := New()

	app.Post("/", func(c Ctx) error {
		_, err := c.MultipartForm()
		return err
	})

	c := &fasthttp.RequestCtx{}

	body := []byte("--b\r\nContent-Disposition: form-data; name=\"name\"\r\n\r\njohn\r\n--b--")
	c.Request.SetBody(body)
	c.Request.Header.SetContentType(MIMEMultipartForm + `;boundary="b"`)
	c.Request.Header.SetContentLength(len(body))

	h := app.Handler()

	b.ReportAllocs()
	b.ResetTimer()

	for n := 0; n < b.N; n++ {
		h(c)
	}
}

// go test -run Test_Ctx_OriginalURL
func Test_Ctx_OriginalURL(t *testing.T) {
	t.Parallel()
	app := New()
	c := app.AcquireCtx(&fasthttp.RequestCtx{})

	c.Request().Header.SetRequestURI("http://google.com/test?search=demo")
	require.Equal(t, "http://google.com/test?search=demo", c.OriginalURL())
}

// go test -race -run Test_Ctx_Params
func Test_Ctx_Params(t *testing.T) {
	t.Parallel()
	app := New()
	app.Get("/test/:user", func(c Ctx) error {
		require.Equal(t, "john", c.Params("user"))
		return nil
	})
	app.Get("/test2/*", func(c Ctx) error {
		require.Equal(t, "im/a/cookie", c.Params("*"))
		return nil
	})
	app.Get("/test3/*/blafasel/*", func(c Ctx) error {
		require.Equal(t, "1111", c.Params("*1"))
		require.Equal(t, "2222", c.Params("*2"))
		require.Equal(t, "1111", c.Params("*"))
		return nil
	})
	app.Get("/test4/:optional?", func(c Ctx) error {
		require.Equal(t, "", c.Params("optional"))
		return nil
	})
	app.Get("/test5/:id/:Id", func(c Ctx) error {
		require.Equal(t, "first", c.Params("id"))
		require.Equal(t, "first", c.Params("Id"))
		return nil
	})
	resp, err := app.Test(httptest.NewRequest(MethodGet, "/test/john", nil))
	require.NoError(t, err, "app.Test(req)")
	require.Equal(t, StatusOK, resp.StatusCode, "Status code")

	resp, err = app.Test(httptest.NewRequest(MethodGet, "/test2/im/a/cookie", nil))
	require.NoError(t, err, "app.Test(req)")
	require.Equal(t, StatusOK, resp.StatusCode, "Status code")

	resp, err = app.Test(httptest.NewRequest(MethodGet, "/test3/1111/blafasel/2222", nil))
	require.NoError(t, err, "app.Test(req)")
	require.Equal(t, StatusOK, resp.StatusCode, "Status code")

	resp, err = app.Test(httptest.NewRequest(MethodGet, "/test4", nil))
	require.NoError(t, err, "app.Test(req)")
	require.Equal(t, StatusOK, resp.StatusCode, "Status code")

	resp, err = app.Test(httptest.NewRequest(MethodGet, "/test5/first/second", nil))
	require.NoError(t, err, "app.Test(req)")
	require.Equal(t, StatusOK, resp.StatusCode, "Status code")
}

func Test_Ctx_Params_Case_Sensitive(t *testing.T) {
	t.Parallel()
	app := New(Config{CaseSensitive: true})
	app.Get("/test/:User", func(c Ctx) error {
		require.Equal(t, "john", c.Params("User"))
		require.Equal(t, "", c.Params("user"))
		return nil
	})
	app.Get("/test2/:id/:Id", func(c Ctx) error {
		require.Equal(t, "first", c.Params("id"))
		require.Equal(t, "second", c.Params("Id"))
		return nil
	})
	resp, err := app.Test(httptest.NewRequest(MethodGet, "/test/john", nil))
	require.NoError(t, err, "app.Test(req)")
	require.Equal(t, StatusOK, resp.StatusCode, "Status code")

	resp, err = app.Test(httptest.NewRequest(MethodGet, "/test2/first/second", nil))
	require.NoError(t, err)
	require.Equal(t, StatusOK, resp.StatusCode, "Status code")
}

// go test -v -run=^$ -bench=Benchmark_Ctx_Params -benchmem -count=4
func Benchmark_Ctx_Params(b *testing.B) {
	app := New()
	c := app.AcquireCtx(&fasthttp.RequestCtx{}).(*DefaultCtx) //nolint:errcheck, forcetypeassert // not needed

	c.route = &Route{
		Params: []string{
			"param1", "param2", "param3", "param4",
		},
	}
	c.values = [maxParams]string{
		"john", "doe", "is", "awesome",
	}
	var res string
	b.ReportAllocs()
	b.ResetTimer()
	for n := 0; n < b.N; n++ {
		_ = c.Params("param1")
		_ = c.Params("param2")
		_ = c.Params("param3")
		res = c.Params("param4")
	}
	require.Equal(b, "awesome", res)
}

// go test -run Test_Ctx_Path
func Test_Ctx_Path(t *testing.T) {
	t.Parallel()
	app := New(Config{UnescapePath: true})
	app.Get("/test/:user", func(c Ctx) error {
		require.Equal(t, "/Test/John", c.Path())
		// not strict && case insensitive
		require.Equal(t, "/ABC/", c.Path("/ABC/"))
		require.Equal(t, "/test/john/", c.Path("/test/john/"))
		return nil
	})

	// test with special chars
	app.Get("/specialChars/:name", func(c Ctx) error {
		require.Equal(t, "/specialChars/créer", c.Path())
		// unescape is also working if you set the path afterwards
		require.Equal(t, "/اختبار/", c.Path("/%D8%A7%D8%AE%D8%AA%D8%A8%D8%A7%D8%B1/"))
		return nil
	})
	resp, err := app.Test(httptest.NewRequest(MethodGet, "/specialChars/cr%C3%A9er", nil))
	require.NoError(t, err, "app.Test(req)")
	require.Equal(t, StatusOK, resp.StatusCode, "Status code")
}

// go test -run Test_Ctx_Protocol
func Test_Ctx_Protocol(t *testing.T) {
	t.Parallel()
	app := New()

	c := app.AcquireCtx(&fasthttp.RequestCtx{})

	require.Equal(t, "HTTP/1.1", c.Protocol())

	c.Request().Header.SetProtocol("HTTP/2")
	require.Equal(t, "HTTP/2", c.Protocol())
}

// go test -v -run=^$ -bench=Benchmark_Ctx_Protocol -benchmem -count=4
func Benchmark_Ctx_Protocol(b *testing.B) {
	app := New()

	c := app.AcquireCtx(&fasthttp.RequestCtx{})

	var res string
	b.ReportAllocs()
	b.ResetTimer()
	for n := 0; n < b.N; n++ {
		res = c.Protocol()
	}

	require.Equal(b, "HTTP/1.1", res)
}

// go test -run Test_Ctx_Scheme
func Test_Ctx_Scheme(t *testing.T) {
	app := New()

	freq := &fasthttp.RequestCtx{}
	freq.Request.Header.Set("X-Forwarded", "invalid")

	c := app.AcquireCtx(freq)

	c.Request().Header.Set(HeaderXForwardedProto, schemeHTTPS)
	require.Equal(t, schemeHTTPS, c.Scheme())
	c.Request().Header.Reset()

	c.Request().Header.Set(HeaderXForwardedProtocol, schemeHTTPS)
	require.Equal(t, schemeHTTPS, c.Scheme())
	c.Request().Header.Reset()

	c.Request().Header.Set(HeaderXForwardedProto, "https, http")
	require.Equal(t, schemeHTTPS, c.Scheme())
	c.Request().Header.Reset()

	c.Request().Header.Set(HeaderXForwardedProtocol, "https, http")
	require.Equal(t, schemeHTTPS, c.Scheme())
	c.Request().Header.Reset()

	c.Request().Header.Set(HeaderXForwardedSsl, "on")
	require.Equal(t, schemeHTTPS, c.Scheme())
	c.Request().Header.Reset()

	c.Request().Header.Set(HeaderXUrlScheme, schemeHTTPS)
	require.Equal(t, schemeHTTPS, c.Scheme())
	c.Request().Header.Reset()

	require.Equal(t, schemeHTTP, c.Scheme())
}

// go test -v -run=^$ -bench=Benchmark_Ctx_Scheme -benchmem -count=4
func Benchmark_Ctx_Scheme(b *testing.B) {
	app := New()
	c := app.AcquireCtx(&fasthttp.RequestCtx{})

	var res string
	b.ReportAllocs()
	b.ResetTimer()
	for n := 0; n < b.N; n++ {
		res = c.Scheme()
	}
	require.Equal(b, "http", res)
}

// go test -run Test_Ctx_Scheme_TrustedProxy
func Test_Ctx_Scheme_TrustedProxy(t *testing.T) {
	t.Parallel()
	app := New(Config{EnableTrustedProxyCheck: true, TrustedProxies: []string{"0.0.0.0"}})
	c := app.AcquireCtx(&fasthttp.RequestCtx{})

	c.Request().Header.Set(HeaderXForwardedProto, schemeHTTPS)
	require.Equal(t, schemeHTTPS, c.Scheme())
	c.Request().Header.Reset()

	c.Request().Header.Set(HeaderXForwardedProtocol, schemeHTTPS)
	require.Equal(t, schemeHTTPS, c.Scheme())
	c.Request().Header.Reset()

	c.Request().Header.Set(HeaderXForwardedSsl, "on")
	require.Equal(t, schemeHTTPS, c.Scheme())
	c.Request().Header.Reset()

	c.Request().Header.Set(HeaderXUrlScheme, schemeHTTPS)
	require.Equal(t, schemeHTTPS, c.Scheme())
	c.Request().Header.Reset()

	require.Equal(t, schemeHTTP, c.Scheme())
}

// go test -run Test_Ctx_Scheme_TrustedProxyRange
func Test_Ctx_Scheme_TrustedProxyRange(t *testing.T) {
	t.Parallel()
	app := New(Config{EnableTrustedProxyCheck: true, TrustedProxies: []string{"0.0.0.0/30"}})
	c := app.AcquireCtx(&fasthttp.RequestCtx{})

	c.Request().Header.Set(HeaderXForwardedProto, schemeHTTPS)
	require.Equal(t, schemeHTTPS, c.Scheme())
	c.Request().Header.Reset()

	c.Request().Header.Set(HeaderXForwardedProtocol, schemeHTTPS)
	require.Equal(t, schemeHTTPS, c.Scheme())
	c.Request().Header.Reset()

	c.Request().Header.Set(HeaderXForwardedSsl, "on")
	require.Equal(t, schemeHTTPS, c.Scheme())
	c.Request().Header.Reset()

	c.Request().Header.Set(HeaderXUrlScheme, schemeHTTPS)
	require.Equal(t, schemeHTTPS, c.Scheme())
	c.Request().Header.Reset()

	require.Equal(t, schemeHTTP, c.Scheme())
}

// go test -run Test_Ctx_Scheme_UntrustedProxyRange
func Test_Ctx_Scheme_UntrustedProxyRange(t *testing.T) {
	t.Parallel()
	app := New(Config{EnableTrustedProxyCheck: true, TrustedProxies: []string{"1.1.1.1/30"}})
	c := app.AcquireCtx(&fasthttp.RequestCtx{})

	c.Request().Header.Set(HeaderXForwardedProto, schemeHTTPS)
	require.Equal(t, schemeHTTP, c.Scheme())
	c.Request().Header.Reset()

	c.Request().Header.Set(HeaderXForwardedProtocol, schemeHTTPS)
	require.Equal(t, schemeHTTP, c.Scheme())
	c.Request().Header.Reset()

	c.Request().Header.Set(HeaderXForwardedSsl, "on")
	require.Equal(t, schemeHTTP, c.Scheme())
	c.Request().Header.Reset()

	c.Request().Header.Set(HeaderXUrlScheme, schemeHTTPS)
	require.Equal(t, schemeHTTP, c.Scheme())
	c.Request().Header.Reset()

	require.Equal(t, schemeHTTP, c.Scheme())
}

// go test -run Test_Ctx_Scheme_UnTrustedProxy
func Test_Ctx_Scheme_UnTrustedProxy(t *testing.T) {
	t.Parallel()
	app := New(Config{EnableTrustedProxyCheck: true, TrustedProxies: []string{"0.8.0.1"}})
	c := app.AcquireCtx(&fasthttp.RequestCtx{})

	c.Request().Header.Set(HeaderXForwardedProto, schemeHTTPS)
	require.Equal(t, schemeHTTP, c.Scheme())
	c.Request().Header.Reset()

	c.Request().Header.Set(HeaderXForwardedProtocol, schemeHTTPS)
	require.Equal(t, schemeHTTP, c.Scheme())
	c.Request().Header.Reset()

	c.Request().Header.Set(HeaderXForwardedSsl, "on")
	require.Equal(t, schemeHTTP, c.Scheme())
	c.Request().Header.Reset()

	c.Request().Header.Set(HeaderXUrlScheme, schemeHTTPS)
	require.Equal(t, schemeHTTP, c.Scheme())
	c.Request().Header.Reset()

	require.Equal(t, schemeHTTP, c.Scheme())
}

// go test -run Test_Ctx_Query
func Test_Ctx_Query(t *testing.T) {
	t.Parallel()
	app := New()
	c := app.AcquireCtx(&fasthttp.RequestCtx{})

	c.Request().URI().SetQueryString("search=john&age=20")
	require.Equal(t, "john", c.Query("search"))
	require.Equal(t, "20", c.Query("age"))
	require.Equal(t, "default", c.Query("unknown", "default"))

	// test with generic
	require.Equal(t, "john", Query[string](c, "search"))
	require.Equal(t, "20", Query[string](c, "age"))
	require.Equal(t, "default", Query[string](c, "unknown", "default"))
}

// go test -v -run=^$ -bench=Benchmark_Ctx_Query -benchmem -count=4
func Benchmark_Ctx_Query(b *testing.B) {
	app := New()
	c := app.AcquireCtx(&fasthttp.RequestCtx{})
	c.Request().URI().SetQueryString("search=john&age=8")
	var res string
	b.ReportAllocs()
	b.ResetTimer()
	for n := 0; n < b.N; n++ {
		res = Query[string](c, "search")
	}
	require.Equal(b, "john", res)
}

// go test -run Test_Ctx_QuerySignedInt
func Test_Ctx_QuerySignedInt(t *testing.T) {
	t.Parallel()
	app := New()
	c := app.AcquireCtx(&fasthttp.RequestCtx{})

	c.Request().URI().SetQueryString("search=john&age=8")
	// int
	require.Equal(t, 0, Query[int](c, "foo"))
	require.Equal(t, 8, Query[int](c, "age", 12))
	require.Equal(t, 0, Query[int](c, "search"))
	require.Equal(t, 1, Query[int](c, "search", 1))
	require.Equal(t, 0, Query[int](c, "id"))
	require.Equal(t, 2, Query[int](c, "id", 2))

	// int8
	require.Equal(t, int8(0), Query[int8](c, "foo"))
	require.Equal(t, int8(8), Query[int8](c, "age", 12))
	require.Equal(t, int8(0), Query[int8](c, "search"))
	require.Equal(t, int8(1), Query[int8](c, "search", 1))
	require.Equal(t, int8(0), Query[int8](c, "id"))
	require.Equal(t, int8(2), Query[int8](c, "id", 2))

	// int16
	require.Equal(t, int16(0), Query[int16](c, "foo"))
	require.Equal(t, int16(8), Query[int16](c, "age", 12))
	require.Equal(t, int16(0), Query[int16](c, "search"))
	require.Equal(t, int16(1), Query[int16](c, "search", 1))
	require.Equal(t, int16(0), Query[int16](c, "id"))
	require.Equal(t, int16(2), Query[int16](c, "id", 2))

	// int32
	require.Equal(t, int32(0), Query[int32](c, "foo"))
	require.Equal(t, int32(8), Query[int32](c, "age", 12))
	require.Equal(t, int32(0), Query[int32](c, "search"))
	require.Equal(t, int32(1), Query[int32](c, "search", 1))
	require.Equal(t, int32(0), Query[int32](c, "id"))
	require.Equal(t, int32(2), Query[int32](c, "id", 2))

	// int64
	require.Equal(t, int64(0), Query[int64](c, "foo"))
	require.Equal(t, int64(8), Query[int64](c, "age", 12))
	require.Equal(t, int64(0), Query[int64](c, "search"))
	require.Equal(t, int64(1), Query[int64](c, "search", 1))
	require.Equal(t, int64(0), Query[int64](c, "id"))
	require.Equal(t, int64(2), Query[int64](c, "id", 2))
}

// go test -v -run=^$ -bench=Benchmark_Ctx_QuerySignedInt -benchmem -count=4
func Benchmark_Ctx_QuerySignedInt(b *testing.B) {
	app := New()
	c := app.AcquireCtx(&fasthttp.RequestCtx{})
	c.Request().URI().SetQueryString("search=john&age=8")
	var res int
	b.ReportAllocs()
	b.ResetTimer()
	for n := 0; n < b.N; n++ {
		res = Query[int](c, "age")
	}
	require.Equal(b, 8, res)
}

// go test -run Test_Ctx_QueryBoundarySignedInt
func Test_Ctx_QueryBoundarySignedInt(t *testing.T) {
	t.Parallel()
	app := New()
	c := app.AcquireCtx(&fasthttp.RequestCtx{})
	var q string

	// int
	q = fmt.Sprintf("minus=%s&plus=%s&minus_over=%s&plus_over=%s", "2147483647", "-2147483648", "-2147483649", "2147483648")
	c.Request().URI().SetQueryString(q)
	require.Equal(t, 2147483647, Query[int](c, "minus"))
	require.Equal(t, -2147483648, Query[int](c, "plus"))
	require.Equal(t, 0, Query[int](c, "minus_over"))
	require.Equal(t, 0, Query[int](c, "plus_over"))

	// int8
	q = fmt.Sprintf("minus=%s&plus=%s&minus_over=%s&plus_over=%s", "127", "-128", "-129", "128")
	c.Request().URI().SetQueryString(q)
	require.Equal(t, int8(127), Query[int8](c, "minus"))
	require.Equal(t, int8(-128), Query[int8](c, "plus"))
	require.Equal(t, int8(0), Query[int8](c, "minus_over"))
	require.Equal(t, int8(0), Query[int8](c, "plus_over"))

	// int16
	q = fmt.Sprintf("minus=%s&plus=%s&minus_over=%s&plus_over=%s", "32767", "-32768", "-32769", "32768")
	c.Request().URI().SetQueryString(q)
	require.Equal(t, int16(32767), Query[int16](c, "minus"))
	require.Equal(t, int16(-32768), Query[int16](c, "plus"))
	require.Equal(t, int16(0), Query[int16](c, "minus_over"))
	require.Equal(t, int16(0), Query[int16](c, "plus_over"))

	// int32
	q = fmt.Sprintf("minus=%s&plus=%s&minus_over=%s&plus_over=%s", "2147483647", "-2147483648", "-2147483649", "2147483648")
	c.Request().URI().SetQueryString(q)
	require.Equal(t, int32(2147483647), Query[int32](c, "minus"))
	require.Equal(t, int32(-2147483648), Query[int32](c, "plus"))
	require.Equal(t, int32(0), Query[int32](c, "minus_over"))
	require.Equal(t, int32(0), Query[int32](c, "plus_over"))

	// int64
	q = fmt.Sprintf("minus=%s&plus=%s", "-9223372036854775808", "9223372036854775807")
	c.Request().URI().SetQueryString(q)
	require.Equal(t, int64(-9223372036854775808), Query[int64](c, "minus"))
	require.Equal(t, int64(9223372036854775807), Query[int64](c, "plus"))
}

// go test -v -run=^$ -bench=Benchmark_Ctx_QueryBoundarySignedInt -benchmem -count=4
func Benchmark_Ctx_QueryBoundarySignedInt(b *testing.B) {
	app := New()
	c := app.AcquireCtx(&fasthttp.RequestCtx{})
	c.Request().URI().SetQueryString("search=john&age=8")
	var res int
	b.ReportAllocs()
	b.ResetTimer()
	for n := 0; n < b.N; n++ {
		res = Query[int](c, "age")
	}
	require.Equal(b, 8, res)
}

// go test -run Test_Ctx_QueryUnsignedInt
func Test_Ctx_QueryUnsignedInt(t *testing.T) {
	t.Parallel()
	app := New()
	c := app.AcquireCtx(&fasthttp.RequestCtx{})

	c.Request().URI().SetQueryString("search=john&age=8")
	// uint
	require.Equal(t, uint(0), Query[uint](c, "foo"))
	require.Equal(t, uint(8), Query[uint](c, "age", 12))
	require.Equal(t, uint(0), Query[uint](c, "search"))
	require.Equal(t, uint(1), Query[uint](c, "search", 1))
	require.Equal(t, uint(0), Query[uint](c, "id"))
	require.Equal(t, uint(2), Query[uint](c, "id", 2))

	// uint8
	require.Equal(t, uint8(0), Query[uint8](c, "foo"))
	require.Equal(t, uint8(8), Query[uint8](c, "age", 12))
	require.Equal(t, uint8(0), Query[uint8](c, "search"))
	require.Equal(t, uint8(1), Query[uint8](c, "search", 1))
	require.Equal(t, uint8(0), Query[uint8](c, "id"))
	require.Equal(t, uint8(2), Query[uint8](c, "id", 2))

	// uint16
	require.Equal(t, uint16(0), Query[uint16](c, "foo"))
	require.Equal(t, uint16(8), Query[uint16](c, "age", 12))
	require.Equal(t, uint16(0), Query[uint16](c, "search"))
	require.Equal(t, uint16(1), Query[uint16](c, "search", 1))
	require.Equal(t, uint16(0), Query[uint16](c, "id"))
	require.Equal(t, uint16(2), Query[uint16](c, "id", 2))

	// uint32
	require.Equal(t, uint32(0), Query[uint32](c, "foo"))
	require.Equal(t, uint32(8), Query[uint32](c, "age", 12))
	require.Equal(t, uint32(0), Query[uint32](c, "search"))
	require.Equal(t, uint32(1), Query[uint32](c, "search", 1))
	require.Equal(t, uint32(0), Query[uint32](c, "id"))
	require.Equal(t, uint32(2), Query[uint32](c, "id", 2))

	// uint64
	require.Equal(t, uint64(0), Query[uint64](c, "foo"))
	require.Equal(t, uint64(8), Query[uint64](c, "age", 12))
	require.Equal(t, uint64(0), Query[uint64](c, "search"))
	require.Equal(t, uint64(1), Query[uint64](c, "search", 1))
	require.Equal(t, uint64(0), Query[uint64](c, "id"))
	require.Equal(t, uint64(2), Query[uint64](c, "id", 2))
}

// go test -v -run=^$ -bench=Benchmark_Ctx_QueryUnsignedInt -benchmem -count=4
func Benchmark_Ctx_QueryUnsignedInt(b *testing.B) {
	app := New()
	c := app.AcquireCtx(&fasthttp.RequestCtx{})
	c.Request().URI().SetQueryString("search=john&age=8")
	var res uint
	b.ReportAllocs()
	b.ResetTimer()
	for n := 0; n < b.N; n++ {
		res = Query[uint](c, "age")
	}
	require.Equal(b, uint(8), res)
}

// go test -run Test_Ctx_QueryBoundaryUnsignedInt
func Test_Ctx_QueryBoundaryUnsignedInt(t *testing.T) {
	t.Parallel()
	app := New()
	c := app.AcquireCtx(&fasthttp.RequestCtx{})
	var q string

	// uint
	q = fmt.Sprintf("minus=%s&plus=%s&minus_over=%s&plus_over=%s", "0", "4294967295", "4294967296", "4294967297")
	c.Request().URI().SetQueryString(q)
	require.Equal(t, uint(0), Query[uint](c, "minus"))
	require.Equal(t, uint(4294967295), Query[uint](c, "plus"))
	require.Equal(t, uint(0), Query[uint](c, "minus_over"))
	require.Equal(t, uint(0), Query[uint](c, "plus_over"))

	// uint8
	q = fmt.Sprintf("minus=%s&plus=%s&minus_over=%s&plus_over=%s", "0", "255", "256", "257")
	c.Request().URI().SetQueryString(q)
	require.Equal(t, uint8(0), Query[uint8](c, "minus"))
	require.Equal(t, uint8(255), Query[uint8](c, "plus"))
	require.Equal(t, uint8(0), Query[uint8](c, "minus_over"))
	require.Equal(t, uint8(0), Query[uint8](c, "plus_over"))

	// uint16
	q = fmt.Sprintf("minus=%s&plus=%s&minus_over=%s&plus_over=%s", "0", "65535", "65536", "65537")
	c.Request().URI().SetQueryString(q)
	require.Equal(t, uint16(0), Query[uint16](c, "minus"))
	require.Equal(t, uint16(65535), Query[uint16](c, "plus"))
	require.Equal(t, uint16(0), Query[uint16](c, "minus_over"))
	require.Equal(t, uint16(0), Query[uint16](c, "plus_over"))

	// uint32
	q = fmt.Sprintf("minus=%s&plus=%s&minus_over=%s&plus_over=%s", "0", "4294967295", "4294967296", "4294967297")
	c.Request().URI().SetQueryString(q)
	require.Equal(t, uint32(0), Query[uint32](c, "minus"))
	require.Equal(t, uint32(4294967295), Query[uint32](c, "plus"))
	require.Equal(t, uint32(0), Query[uint32](c, "minus_over"))
	require.Equal(t, uint32(0), Query[uint32](c, "plus_over"))

	// uint64
	q = fmt.Sprintf("minus=%s&plus=%s", "0", "18446744073709551615")
	c.Request().URI().SetQueryString(q)
	require.Equal(t, uint64(0), Query[uint64](c, "minus"))
	require.Equal(t, uint64(18446744073709551615), Query[uint64](c, "plus"))
}

// go test -v -run=^$ -bench=Benchmark_Ctx_QueryBoundaryUnsignedInt -benchmem -count=4
func Benchmark_Ctx_QueryBoundaryUnsignedInt(b *testing.B) {
	app := New()
	c := app.AcquireCtx(&fasthttp.RequestCtx{})
	c.Request().URI().SetQueryString("search=john&age=8")
	var res uint
	b.ReportAllocs()
	b.ResetTimer()
	for n := 0; n < b.N; n++ {
		res = Query[uint](c, "age")
	}
	require.Equal(b, uint(8), res)
}

// go test -run Test_Ctx_QueryFloat
func Test_Ctx_QueryFloat(t *testing.T) {
	t.Parallel()
	app := New()
	c := app.AcquireCtx(&fasthttp.RequestCtx{})

	c.Request().URI().SetQueryString("name=alex&amount=32.23&id=")

	// float32
	require.InEpsilon(t, float32(32.23), Query[float32](c, "amount"), epsilon)
	require.InEpsilon(t, float32(32.23), Query[float32](c, "amount", 3.123), epsilon)
	require.InEpsilon(t, float32(87.123), Query[float32](c, "name", 87.123), epsilon)
	require.InDelta(t, float32(0), Query[float32](c, "name"), 0)
	require.InEpsilon(t, float32(12.87), Query[float32](c, "id", 12.87), epsilon)
	require.InDelta(t, float32(0), Query[float32](c, "id"), 0)

	// float64
	require.InEpsilon(t, 32.23, Query[float64](c, "amount"), epsilon)
	require.InEpsilon(t, 32.23, Query[float64](c, "amount", 3.123), epsilon)
	require.InEpsilon(t, 87.123, Query[float64](c, "name", 87.123), epsilon)
	require.InDelta(t, float64(0), Query[float64](c, "name"), 0)
	require.InEpsilon(t, 12.87, Query[float64](c, "id", 12.87), epsilon)
	require.InDelta(t, float64(0), Query[float64](c, "id"), 0)
}

// go test -v -run=^$ -bench=Benchmark_Ctx_QueryFloat -benchmem -count=4
func Benchmark_Ctx_QueryFloat(b *testing.B) {
	app := New()
	c := app.AcquireCtx(&fasthttp.RequestCtx{})
	c.Request().URI().SetQueryString("search=john&age=8")
	var res float32
	b.ReportAllocs()
	b.ResetTimer()
	for n := 0; n < b.N; n++ {
		res = Query[float32](c, "age")
	}
	require.InEpsilon(b, float32(8), res, epsilon)
}

// go test -run Test_Ctx_QueryBool
func Test_Ctx_QueryBool(t *testing.T) {
	t.Parallel()
	app := New()
	c := app.AcquireCtx(&fasthttp.RequestCtx{})

	c.Request().URI().SetQueryString("name=alex&want_pizza=false&id=")

	require.False(t, Query[bool](c, "want_pizza"))
	require.False(t, Query[bool](c, "want_pizza", true))
	require.False(t, Query[bool](c, "name"))
	require.True(t, Query[bool](c, "name", true))
	require.False(t, Query[bool](c, "id"))
	require.True(t, Query[bool](c, "id", true))
}

// go test -v -run=^$ -bench=Benchmark_Ctx_QueryBool -benchmem -count=4
func Benchmark_Ctx_QueryBool(b *testing.B) {
	app := New()
	c := app.AcquireCtx(&fasthttp.RequestCtx{})
	c.Request().URI().SetQueryString("search=john&age=8")
	var res bool
	b.ReportAllocs()
	b.ResetTimer()
	for n := 0; n < b.N; n++ {
		res = Query[bool](c, "age")
	}
	require.False(b, res)
}

// go test -run Test_Ctx_QueryString
func Test_Ctx_QueryString(t *testing.T) {
	t.Parallel()
	app := New()
	c := app.AcquireCtx(&fasthttp.RequestCtx{})

	c.Request().URI().SetQueryString("name=alex&amount=32.23&id=")

	require.Equal(t, "alex", Query[string](c, "name"))
	require.Equal(t, "alex", Query[string](c, "name", "john"))
	require.Equal(t, "32.23", Query[string](c, "amount"))
	require.Equal(t, "32.23", Query[string](c, "amount", "3.123"))
	require.Equal(t, "", Query[string](c, "id"))
	require.Equal(t, "12.87", Query[string](c, "id", "12.87"))
}

// go test -v -run=^$ -bench=Benchmark_Ctx_QueryString -benchmem -count=4
func Benchmark_Ctx_QueryString(b *testing.B) {
	app := New()
	c := app.AcquireCtx(&fasthttp.RequestCtx{})
	c.Request().URI().SetQueryString("search=john&age=8")
	var res string
	b.ReportAllocs()
	b.ResetTimer()
	for n := 0; n < b.N; n++ {
		res = Query[string](c, "age")
	}
	require.Equal(b, "8", res)
}

// go test -run Test_Ctx_QueryBytes
func Test_Ctx_QueryBytes(t *testing.T) {
	t.Parallel()
	app := New()
	c := app.AcquireCtx(&fasthttp.RequestCtx{})

	c.Request().URI().SetQueryString("name=alex&amount=32.23&id=")

	require.Equal(t, []byte("alex"), Query[[]byte](c, "name"))
	require.Equal(t, []byte("alex"), Query[[]byte](c, "name", []byte("john")))
	require.Equal(t, []byte("32.23"), Query[[]byte](c, "amount"))
	require.Equal(t, []byte("32.23"), Query[[]byte](c, "amount", []byte("3.123")))
	require.Equal(t, []byte(nil), Query[[]byte](c, "id"))
	require.Equal(t, []byte("12.87"), Query[[]byte](c, "id", []byte("12.87")))
}

// go test -v -run=^$ -bench=Benchmark_Ctx_QueryBytes -benchmem -count=4
func Benchmark_Ctx_QueryBytes(b *testing.B) {
	app := New()
	c := app.AcquireCtx(&fasthttp.RequestCtx{})
	c.Request().URI().SetQueryString("search=john&age=8")
	var res []byte
	b.ReportAllocs()
	b.ResetTimer()
	for n := 0; n < b.N; n++ {
		res = Query[[]byte](c, "age")
	}
	require.Equal(b, []byte("8"), res)
}

// go test -run Test_Ctx_QueryWithoutGenericDataType
func Test_Ctx_QueryWithoutGenericDataType(t *testing.T) {
	t.Parallel()
	app := New()
	c := app.AcquireCtx(&fasthttp.RequestCtx{})

	c.Request().URI().SetQueryString("name=alex&amount=32.23&isAgent=true&id=32")

	require.Equal(t, "alex", Query(c, "name", "john"))
	require.Equal(t, "john", Query(c, "unknown", "john"))
	require.Equal(t, 32, Query(c, "id", 3))
	require.Equal(t, 3, Query(c, "unknown", 3))
	require.Equal(t, int8(32), Query(c, "id", int8(3)))
	require.Equal(t, int8(3), Query(c, "unknown", int8(3)))
	require.Equal(t, int16(32), Query(c, "id", int16(3)))
	require.Equal(t, int16(3), Query(c, "unknown", int16(3)))
	require.Equal(t, int32(32), Query(c, "id", int32(3)))
	require.Equal(t, int32(3), Query(c, "unknown", int32(3)))
	require.Equal(t, int64(32), Query(c, "id", int64(3)))
	require.Equal(t, int64(3), Query(c, "unknown", int64(3)))
	require.Equal(t, uint(32), Query(c, "id", uint(3)))
	require.Equal(t, uint(3), Query(c, "unknown", uint(3)))
	require.Equal(t, uint8(32), Query(c, "id", uint8(3)))
	require.Equal(t, uint8(3), Query(c, "unknown", uint8(3)))
	require.Equal(t, uint16(32), Query(c, "id", uint16(3)))
	require.Equal(t, uint16(3), Query(c, "unknown", uint16(3)))
	require.Equal(t, uint32(32), Query(c, "id", uint32(3)))
	require.Equal(t, uint32(3), Query(c, "unknown", uint32(3)))
	require.Equal(t, uint64(32), Query(c, "id", uint64(3)))
	require.Equal(t, uint64(3), Query(c, "unknown", uint64(3)))
	require.InEpsilon(t, 32.23, Query(c, "amount", 3.123), epsilon)
	require.InEpsilon(t, 3.123, Query(c, "unknown", 3.123), epsilon)
	require.InEpsilon(t, float32(32.23), Query(c, "amount", float32(3.123)), epsilon)
	require.InEpsilon(t, float32(3.123), Query(c, "unknown", float32(3.123)), epsilon)
	require.True(t, Query(c, "isAgent", false))
	require.False(t, Query(c, "unknown", false))
	require.Equal(t, []byte("alex"), Query(c, "name", []byte("john")))
	require.Equal(t, []byte("john"), Query(c, "unknown", []byte("john")))
}

// go test -v -run=^$ -bench=Benchmark_Ctx_QueryWithoutGenericDataType -benchmem -count=4
func Benchmark_Ctx_QueryWithoutGenericDataType(b *testing.B) {
	app := New()
	c := app.AcquireCtx(&fasthttp.RequestCtx{})
	c.Request().URI().SetQueryString("search=john&age=8")
	var res int
	b.ReportAllocs()
	b.ResetTimer()
	for n := 0; n < b.N; n++ {
		res = Query(c, "age", 3)
	}
	require.Equal(b, 8, res)
}

// go test -run Test_Ctx_Range
func Test_Ctx_Range(t *testing.T) {
	t.Parallel()
	app := New()
	c := app.AcquireCtx(&fasthttp.RequestCtx{})

	testRange := func(header string, ranges ...RangeSet) {
		c.Request().Header.Set(HeaderRange, header)
		result, err := c.Range(1000)
		if len(ranges) == 0 {
			require.Error(t, err)
		} else {
			require.Equal(t, "bytes", result.Type)
			require.NoError(t, err)
		}
		require.Equal(t, len(ranges), len(result.Ranges))
		for i := range ranges {
			require.Equal(t, ranges[i], result.Ranges[i])
		}
	}

	testRange("bytes=500")
	testRange("bytes=")
	testRange("bytes=500=")
	testRange("bytes=500-300")
	testRange("bytes=a-700", RangeSet{300, 999})
	testRange("bytes=500-b", RangeSet{500, 999})
	testRange("bytes=500-1000", RangeSet{500, 999})
	testRange("bytes=500-700", RangeSet{500, 700})
	testRange("bytes=0-0,2-1000", RangeSet{0, 0}, RangeSet{2, 999})
	testRange("bytes=0-99,450-549,-100", RangeSet{0, 99}, RangeSet{450, 549}, RangeSet{900, 999})
	testRange("bytes=500-700,601-999", RangeSet{500, 700}, RangeSet{601, 999})
}

// go test -v -run=^$ -bench=Benchmark_Ctx_Range -benchmem -count=4
func Benchmark_Ctx_Range(b *testing.B) {
	app := New()
	c := app.AcquireCtx(&fasthttp.RequestCtx{})
	defer app.ReleaseCtx(c)

	testCases := []struct {
		str   string
		start int
		end   int
	}{
		{"bytes=-700", 300, 999},
		{"bytes=500-", 500, 999},
		{"bytes=500-1000", 500, 999},
		{"bytes=0-700,800-1000", 0, 700},
	}

	for _, tc := range testCases {
		b.Run(tc.str, func(b *testing.B) {
			c.Request().Header.Set(HeaderRange, tc.str)
			var (
				result Range
				err    error
			)
			for n := 0; n < b.N; n++ {
				result, err = c.Range(1000)
			}
			require.NoError(b, err)
			require.Equal(b, "bytes", result.Type)
			require.Equal(b, tc.start, result.Ranges[0].Start)
			require.Equal(b, tc.end, result.Ranges[0].End)
		})
	}
}

// go test -run Test_Ctx_Route
func Test_Ctx_Route(t *testing.T) {
	t.Parallel()
	app := New()
	app.Get("/test", func(c Ctx) error {
		require.Equal(t, "/test", c.Route().Path)
		return nil
	})
	resp, err := app.Test(httptest.NewRequest(MethodGet, "/test", nil))
	require.NoError(t, err, "app.Test(req)")
	require.Equal(t, StatusOK, resp.StatusCode, "Status code")

	c := app.AcquireCtx(&fasthttp.RequestCtx{})

	require.Equal(t, "/", c.Route().Path)
	require.Equal(t, MethodGet, c.Route().Method)
	require.Empty(t, c.Route().Handlers)
}

// go test -run Test_Ctx_RouteNormalized
func Test_Ctx_RouteNormalized(t *testing.T) {
	t.Parallel()
	app := New()
	app.Get("/test", func(c Ctx) error {
		require.Equal(t, "/test", c.Route().Path)
		return nil
	})
	resp, err := app.Test(httptest.NewRequest(MethodGet, "//test", nil))
	require.NoError(t, err, "app.Test(req)")
	require.Equal(t, StatusNotFound, resp.StatusCode, "Status code")
}

// go test -run Test_Ctx_SaveFile
func Test_Ctx_SaveFile(t *testing.T) {
	// TODO We should clean this up
	t.Parallel()
	app := New()

	app.Post("/test", func(c Ctx) error {
		fh, err := c.FormFile("file")
		require.NoError(t, err)

		tempFile, err := os.CreateTemp(os.TempDir(), "test-")
		require.NoError(t, err)

		defer func(file *os.File) {
			err := file.Close()
			require.NoError(t, err)
			err = os.Remove(file.Name())
			require.NoError(t, err)
		}(tempFile)
		err = c.SaveFile(fh, tempFile.Name())
		require.NoError(t, err)

		bs, err := os.ReadFile(tempFile.Name())
		require.NoError(t, err)
		require.Equal(t, "hello world", string(bs))
		return nil
	})

	body := &bytes.Buffer{}
	writer := multipart.NewWriter(body)

	ioWriter, err := writer.CreateFormFile("file", "test")
	require.NoError(t, err)

	_, err = ioWriter.Write([]byte("hello world"))
	require.NoError(t, err)
	require.NoError(t, writer.Close())

	req := httptest.NewRequest(MethodPost, "/test", body)
	req.Header.Set("Content-Type", writer.FormDataContentType())
	req.Header.Set("Content-Length", strconv.Itoa(len(body.Bytes())))

	resp, err := app.Test(req)
	require.NoError(t, err, "app.Test(req)")
	require.Equal(t, StatusOK, resp.StatusCode, "Status code")
}

// go test -run Test_Ctx_SaveFileToStorage
func Test_Ctx_SaveFileToStorage(t *testing.T) {
	t.Parallel()
	app := New()
	storage := memory.New()

	app.Post("/test", func(c Ctx) error {
		fh, err := c.FormFile("file")
		require.NoError(t, err)

		err = c.SaveFileToStorage(fh, "test", storage)
		require.NoError(t, err)

		file, err := storage.Get("test")
		require.Equal(t, []byte("hello world"), file)
		require.NoError(t, err)

		err = storage.Delete("test")
		require.NoError(t, err)

		return nil
	})

	body := &bytes.Buffer{}
	writer := multipart.NewWriter(body)

	ioWriter, err := writer.CreateFormFile("file", "test")
	require.NoError(t, err)

	_, err = ioWriter.Write([]byte("hello world"))
	require.NoError(t, err)
	require.NoError(t, writer.Close())

	req := httptest.NewRequest(MethodPost, "/test", body)
	req.Header.Set("Content-Type", writer.FormDataContentType())
	req.Header.Set("Content-Length", strconv.Itoa(len(body.Bytes())))

	resp, err := app.Test(req)
	require.NoError(t, err, "app.Test(req)")
	require.Equal(t, StatusOK, resp.StatusCode, "Status code")
}

// go test -run Test_Ctx_Secure
func Test_Ctx_Secure(t *testing.T) {
	t.Parallel()
	app := New()
	c := app.AcquireCtx(&fasthttp.RequestCtx{})

	// TODO Add TLS conn
	require.False(t, c.Secure())
}

// go test -run Test_Ctx_Stale
func Test_Ctx_Stale(t *testing.T) {
	t.Parallel()
	app := New()
	c := app.AcquireCtx(&fasthttp.RequestCtx{})

	require.True(t, c.Stale())
}

// go test -run Test_Ctx_Subdomains
func Test_Ctx_Subdomains(t *testing.T) {
	t.Parallel()
	app := New()
	c := app.AcquireCtx(&fasthttp.RequestCtx{})

	c.Request().URI().SetHost("john.doe.is.awesome.google.com")
	require.Equal(t, []string{"john", "doe"}, c.Subdomains(4))

	c.Request().URI().SetHost("localhost:3000")
	require.Equal(t, []string{"localhost:3000"}, c.Subdomains())
}

// go test -v -run=^$ -bench=Benchmark_Ctx_Subdomains -benchmem -count=4
func Benchmark_Ctx_Subdomains(b *testing.B) {
	app := New()
	c := app.AcquireCtx(&fasthttp.RequestCtx{})

	c.Request().SetRequestURI("http://john.doe.google.com")
	var res []string
	b.ReportAllocs()
	b.ResetTimer()
	for n := 0; n < b.N; n++ {
		res = c.Subdomains()
	}
	require.Equal(b, []string{"john", "doe"}, res)
}

// go test -run Test_Ctx_ClearCookie
func Test_Ctx_ClearCookie(t *testing.T) {
	t.Parallel()
	app := New()
	c := app.AcquireCtx(&fasthttp.RequestCtx{})

	c.Request().Header.Set(HeaderCookie, "john=doe")
	c.ClearCookie("john")
	require.True(t, strings.HasPrefix(string(c.Response().Header.Peek(HeaderSetCookie)), "john=; expires="))

	c.Request().Header.Set(HeaderCookie, "test1=dummy")
	c.Request().Header.Set(HeaderCookie, "test2=dummy")
	c.ClearCookie()
	require.Contains(t, string(c.Response().Header.Peek(HeaderSetCookie)), "test1=; expires=")
	require.Contains(t, string(c.Response().Header.Peek(HeaderSetCookie)), "test2=; expires=")
}

// go test -race -run Test_Ctx_Download
func Test_Ctx_Download(t *testing.T) {
	t.Parallel()
	app := New()
	c := app.AcquireCtx(&fasthttp.RequestCtx{})

	require.NoError(t, c.Download("ctx.go", "Awesome File!"))

	f, err := os.Open("./ctx.go")
	require.NoError(t, err)
	defer func() {
		require.NoError(t, f.Close())
	}()

	expect, err := io.ReadAll(f)
	require.NoError(t, err)
	require.Equal(t, expect, c.Response().Body())
	require.Equal(t, `attachment; filename="Awesome+File%21"`, string(c.Response().Header.Peek(HeaderContentDisposition)))

	require.NoError(t, c.Download("ctx.go"))
	require.Equal(t, `attachment; filename="ctx.go"`, string(c.Response().Header.Peek(HeaderContentDisposition)))
}

// go test -race -run Test_Ctx_SendFile
func Test_Ctx_SendFile(t *testing.T) {
	t.Parallel()
	app := New()

	// fetch file content
	f, err := os.Open("./ctx.go")
	require.NoError(t, err)
	defer func() {
		require.NoError(t, f.Close())
	}()
	expectFileContent, err := io.ReadAll(f)
	require.NoError(t, err)
	// fetch file info for the not modified test case
	fI, err := os.Stat("./ctx.go")
	require.NoError(t, err)

	// simple test case
	c := app.AcquireCtx(&fasthttp.RequestCtx{})
	err = c.SendFile("ctx.go")
	// check expectation
	require.NoError(t, err)
	require.Equal(t, expectFileContent, c.Response().Body())
	require.Equal(t, StatusOK, c.Response().StatusCode())
	app.ReleaseCtx(c)

	// test with custom error code
	c = app.AcquireCtx(&fasthttp.RequestCtx{})
	err = c.Status(StatusInternalServerError).SendFile("ctx.go")
	// check expectation
	require.NoError(t, err)
	require.Equal(t, expectFileContent, c.Response().Body())
	require.Equal(t, StatusInternalServerError, c.Response().StatusCode())
	app.ReleaseCtx(c)

	// test not modified
	c = app.AcquireCtx(&fasthttp.RequestCtx{})
	c.Request().Header.Set(HeaderIfModifiedSince, fI.ModTime().Format(time.RFC1123))
	err = c.SendFile("ctx.go")
	// check expectation
	require.NoError(t, err)
	require.Equal(t, StatusNotModified, c.Response().StatusCode())
	require.Equal(t, []byte(nil), c.Response().Body())
	app.ReleaseCtx(c)
}

// go test -race -run Test_Ctx_SendFile_404
func Test_Ctx_SendFile_404(t *testing.T) {
	t.Parallel()
	app := New()
	app.Get("/", func(c Ctx) error {
		err := c.SendFile(filepath.FromSlash("john_dow.go/"))
		require.Error(t, err)
		return err
	})

	resp, err := app.Test(httptest.NewRequest(MethodGet, "/", nil))
	require.NoError(t, err)
	require.Equal(t, StatusNotFound, resp.StatusCode)
}

// go test -race -run Test_Ctx_SendFile_Immutable
func Test_Ctx_SendFile_Immutable(t *testing.T) {
	t.Parallel()
	app := New()
	var endpointsForTest []string
	addEndpoint := func(file, endpoint string) {
		endpointsForTest = append(endpointsForTest, endpoint)
		app.Get(endpoint, func(c Ctx) error {
			if err := c.SendFile(file); err != nil {
				require.NoError(t, err)
				return err
			}
			return c.SendStatus(200)
		})
	}

	// relative paths
	addEndpoint("./.github/index.html", "/relativeWithDot")
	addEndpoint(filepath.FromSlash("./.github/index.html"), "/relativeOSWithDot")
	addEndpoint(".github/index.html", "/relative")
	addEndpoint(filepath.FromSlash(".github/index.html"), "/relativeOS")

	// absolute paths
	if path, err := filepath.Abs(".github/index.html"); err != nil {
		require.NoError(t, err)
	} else {
		addEndpoint(path, "/absolute")
		addEndpoint(filepath.FromSlash(path), "/absoluteOS") // os related
	}

	for _, endpoint := range endpointsForTest {
		endpoint := endpoint
		t.Run(endpoint, func(t *testing.T) {
			t.Parallel()
			// 1st try
			resp, err := app.Test(httptest.NewRequest(MethodGet, endpoint, nil))
			require.NoError(t, err)
			require.Equal(t, StatusOK, resp.StatusCode)
			// 2nd try
			resp, err = app.Test(httptest.NewRequest(MethodGet, endpoint, nil))
			require.NoError(t, err)
			require.Equal(t, StatusOK, resp.StatusCode)
		})
	}
}

// go test -race -run Test_Ctx_SendFile_RestoreOriginalURL
func Test_Ctx_SendFile_RestoreOriginalURL(t *testing.T) {
	t.Parallel()
	app := New()
	app.Get("/", func(c Ctx) error {
		originalURL := utils.CopyString(c.OriginalURL())
		err := c.SendFile("ctx.go")
		require.Equal(t, originalURL, c.OriginalURL())
		return err
	})

	_, err1 := app.Test(httptest.NewRequest(MethodGet, "/?test=true", nil))
	// second request required to confirm with zero allocation
	_, err2 := app.Test(httptest.NewRequest(MethodGet, "/?test=true", nil))

	require.NoError(t, err1)
	require.NoError(t, err2)
}

// go test -run Test_Ctx_JSON
func Test_Ctx_JSON(t *testing.T) {
	t.Parallel()
	app := New()
	c := app.AcquireCtx(&fasthttp.RequestCtx{})

	require.Error(t, c.JSON(complex(1, 1)))

	// Test without ctype
	err := c.JSON(Map{ // map has no order
		"Name": "Grame",
		"Age":  20,
	})
	require.NoError(t, err)
	require.Equal(t, `{"Age":20,"Name":"Grame"}`, string(c.Response().Body()))
	require.Equal(t, "application/json", string(c.Response().Header.Peek("content-type")))

	// Test with ctype
	err = c.JSON(Map{ // map has no order
		"Name": "Grame",
		"Age":  20,
	}, "application/problem+json")
	require.NoError(t, err)
	require.Equal(t, `{"Age":20,"Name":"Grame"}`, string(c.Response().Body()))
	require.Equal(t, "application/problem+json", string(c.Response().Header.Peek("content-type")))

	testEmpty := func(v any, r string) {
		err := c.JSON(v)
		require.NoError(t, err)
		require.Equal(t, r, string(c.Response().Body()))
	}

	testEmpty(nil, "null")
	testEmpty("", `""`)
	testEmpty(0, "0")
	testEmpty([]int{}, "[]")

	t.Run("custom json encoder", func(t *testing.T) {
		t.Parallel()

		app := New(Config{
			JSONEncoder: func(_ any) ([]byte, error) {
				return []byte(`["custom","json"]`), nil
			},
		})
		c := app.AcquireCtx(&fasthttp.RequestCtx{})

		err := c.JSON(Map{ // map has no order
			"Name": "Grame",
			"Age":  20,
		})
		require.NoError(t, err)
		require.Equal(t, `["custom","json"]`, string(c.Response().Body()))
		require.Equal(t, "application/json", string(c.Response().Header.Peek("content-type")))
	})
}

// go test -run=^$ -bench=Benchmark_Ctx_JSON -benchmem -count=4
func Benchmark_Ctx_JSON(b *testing.B) {
	app := New()
	c := app.AcquireCtx(&fasthttp.RequestCtx{})

	type SomeStruct struct {
		Name string
		Age  uint8
	}
	data := SomeStruct{
		Name: "Grame",
		Age:  20,
	}
	var err error
	b.ReportAllocs()
	b.ResetTimer()
	for n := 0; n < b.N; n++ {
		err = c.JSON(data)
	}
	require.NoError(b, err)
	require.Equal(b, `{"Name":"Grame","Age":20}`, string(c.Response().Body()))
}

// go test -run=^$ -bench=Benchmark_Ctx_JSON_Ctype -benchmem -count=4
func Benchmark_Ctx_JSON_Ctype(b *testing.B) {
	app := New()
	// TODO: Check extra allocs because of the interface stuff
	c := app.AcquireCtx(&fasthttp.RequestCtx{}).(*DefaultCtx) //nolint:errcheck, forcetypeassert // not needed
	type SomeStruct struct {
		Name string
		Age  uint8
	}
	data := SomeStruct{
		Name: "Grame",
		Age:  20,
	}
	var err error
	b.ReportAllocs()
	b.ResetTimer()
	for n := 0; n < b.N; n++ {
		err = c.JSON(data, "application/problem+json")
	}
	require.NoError(b, err)
	require.Equal(b, `{"Name":"Grame","Age":20}`, string(c.Response().Body()))
	require.Equal(b, "application/problem+json", string(c.Response().Header.Peek("content-type")))
}

// go test -run Test_Ctx_JSONP
func Test_Ctx_JSONP(t *testing.T) {
	t.Parallel()
	app := New()
	c := app.AcquireCtx(&fasthttp.RequestCtx{})

	require.Error(t, c.JSONP(complex(1, 1)))

	err := c.JSONP(Map{
		"Name": "Grame",
		"Age":  20,
	})
	require.NoError(t, err)
	require.Equal(t, `callback({"Age":20,"Name":"Grame"});`, string(c.Response().Body()))
	require.Equal(t, "text/javascript; charset=utf-8", string(c.Response().Header.Peek("content-type")))

	err = c.JSONP(Map{
		"Name": "Grame",
		"Age":  20,
	}, "john")
	require.NoError(t, err)
	require.Equal(t, `john({"Age":20,"Name":"Grame"});`, string(c.Response().Body()))
	require.Equal(t, "text/javascript; charset=utf-8", string(c.Response().Header.Peek("content-type")))

	t.Run("custom json encoder", func(t *testing.T) {
		t.Parallel()

		app := New(Config{
			JSONEncoder: func(_ any) ([]byte, error) {
				return []byte(`["custom","json"]`), nil
			},
		})
		c := app.AcquireCtx(&fasthttp.RequestCtx{})

		err := c.JSONP(Map{ // map has no order
			"Name": "Grame",
			"Age":  20,
		})
		require.NoError(t, err)
		require.Equal(t, `callback(["custom","json"]);`, string(c.Response().Body()))
		require.Equal(t, "text/javascript; charset=utf-8", string(c.Response().Header.Peek("content-type")))
	})
}

// go test -v  -run=^$ -bench=Benchmark_Ctx_JSONP -benchmem -count=4
func Benchmark_Ctx_JSONP(b *testing.B) {
	app := New()
	c := app.AcquireCtx(&fasthttp.RequestCtx{}).(*DefaultCtx) //nolint:errcheck, forcetypeassert // not needed

	type SomeStruct struct {
		Name string
		Age  uint8
	}
	data := SomeStruct{
		Name: "Grame",
		Age:  20,
	}
	callback := "emit"
	var err error
	b.ReportAllocs()
	b.ResetTimer()
	for n := 0; n < b.N; n++ {
		err = c.JSONP(data, callback)
	}
	require.NoError(b, err)
	require.Equal(b, `emit({"Name":"Grame","Age":20});`, string(c.Response().Body()))
}

// go test -run Test_Ctx_XML
func Test_Ctx_XML(t *testing.T) {
	t.Parallel()
	app := New()
	c := app.AcquireCtx(&fasthttp.RequestCtx{}).(*DefaultCtx) //nolint:errcheck, forcetypeassert // not needed

	require.Error(t, c.JSON(complex(1, 1)))

	type xmlResult struct {
		XMLName xml.Name `xml:"Users"`
		Names   []string `xml:"Names"`
		Ages    []int    `xml:"Ages"`
	}

	err := c.XML(xmlResult{
		Names: []string{"Grame", "John"},
		Ages:  []int{1, 12, 20},
	})
	require.NoError(t, err)
	require.Equal(t, `<Users><Names>Grame</Names><Names>John</Names><Ages>1</Ages><Ages>12</Ages><Ages>20</Ages></Users>`, string(c.Response().Body()))
	require.Equal(t, "application/xml", string(c.Response().Header.Peek("content-type")))

	testEmpty := func(v any, r string) {
		err := c.XML(v)
		require.NoError(t, err)
		require.Equal(t, r, string(c.Response().Body()))
	}

	testEmpty(nil, "")
	testEmpty("", `<string></string>`)
	testEmpty(0, "<int>0</int>")
	testEmpty([]int{}, "")

	t.Run("custom xml encoder", func(t *testing.T) {
		t.Parallel()

		app := New(Config{
			XMLEncoder: func(_ any) ([]byte, error) {
				return []byte(`<custom>xml</custom>`), nil
			},
		})
		c := app.AcquireCtx(&fasthttp.RequestCtx{})

		type xmlResult struct {
			XMLName xml.Name `xml:"Users"`
			Names   []string `xml:"Names"`
			Ages    []int    `xml:"Ages"`
		}

		err := c.XML(xmlResult{
			Names: []string{"Grame", "John"},
			Ages:  []int{1, 12, 20},
		})

		require.NoError(t, err)
		require.Equal(t, `<custom>xml</custom>`, string(c.Response().Body()))
		require.Equal(t, "application/xml", string(c.Response().Header.Peek("content-type")))
	})
}

// go test -run=^$ -bench=Benchmark_Ctx_XML -benchmem -count=4
func Benchmark_Ctx_XML(b *testing.B) {
	app := New()
	c := app.AcquireCtx(&fasthttp.RequestCtx{}).(*DefaultCtx) //nolint:errcheck, forcetypeassert // not needed
	type SomeStruct struct {
		Name string `xml:"Name"`
		Age  uint8  `xml:"Age"`
	}
	data := SomeStruct{
		Name: "Grame",
		Age:  20,
	}
	var err error
	b.ReportAllocs()
	b.ResetTimer()
	for n := 0; n < b.N; n++ {
		err = c.XML(data)
	}

	require.NoError(b, err)
	require.Equal(b, `<SomeStruct><Name>Grame</Name><Age>20</Age></SomeStruct>`, string(c.Response().Body()))
}

// go test -run Test_Ctx_Links
func Test_Ctx_Links(t *testing.T) {
	t.Parallel()
	app := New()
	c := app.AcquireCtx(&fasthttp.RequestCtx{})

	c.Links()
	require.Equal(t, "", string(c.Response().Header.Peek(HeaderLink)))

	c.Links(
		"http://api.example.com/users?page=2", "next",
		"http://api.example.com/users?page=5", "last",
	)
	require.Equal(t, `<http://api.example.com/users?page=2>; rel="next",<http://api.example.com/users?page=5>; rel="last"`, string(c.Response().Header.Peek(HeaderLink)))
}

// go test -v  -run=^$ -bench=Benchmark_Ctx_Links -benchmem -count=4
func Benchmark_Ctx_Links(b *testing.B) {
	app := New()
	c := app.AcquireCtx(&fasthttp.RequestCtx{}).(*DefaultCtx) //nolint:errcheck, forcetypeassert // not needed

	b.ReportAllocs()
	b.ResetTimer()
	for n := 0; n < b.N; n++ {
		c.Links(
			"http://api.example.com/users?page=2", "next",
			"http://api.example.com/users?page=5", "last",
		)
	}
}

// go test -run Test_Ctx_Location
func Test_Ctx_Location(t *testing.T) {
	t.Parallel()
	app := New()
	c := app.AcquireCtx(&fasthttp.RequestCtx{})

	c.Location("http://example.com")
	require.Equal(t, "http://example.com", string(c.Response().Header.Peek(HeaderLocation)))
}

// go test -run Test_Ctx_Next
func Test_Ctx_Next(t *testing.T) {
	t.Parallel()
	app := New()
	app.Use("/", func(c Ctx) error {
		return c.Next()
	})
	app.Get("/test", func(c Ctx) error {
		c.Set("X-Next-Result", "Works")
		return nil
	})
	resp, err := app.Test(httptest.NewRequest(MethodGet, "http://example.com/test", nil))
	require.NoError(t, err, "app.Test(req)")
	require.Equal(t, StatusOK, resp.StatusCode, "Status code")
	require.Equal(t, "Works", resp.Header.Get("X-Next-Result"))
}

// go test -run Test_Ctx_Next_Error
func Test_Ctx_Next_Error(t *testing.T) {
	t.Parallel()
	app := New()
	app.Use("/", func(c Ctx) error {
		c.Set("X-Next-Result", "Works")
		return ErrNotFound
	})

	resp, err := app.Test(httptest.NewRequest(MethodGet, "http://example.com/test", nil))
	require.NoError(t, err, "app.Test(req)")
	require.Equal(t, StatusNotFound, resp.StatusCode, "Status code")
	require.Equal(t, "Works", resp.Header.Get("X-Next-Result"))
}

// go test -run Test_Ctx_Render
func Test_Ctx_Render(t *testing.T) {
	t.Parallel()
	app := New()
	c := app.AcquireCtx(&fasthttp.RequestCtx{})

	err := c.Render("./.github/testdata/index.tmpl", Map{
		"Title": "Hello, World!",
	})
	require.NoError(t, err)

	require.Equal(t, "<h1>Hello, World!</h1>", string(c.Response().Body()))

	err = c.Render("./.github/testdata/template-non-exists.html", nil)
	require.Error(t, err)

	err = c.Render("./.github/testdata/template-invalid.html", nil)
	require.Error(t, err)
}

func Test_Ctx_RenderWithoutLocals(t *testing.T) {
	t.Parallel()
	app := New(Config{
		PassLocalsToViews: false,
	})
	c := app.AcquireCtx(&fasthttp.RequestCtx{})

	c.Locals("Title", "Hello, World!")

	err := c.Render("./.github/testdata/index.tmpl", Map{})
	require.NoError(t, err)
	require.Equal(t, "<h1><no value></h1>", string(c.Response().Body()))
}

func Test_Ctx_RenderWithLocals(t *testing.T) {
	t.Parallel()
	app := New(Config{
		PassLocalsToViews: true,
	})

	t.Run("EmptyBind", func(t *testing.T) {
		t.Parallel()
		c := app.AcquireCtx(&fasthttp.RequestCtx{})

		c.Locals("Title", "Hello, World!")
		err := c.Render("./.github/testdata/index.tmpl", Map{})

		require.NoError(t, err)
		require.Equal(t, "<h1>Hello, World!</h1>", string(c.Response().Body()))
	})

	t.Run("NilBind", func(t *testing.T) {
		t.Parallel()
		c := app.AcquireCtx(&fasthttp.RequestCtx{})

		c.Locals("Title", "Hello, World!")
		err := c.Render("./.github/testdata/index.tmpl", nil)

		require.NoError(t, err)
		require.Equal(t, "<h1>Hello, World!</h1>", string(c.Response().Body()))
	})
}

func Test_Ctx_RenderWithBindVars(t *testing.T) {
	t.Parallel()

	app := New()
	c := app.AcquireCtx(&fasthttp.RequestCtx{})

	err := c.BindVars(Map{
		"Title": "Hello, World!",
	})
	require.NoError(t, err)

	err = c.Render("./.github/testdata/index.tmpl", Map{})
	require.NoError(t, err)
	buf := bytebufferpool.Get()
	buf.WriteString("overwrite")
	defer bytebufferpool.Put(buf)

	require.NoError(t, err)
	require.Equal(t, "<h1>Hello, World!</h1>", string(c.Response().Body()))
}

func Test_Ctx_RenderWithOverwrittenBind(t *testing.T) {
	t.Parallel()
	app := New()
	c := app.AcquireCtx(&fasthttp.RequestCtx{})

	err := c.BindVars(Map{
		"Title": "Hello, World!",
	})
	require.NoError(t, err)

	err = c.Render("./.github/testdata/index.tmpl", Map{
		"Title": "Hello from Fiber!",
	})
	require.NoError(t, err)

	buf := bytebufferpool.Get()
	buf.WriteString("overwrite")
	defer bytebufferpool.Put(buf)

	require.Equal(t, "<h1>Hello from Fiber!</h1>", string(c.Response().Body()))
}

func Test_Ctx_RenderWithBindVarsLocals(t *testing.T) {
	t.Parallel()
	app := New(Config{
		PassLocalsToViews: true,
	})

	c := app.AcquireCtx(&fasthttp.RequestCtx{})

	err := c.BindVars(Map{
		"Title": "Hello, World!",
	})
	require.NoError(t, err)

	c.Locals("Summary", "Test")

	err = c.Render("./.github/testdata/template.tmpl", Map{})
	require.NoError(t, err)
	require.Equal(t, "<h1>Hello, World! Test</h1>", string(c.Response().Body()))

	require.Equal(t, "<h1>Hello, World! Test</h1>", string(c.Response().Body()))
}

func Test_Ctx_RenderWithLocalsAndBinding(t *testing.T) {
	t.Parallel()
	engine := &testTemplateEngine{}
	err := engine.Load()
	require.NoError(t, err)

	app := New(Config{
		PassLocalsToViews: true,
		Views:             engine,
	})
	c := app.AcquireCtx(&fasthttp.RequestCtx{})

	c.Locals("Title", "This is a test.")

	err = c.Render("index.tmpl", Map{
		"Title": "Hello, World!",
	})

	require.NoError(t, err)
	require.Equal(t, "<h1>Hello, World!</h1>", string(c.Response().Body()))
}

func Benchmark_Ctx_RenderWithLocalsAndBindVars(b *testing.B) {
	engine := &testTemplateEngine{}
	err := engine.Load()
	require.NoError(b, err)
	app := New(Config{
		PassLocalsToViews: true,
		Views:             engine,
	})
	c := app.AcquireCtx(&fasthttp.RequestCtx{})

	err = c.BindVars(Map{
		"Title": "Hello, World!",
	})
	require.NoError(b, err)
	c.Locals("Summary", "Test")

	b.ReportAllocs()
	b.ResetTimer()

	for n := 0; n < b.N; n++ {
		err = c.Render("template.tmpl", Map{})
	}

	require.NoError(b, err)
	require.Equal(b, "<h1>Hello, World! Test</h1>", string(c.Response().Body()))
}

func Benchmark_Ctx_RenderLocals(b *testing.B) {
	engine := &testTemplateEngine{}
	err := engine.Load()
	require.NoError(b, err)
	app := New(Config{
		PassLocalsToViews: true,
	})
	app.config.Views = engine
	c := app.AcquireCtx(&fasthttp.RequestCtx{})

	c.Locals("Title", "Hello, World!")

	b.ReportAllocs()
	b.ResetTimer()

	for n := 0; n < b.N; n++ {
		err = c.Render("index.tmpl", Map{})
	}

	require.NoError(b, err)
	require.Equal(b, "<h1>Hello, World!</h1>", string(c.Response().Body()))
}

func Benchmark_Ctx_RenderBindVars(b *testing.B) {
	engine := &testTemplateEngine{}
	err := engine.Load()
	require.NoError(b, err)
	app := New()
	app.config.Views = engine
	c := app.AcquireCtx(&fasthttp.RequestCtx{})

	err = c.BindVars(Map{
		"Title": "Hello, World!",
	})
	require.NoError(b, err)

	b.ReportAllocs()
	b.ResetTimer()

	for n := 0; n < b.N; n++ {
		err = c.Render("index.tmpl", Map{})
	}

	require.NoError(b, err)
	require.Equal(b, "<h1>Hello, World!</h1>", string(c.Response().Body()))
}

// go test -run Test_Ctx_RestartRouting
func Test_Ctx_RestartRouting(t *testing.T) {
	t.Parallel()
	app := New()
	calls := 0
	app.Get("/", func(c Ctx) error {
		calls++
		if calls < 3 {
			return c.RestartRouting()
		}
		return nil
	})
	resp, err := app.Test(httptest.NewRequest(MethodGet, "http://example.com/", nil))
	require.NoError(t, err, "app.Test(req)")
	require.Equal(t, StatusOK, resp.StatusCode, "Status code")
	require.Equal(t, 3, calls, "Number of calls")
}

// go test -run Test_Ctx_RestartRoutingWithChangedPath
func Test_Ctx_RestartRoutingWithChangedPath(t *testing.T) {
	t.Parallel()
	app := New()
	var executedOldHandler, executedNewHandler bool

	app.Get("/old", func(c Ctx) error {
		c.Path("/new")
		return c.RestartRouting()
	})
	app.Get("/old", func(_ Ctx) error {
		executedOldHandler = true
		return nil
	})
	app.Get("/new", func(_ Ctx) error {
		executedNewHandler = true
		return nil
	})

	resp, err := app.Test(httptest.NewRequest(MethodGet, "http://example.com/old", nil))
	require.NoError(t, err, "app.Test(req)")
	require.Equal(t, StatusOK, resp.StatusCode, "Status code")
	require.False(t, executedOldHandler, "Executed old handler")
	require.True(t, executedNewHandler, "Executed new handler")
}

// go test -run Test_Ctx_RestartRoutingWithChangedPathAnd404
func Test_Ctx_RestartRoutingWithChangedPathAndCatchAll(t *testing.T) {
	t.Parallel()
	app := New()
	app.Get("/new", func(_ Ctx) error {
		return nil
	})
	app.Use(func(c Ctx) error {
		c.Path("/new")
		// c.Next() would fail this test as a 404 is returned from the next handler
		return c.RestartRouting()
	})
	app.Use(func(_ Ctx) error {
		return ErrNotFound
	})

	resp, err := app.Test(httptest.NewRequest(MethodGet, "http://example.com/old", nil))
	require.NoError(t, err, "app.Test(req)")
	require.Equal(t, StatusOK, resp.StatusCode, "Status code")
}

type testTemplateEngine struct {
	templates *template.Template
	path      string
}

func (t *testTemplateEngine) Render(w io.Writer, name string, bind any, layout ...string) error {
	if len(layout) == 0 {
		if err := t.templates.ExecuteTemplate(w, name, bind); err != nil {
			return fmt.Errorf("failed to execute template without layout: %w", err)
		}
		return nil
	}
	if err := t.templates.ExecuteTemplate(w, name, bind); err != nil {
		return fmt.Errorf("failed to execute template: %w", err)
	}
	if err := t.templates.ExecuteTemplate(w, layout[0], bind); err != nil {
		return fmt.Errorf("failed to execute template with layout: %w", err)
	}
	return nil
}

func (t *testTemplateEngine) Load() error {
	if t.path == "" {
		t.path = "testdata"
	}
	t.templates = template.Must(template.ParseGlob("./.github/" + t.path + "/*.tmpl"))
	return nil
}

// go test -run Test_Ctx_Render_Engine
func Test_Ctx_Render_Engine(t *testing.T) {
	t.Parallel()
	engine := &testTemplateEngine{}
	require.NoError(t, engine.Load())
	app := New()
	app.config.Views = engine
	c := app.AcquireCtx(&fasthttp.RequestCtx{})

	err := c.Render("index.tmpl", Map{
		"Title": "Hello, World!",
	})
	require.NoError(t, err)
	require.Equal(t, "<h1>Hello, World!</h1>", string(c.Response().Body()))
}

// go test -run Test_Ctx_Render_Engine_With_View_Layout
func Test_Ctx_Render_Engine_With_View_Layout(t *testing.T) {
	t.Parallel()
	engine := &testTemplateEngine{}
	require.NoError(t, engine.Load())
	app := New(Config{ViewsLayout: "main.tmpl"})
	app.config.Views = engine
	c := app.AcquireCtx(&fasthttp.RequestCtx{})

	err := c.Render("index.tmpl", Map{
		"Title": "Hello, World!",
	})
	require.NoError(t, err)
	require.Equal(t, "<h1>Hello, World!</h1><h1>I'm main</h1>", string(c.Response().Body()))
}

// go test -v -run=^$ -bench=Benchmark_Ctx_Render_Engine -benchmem -count=4
func Benchmark_Ctx_Render_Engine(b *testing.B) {
	engine := &testTemplateEngine{}
	err := engine.Load()
	require.NoError(b, err)
	app := New()
	app.config.Views = engine
	c := app.AcquireCtx(&fasthttp.RequestCtx{})

	b.ReportAllocs()
	b.ResetTimer()
	for n := 0; n < b.N; n++ {
		err = c.Render("index.tmpl", Map{
			"Title": "Hello, World!",
		})
	}
	require.NoError(b, err)
	require.Equal(b, "<h1>Hello, World!</h1>", string(c.Response().Body()))
}

// go test -v -run=^$ -bench=Benchmark_Ctx_Get_Location_From_Route -benchmem -count=4
func Benchmark_Ctx_Get_Location_From_Route(b *testing.B) {
	app := New()
	c := app.AcquireCtx(&fasthttp.RequestCtx{}).(*DefaultCtx) //nolint:errcheck, forcetypeassert // not needed

	app.Get("/user/:name", func(c Ctx) error {
		return c.SendString(c.Params("name"))
	}).Name("User")

	var err error
	var location string
	for n := 0; n < b.N; n++ {
		location, err = c.getLocationFromRoute(app.GetRoute("User"), Map{"name": "fiber"})
	}

	require.Equal(b, "/user/fiber", location)
	require.NoError(b, err)
}

// go test -run Test_Ctx_Get_Location_From_Route_name
func Test_Ctx_Get_Location_From_Route_name(t *testing.T) {
	t.Parallel()

	t.Run("case insensitive", func(t *testing.T) {
		t.Parallel()
		app := New()
		c := app.AcquireCtx(&fasthttp.RequestCtx{})
		app.Get("/user/:name", func(c Ctx) error {
			return c.SendString(c.Params("name"))
		}).Name("User")

		location, err := c.GetRouteURL("User", Map{"name": "fiber"})
		require.NoError(t, err)
		require.Equal(t, "/user/fiber", location)

		location, err = c.GetRouteURL("User", Map{"Name": "fiber"})
		require.NoError(t, err)
		require.Equal(t, "/user/fiber", location)
	})

	t.Run("case sensitive", func(t *testing.T) {
		t.Parallel()
		app := New(Config{CaseSensitive: true})
		c := app.AcquireCtx(&fasthttp.RequestCtx{})
		defer app.ReleaseCtx(c)
		app.Get("/user/:name", func(c Ctx) error {
			return c.SendString(c.Params("name"))
		}).Name("User")

		location, err := c.GetRouteURL("User", Map{"name": "fiber"})
		require.NoError(t, err)
		require.Equal(t, "/user/fiber", location)

		location, err = c.GetRouteURL("User", Map{"Name": "fiber"})
		require.NoError(t, err)
		require.Equal(t, "/user/", location)
	})
}

// go test -run Test_Ctx_Get_Location_From_Route_name_Optional_greedy
func Test_Ctx_Get_Location_From_Route_name_Optional_greedy(t *testing.T) {
	t.Parallel()
	app := New()
	c := app.AcquireCtx(&fasthttp.RequestCtx{})

	app.Get("/:phone/*/send/*", func(c Ctx) error {
		return c.SendString("Phone: " + c.Params("phone") + "\nFirst Param: " + c.Params("*1") + "\nSecond Param: " + c.Params("*2"))
	}).Name("SendSms")

	location, err := c.GetRouteURL("SendSms", Map{
		"phone": "23456789",
		"*1":    "sms",
		"*2":    "test-msg",
	})
	require.NoError(t, err)
	require.Equal(t, "/23456789/sms/send/test-msg", location)
}

// go test -run Test_Ctx_Get_Location_From_Route_name_Optional_greedy_one_param
func Test_Ctx_Get_Location_From_Route_name_Optional_greedy_one_param(t *testing.T) {
	t.Parallel()
	app := New()
	c := app.AcquireCtx(&fasthttp.RequestCtx{})

	app.Get("/:phone/*/send", func(c Ctx) error {
		return c.SendString("Phone: " + c.Params("phone") + "\nFirst Param: " + c.Params("*1"))
	}).Name("SendSms")

	location, err := c.GetRouteURL("SendSms", Map{
		"phone": "23456789",
		"*":     "sms",
	})
	require.NoError(t, err)
	require.Equal(t, "/23456789/sms/send", location)
}

type errorTemplateEngine struct{}

func (errorTemplateEngine) Render(_ io.Writer, _ string, _ any, _ ...string) error {
	return errors.New("errorTemplateEngine")
}

func (errorTemplateEngine) Load() error { return nil }

// go test -run Test_Ctx_Render_Engine_Error
func Test_Ctx_Render_Engine_Error(t *testing.T) {
	t.Parallel()
	app := New()
	app.config.Views = errorTemplateEngine{}
	c := app.AcquireCtx(&fasthttp.RequestCtx{})

	err := c.Render("index.tmpl", nil)
	require.Error(t, err)
}

// go test -run Test_Ctx_Render_Go_Template
func Test_Ctx_Render_Go_Template(t *testing.T) {
	t.Parallel()
	file, err := os.CreateTemp(os.TempDir(), "fiber")
	require.NoError(t, err)
	defer func() {
		err := os.Remove(file.Name())
		require.NoError(t, err)
	}()

	_, err = file.WriteString("template")
	require.NoError(t, err)

	err = file.Close()
	require.NoError(t, err)

	app := New()

	c := app.AcquireCtx(&fasthttp.RequestCtx{})

	err = c.Render(file.Name(), nil)
	require.NoError(t, err)
	require.Equal(t, "template", string(c.Response().Body()))
}

// go test -run Test_Ctx_Send
func Test_Ctx_Send(t *testing.T) {
	t.Parallel()
	app := New()
	c := app.AcquireCtx(&fasthttp.RequestCtx{})

	require.NoError(t, c.Send([]byte("Hello, World")))
	require.NoError(t, c.Send([]byte("Don't crash please")))
	require.NoError(t, c.Send([]byte("1337")))
	require.Equal(t, "1337", string(c.Response().Body()))
}

// go test -v  -run=^$ -bench=Benchmark_Ctx_Send -benchmem -count=4
func Benchmark_Ctx_Send(b *testing.B) {
	app := New()
	c := app.AcquireCtx(&fasthttp.RequestCtx{})

	byt := []byte("Hello, World!")
	b.ReportAllocs()
	b.ResetTimer()

	var err error
	for n := 0; n < b.N; n++ {
		err = c.Send(byt)
	}
	require.NoError(b, err)
	require.Equal(b, "Hello, World!", string(c.Response().Body()))
}

// go test -run Test_Ctx_SendStatus
func Test_Ctx_SendStatus(t *testing.T) {
	t.Parallel()
	app := New()
	c := app.AcquireCtx(&fasthttp.RequestCtx{})

	err := c.SendStatus(415)
	require.NoError(t, err)
	require.Equal(t, 415, c.Response().StatusCode())
	require.Equal(t, "Unsupported Media Type", string(c.Response().Body()))
}

// go test -run Test_Ctx_SendString
func Test_Ctx_SendString(t *testing.T) {
	t.Parallel()
	app := New()
	c := app.AcquireCtx(&fasthttp.RequestCtx{})

	err := c.SendString("Don't crash please")
	require.NoError(t, err)
	require.Equal(t, "Don't crash please", string(c.Response().Body()))
}

// go test -run Test_Ctx_SendStream
func Test_Ctx_SendStream(t *testing.T) {
	t.Parallel()
	app := New()
	c := app.AcquireCtx(&fasthttp.RequestCtx{})

	err := c.SendStream(bytes.NewReader([]byte("Don't crash please")))
	require.NoError(t, err)
	require.Equal(t, "Don't crash please", string(c.Response().Body()))

	err = c.SendStream(bytes.NewReader([]byte("Don't crash please")), len([]byte("Don't crash please")))
	require.NoError(t, err)
	require.Equal(t, "Don't crash please", string(c.Response().Body()))

	err = c.SendStream(bufio.NewReader(bytes.NewReader([]byte("Hello bufio"))))
	require.NoError(t, err)
	require.Equal(t, "Hello bufio", string(c.Response().Body()))
}

// go test -run Test_Ctx_Set
func Test_Ctx_Set(t *testing.T) {
	t.Parallel()
	app := New()
	c := app.AcquireCtx(&fasthttp.RequestCtx{})

	c.Set("X-1", "1")
	c.Set("X-2", "2")
	c.Set("X-3", "3")
	c.Set("X-3", "1337")
	require.Equal(t, "1", string(c.Response().Header.Peek("x-1")))
	require.Equal(t, "2", string(c.Response().Header.Peek("x-2")))
	require.Equal(t, "1337", string(c.Response().Header.Peek("x-3")))
}

// go test -run Test_Ctx_Set_Splitter
func Test_Ctx_Set_Splitter(t *testing.T) {
	t.Parallel()
	app := New()
	c := app.AcquireCtx(&fasthttp.RequestCtx{})

	c.Set("Location", "foo\r\nSet-Cookie:%20SESSIONID=MaliciousValue\r\n")
	h := string(c.Response().Header.Peek("Location"))
	require.NotContains(t, h, "\r\n")

	c.Set("Location", "foo\nSet-Cookie:%20SESSIONID=MaliciousValue\n")
	h = string(c.Response().Header.Peek("Location"))
	require.NotContains(t, h, "\n")
}

// go test -v  -run=^$ -bench=Benchmark_Ctx_Set -benchmem -count=4
func Benchmark_Ctx_Set(b *testing.B) {
	app := New()
	c := app.AcquireCtx(&fasthttp.RequestCtx{})

	val := "1431-15132-3423"
	b.ReportAllocs()
	b.ResetTimer()
	for n := 0; n < b.N; n++ {
		c.Set(HeaderXRequestID, val)
	}
}

// go test -run Test_Ctx_Status
func Test_Ctx_Status(t *testing.T) {
	t.Parallel()
	app := New()
	c := app.AcquireCtx(&fasthttp.RequestCtx{})

	c.Status(400)
	require.Equal(t, 400, c.Response().StatusCode())
	err := c.Status(415).Send([]byte("Hello, World"))
	require.NoError(t, err)
	require.Equal(t, 415, c.Response().StatusCode())
	require.Equal(t, "Hello, World", string(c.Response().Body()))
}

// go test -run Test_Ctx_Type
func Test_Ctx_Type(t *testing.T) {
	t.Parallel()
	app := New()
	c := app.AcquireCtx(&fasthttp.RequestCtx{})

	c.Type(".json")
	require.Equal(t, "application/json", string(c.Response().Header.Peek("Content-Type")))

	c.Type("json", "utf-8")
	require.Equal(t, "application/json; charset=utf-8", string(c.Response().Header.Peek("Content-Type")))

	c.Type(".html")
	require.Equal(t, "text/html", string(c.Response().Header.Peek("Content-Type")))

	c.Type("html", "utf-8")
	require.Equal(t, "text/html; charset=utf-8", string(c.Response().Header.Peek("Content-Type")))
}

// go test -v  -run=^$ -bench=Benchmark_Ctx_Type -benchmem -count=4
func Benchmark_Ctx_Type(b *testing.B) {
	app := New()
	c := app.AcquireCtx(&fasthttp.RequestCtx{})

	b.ReportAllocs()
	b.ResetTimer()
	for n := 0; n < b.N; n++ {
		c.Type(".json")
		c.Type("json")
	}
}

// go test -v  -run=^$ -bench=Benchmark_Ctx_Type_Charset -benchmem -count=4
func Benchmark_Ctx_Type_Charset(b *testing.B) {
	app := New()
	c := app.AcquireCtx(&fasthttp.RequestCtx{}).(*DefaultCtx) //nolint:errcheck, forcetypeassert // not needed

	b.ReportAllocs()
	b.ResetTimer()
	for n := 0; n < b.N; n++ {
		c.Type(".json", "utf-8")
		c.Type("json", "utf-8")
	}
}

// go test -run Test_Ctx_Vary
func Test_Ctx_Vary(t *testing.T) {
	t.Parallel()
	app := New()
	c := app.AcquireCtx(&fasthttp.RequestCtx{})

	c.Vary("Origin")
	c.Vary("User-Agent")
	c.Vary("Accept-Encoding", "Accept")
	require.Equal(t, "Origin, User-Agent, Accept-Encoding, Accept", string(c.Response().Header.Peek("Vary")))
}

// go test -v  -run=^$ -bench=Benchmark_Ctx_Vary -benchmem -count=4
func Benchmark_Ctx_Vary(b *testing.B) {
	app := New()
	c := app.AcquireCtx(&fasthttp.RequestCtx{}).(*DefaultCtx) //nolint:errcheck, forcetypeassert // not needed

	b.ReportAllocs()
	b.ResetTimer()
	for n := 0; n < b.N; n++ {
		c.Vary("Origin", "User-Agent")
	}
}

// go test -run Test_Ctx_Write
func Test_Ctx_Write(t *testing.T) {
	t.Parallel()
	app := New()
	c := app.AcquireCtx(&fasthttp.RequestCtx{})

	_, err := c.Write([]byte("Hello, "))
	require.NoError(t, err)
	_, err = c.Write([]byte("World!"))
	require.NoError(t, err)
	require.Equal(t, "Hello, World!", string(c.Response().Body()))
}

// go test -v -run=^$ -bench=Benchmark_Ctx_Write -benchmem -count=4
func Benchmark_Ctx_Write(b *testing.B) {
	app := New()
	c := app.AcquireCtx(&fasthttp.RequestCtx{})

	byt := []byte("Hello, World!")
	b.ReportAllocs()
	b.ResetTimer()

	var err error
	for n := 0; n < b.N; n++ {
		_, err = c.Write(byt)
	}
	require.NoError(b, err)
}

// go test -run Test_Ctx_Writef
func Test_Ctx_Writef(t *testing.T) {
	t.Parallel()
	app := New()
	c := app.AcquireCtx(&fasthttp.RequestCtx{})

	world := "World!"
	_, err := c.Writef("Hello, %s", world)
	require.NoError(t, err)
	require.Equal(t, "Hello, World!", string(c.Response().Body()))
}

// go test -v -run=^$ -bench=Benchmark_Ctx_Writef -benchmem -count=4
func Benchmark_Ctx_Writef(b *testing.B) {
	app := New()
	c := app.AcquireCtx(&fasthttp.RequestCtx{}).(*DefaultCtx) //nolint:errcheck, forcetypeassert // not needed

	world := "World!"
	b.ReportAllocs()
	b.ResetTimer()

	var err error
	for n := 0; n < b.N; n++ {
		_, err = c.Writef("Hello, %s", world)
	}
	require.NoError(b, err)
}

// go test -run Test_Ctx_WriteString
func Test_Ctx_WriteString(t *testing.T) {
	t.Parallel()
	app := New()
	c := app.AcquireCtx(&fasthttp.RequestCtx{})

	_, err := c.WriteString("Hello, ")
	require.NoError(t, err)
	_, err = c.WriteString("World!")
	require.NoError(t, err)
	require.Equal(t, "Hello, World!", string(c.Response().Body()))
}

// go test -run Test_Ctx_XHR
func Test_Ctx_XHR(t *testing.T) {
	t.Parallel()
	app := New()
	c := app.AcquireCtx(&fasthttp.RequestCtx{})

	c.Request().Header.Set(HeaderXRequestedWith, "XMLHttpRequest")
	require.True(t, c.XHR())
}

// go test -run=^$ -bench=Benchmark_Ctx_XHR -benchmem -count=4
func Benchmark_Ctx_XHR(b *testing.B) {
	app := New()
	c := app.AcquireCtx(&fasthttp.RequestCtx{})

	c.Request().Header.Set(HeaderXRequestedWith, "XMLHttpRequest")
	var equal bool
	b.ReportAllocs()
	b.ResetTimer()
	for n := 0; n < b.N; n++ {
		equal = c.XHR()
	}
	require.True(b, equal)
}

// go test -v  -run=^$ -bench=Benchmark_Ctx_SendString_B -benchmem -count=4
func Benchmark_Ctx_SendString_B(b *testing.B) {
	app := New()
	c := app.AcquireCtx(&fasthttp.RequestCtx{})

	body := "Hello, world!"
	b.ReportAllocs()
	b.ResetTimer()

	var err error
	for n := 0; n < b.N; n++ {
		err = c.SendString(body)
	}
	require.NoError(b, err)
	require.Equal(b, []byte("Hello, world!"), c.Response().Body())
}

// go test -run Test_Ctx_Queries -v
func Test_Ctx_Queries(t *testing.T) {
	t.Parallel()
	app := New()
	c := app.AcquireCtx(&fasthttp.RequestCtx{})

	c.Request().SetBody([]byte(``))
	c.Request().Header.SetContentType("")
	c.Request().URI().SetQueryString("id=1&name=tom&hobby=basketball,football&favouriteDrinks=milo,coke,pepsi&alloc=&no=1&field1=value1&field1=value2&field2=value3&list_a=1&list_a=2&list_a=3&list_b[]=1&list_b[]=2&list_b[]=3&list_c=1,2,3")

	queries := c.Queries()
	require.Equal(t, "1", queries["id"])
	require.Equal(t, "tom", queries["name"])
	require.Equal(t, "basketball,football", queries["hobby"])
	require.Equal(t, "milo,coke,pepsi", queries["favouriteDrinks"])
	require.Equal(t, "", queries["alloc"])
	require.Equal(t, "1", queries["no"])
	require.Equal(t, "value2", queries["field1"])
	require.Equal(t, "value3", queries["field2"])
	require.Equal(t, "3", queries["list_a"])
	require.Equal(t, "3", queries["list_b[]"])
	require.Equal(t, "1,2,3", queries["list_c"])

	c.Request().URI().SetQueryString("filters.author.name=John&filters.category.name=Technology&filters[customer][name]=Alice&filters[status]=pending")

	queries = c.Queries()
	require.Equal(t, "John", queries["filters.author.name"])
	require.Equal(t, "Technology", queries["filters.category.name"])
	require.Equal(t, "Alice", queries["filters[customer][name]"])
	require.Equal(t, "pending", queries["filters[status]"])

	c.Request().URI().SetQueryString("tags=apple,orange,banana&filters[tags]=apple,orange,banana&filters[category][name]=fruits&filters.tags=apple,orange,banana&filters.category.name=fruits")

	queries = c.Queries()
	require.Equal(t, "apple,orange,banana", queries["tags"])
	require.Equal(t, "apple,orange,banana", queries["filters[tags]"])
	require.Equal(t, "fruits", queries["filters[category][name]"])
	require.Equal(t, "apple,orange,banana", queries["filters.tags"])
	require.Equal(t, "fruits", queries["filters.category.name"])

	c.Request().URI().SetQueryString("filters[tags][0]=apple&filters[tags][1]=orange&filters[tags][2]=banana&filters[category][name]=fruits")

	queries = c.Queries()
	require.Equal(t, "apple", queries["filters[tags][0]"])
	require.Equal(t, "orange", queries["filters[tags][1]"])
	require.Equal(t, "banana", queries["filters[tags][2]"])
	require.Equal(t, "fruits", queries["filters[category][name]"])
}

// go test -v  -run=^$ -bench=Benchmark_Ctx_Queries -benchmem -count=4
func Benchmark_Ctx_Queries(b *testing.B) {
	app := New()
	c := app.AcquireCtx(&fasthttp.RequestCtx{})

	b.ReportAllocs()
	b.ResetTimer()
	c.Request().URI().SetQueryString("id=1&name=tom&hobby=basketball,football&favouriteDrinks=milo,coke,pepsi&alloc=&no=1")

	var queries map[string]string
	for n := 0; n < b.N; n++ {
		queries = c.Queries()
	}

	require.Equal(b, "1", queries["id"])
	require.Equal(b, "tom", queries["name"])
	require.Equal(b, "basketball,football", queries["hobby"])
	require.Equal(b, "milo,coke,pepsi", queries["favouriteDrinks"])
	require.Equal(b, "", queries["alloc"])
	require.Equal(b, "1", queries["no"])
}

// go test -run Test_Ctx_BodyStreamWriter
func Test_Ctx_BodyStreamWriter(t *testing.T) {
	t.Parallel()
	ctx := &fasthttp.RequestCtx{}

	ctx.SetBodyStreamWriter(func(w *bufio.Writer) {
		fmt.Fprintf(w, "body writer line 1\n")
		if err := w.Flush(); err != nil {
			t.Errorf("unexpected error: %s", err)
		}
		fmt.Fprintf(w, "body writer line 2\n")
	})

	require.True(t, ctx.IsBodyStream())

	s := ctx.Response.String()
	br := bufio.NewReader(bytes.NewBufferString(s))
	var resp fasthttp.Response
	require.NoError(t, resp.Read(br))

	body := string(resp.Body())
	expectedBody := "body writer line 1\nbody writer line 2\n"
	require.Equal(t, expectedBody, body)
}

// go test -v  -run=^$ -bench=Benchmark_Ctx_BodyStreamWriter -benchmem -count=4
func Benchmark_Ctx_BodyStreamWriter(b *testing.B) {
	ctx := &fasthttp.RequestCtx{}
	user := []byte(`{"name":"john"}`)
	b.ReportAllocs()
	b.ResetTimer()

	var err error
	for n := 0; n < b.N; n++ {
		ctx.ResetBody()
		ctx.SetBodyStreamWriter(func(w *bufio.Writer) {
			for i := 0; i < 10; i++ {
				_, err = w.Write(user)
				if err := w.Flush(); err != nil {
					return
				}
			}
		})
	}
	require.NoError(b, err)
}

func Test_Ctx_String(t *testing.T) {
	t.Parallel()
	app := New()
	c := app.AcquireCtx(&fasthttp.RequestCtx{})

	require.Equal(t, "#0000000000000000 - 0.0.0.0:0 <-> 0.0.0.0:0 - GET http:///", c.String())
}

// go test -v  -run=^$ -bench=Benchmark_Ctx_String -benchmem -count=4
func Benchmark_Ctx_String(b *testing.B) {
	var str string
	app := New()
	ctx := app.AcquireCtx(&fasthttp.RequestCtx{})
	b.ReportAllocs()
	b.ResetTimer()

	for n := 0; n < b.N; n++ {
		str = ctx.String()
	}
	require.Equal(b, "#0000000000000000 - 0.0.0.0:0 <-> 0.0.0.0:0 - GET http:///", str)
}

func TestCtx_ParamsInt(t *testing.T) {
	// Create a test context and set some strings (or params)
	// create a fake app to be used within this test
	t.Parallel()
	app := New()

	// Create some test endpoints

	// For the user id I will use the number 1111, so I should be able to get the number
	// 1111 from the Ctx
	app.Get("/test/:user", func(c Ctx) error {
		// require.Equal(t, "john", c.Params("user"))

		num, err := c.ParamsInt("user")

		// Check the number matches
		require.Equal(t, 1111, num)

		// Check no errors are returned, because we want NO errors in this one
		require.NoError(t, err)

		return nil
	})

	// In this test case, there will be a bad request where the expected number is NOT
	// a number in the path
	app.Get("/testnoint/:user", func(c Ctx) error {
		// require.Equal(t, "john", c.Params("user"))

		num, err := c.ParamsInt("user")

		// Check the number matches
		require.Equal(t, 0, num)

		// Check an error is returned, because we want NO errors in this one
		require.Error(t, err)

		return nil
	})

	// For the user id I will use the number 2222, so I should be able to get the number
	// 2222 from the Ctx even when the default value is specified
	app.Get("/testignoredefault/:user", func(c Ctx) error {
		// require.Equal(t, "john", c.Params("user"))

		num, err := c.ParamsInt("user", 1111)

		// Check the number matches
		require.Equal(t, 2222, num)

		// Check no errors are returned, because we want NO errors in this one
		require.NoError(t, err)

		return nil
	})

	// In this test case, there will be a bad request where the expected number is NOT
	// a number in the path, default value of 1111 should be used instead
	app.Get("/testdefault/:user", func(c Ctx) error {
		// require.Equal(t, "john", c.Params("user"))

		num, err := c.ParamsInt("user", 1111)

		// Check the number matches
		require.Equal(t, 1111, num)

		// Check an error is returned, because we want NO errors in this one
		require.NoError(t, err)

		return nil
	})

	_, err := app.Test(httptest.NewRequest(MethodGet, "/test/1111", nil))
	require.NoError(t, err)

	_, err = app.Test(httptest.NewRequest(MethodGet, "/testnoint/xd", nil))
	require.NoError(t, err)

	_, err = app.Test(httptest.NewRequest(MethodGet, "/testignoredefault/2222", nil))
	require.NoError(t, err)

	_, err = app.Test(httptest.NewRequest(MethodGet, "/testdefault/xd", nil))
	require.NoError(t, err)
}

// go test -run Test_Ctx_IsFromLocal_X_Forwarded
func Test_Ctx_IsFromLocal_X_Forwarded(t *testing.T) {
	t.Parallel()
	// Test unset X-Forwarded-For header.
	{
		app := New()
		c := app.AcquireCtx(&fasthttp.RequestCtx{})
		// fasthttp returns "0.0.0.0" as IP as there is no remote address.
		require.Equal(t, "0.0.0.0", c.IP())
		require.False(t, c.IsFromLocal())
	}
	// Test when setting X-Forwarded-For header to localhost "127.0.0.1"
	{
		app := New()
		c := app.AcquireCtx(&fasthttp.RequestCtx{})
		c.Request().Header.Set(HeaderXForwardedFor, "127.0.0.1")
		defer app.ReleaseCtx(c)
		require.False(t, c.IsFromLocal())
	}
	// Test when setting X-Forwarded-For header to localhost "::1"
	{
		app := New()
		c := app.AcquireCtx(&fasthttp.RequestCtx{})
		c.Request().Header.Set(HeaderXForwardedFor, "::1")
		defer app.ReleaseCtx(c)
		require.False(t, c.IsFromLocal())
	}
	// Test when setting X-Forwarded-For to full localhost IPv6 address "0:0:0:0:0:0:0:1"
	{
		app := New()
		c := app.AcquireCtx(&fasthttp.RequestCtx{})
		c.Request().Header.Set(HeaderXForwardedFor, "0:0:0:0:0:0:0:1")
		defer app.ReleaseCtx(c)
		require.False(t, c.IsFromLocal())
	}
	// Test for a random IP address.
	{
		app := New()
		c := app.AcquireCtx(&fasthttp.RequestCtx{})
		c.Request().Header.Set(HeaderXForwardedFor, "93.46.8.90")

		require.False(t, c.IsFromLocal())
	}
}

// go test -run Test_Ctx_IsFromLocal_RemoteAddr
func Test_Ctx_IsFromLocal_RemoteAddr(t *testing.T) {
	t.Parallel()

	localIPv4 := net.Addr(&net.TCPAddr{IP: net.ParseIP("127.0.0.1")})
	localIPv6 := net.Addr(&net.TCPAddr{IP: net.ParseIP("::1")})
	localIPv6long := net.Addr(&net.TCPAddr{IP: net.ParseIP("0:0:0:0:0:0:0:1")})

	zeroIPv4 := net.Addr(&net.TCPAddr{IP: net.IPv4zero})

	someIPv4 := net.Addr(&net.TCPAddr{IP: net.ParseIP("93.46.8.90")})
	someIPv6 := net.Addr(&net.TCPAddr{IP: net.ParseIP("2001:0db8:85a3:0000:0000:8a2e:0370:7334")})

	// Test for the case fasthttp remoteAddr is set to "127.0.0.1".
	{
		app := New()
		fastCtx := &fasthttp.RequestCtx{}
		fastCtx.SetRemoteAddr(localIPv4)
		c := app.AcquireCtx(fastCtx)

		require.Equal(t, "127.0.0.1", c.IP())
		require.True(t, c.IsFromLocal())
	}
	// Test for the case fasthttp remoteAddr is set to "::1".
	{
		app := New()
		fastCtx := &fasthttp.RequestCtx{}
		fastCtx.SetRemoteAddr(localIPv6)
		c := app.AcquireCtx(fastCtx)
		require.Equal(t, "::1", c.IP())
		require.True(t, c.IsFromLocal())
	}
	// Test for the case fasthttp remoteAddr is set to "0:0:0:0:0:0:0:1".
	{
		app := New()
		fastCtx := &fasthttp.RequestCtx{}
		fastCtx.SetRemoteAddr(localIPv6long)
		c := app.AcquireCtx(fastCtx)
		// fasthttp should return "::1" for "0:0:0:0:0:0:0:1".
		// otherwise IsFromLocal() will break.
		require.Equal(t, "::1", c.IP())
		require.True(t, c.IsFromLocal())
	}
	// Test for the case fasthttp remoteAddr is set to "0.0.0.0".
	{
		app := New()
		fastCtx := &fasthttp.RequestCtx{}
		fastCtx.SetRemoteAddr(zeroIPv4)
		c := app.AcquireCtx(fastCtx)
		require.Equal(t, "0.0.0.0", c.IP())
		require.False(t, c.IsFromLocal())
	}
	// Test for the case fasthttp remoteAddr is set to "93.46.8.90".
	{
		app := New()
		fastCtx := &fasthttp.RequestCtx{}
		fastCtx.SetRemoteAddr(someIPv4)
		c := app.AcquireCtx(fastCtx)
		require.Equal(t, "93.46.8.90", c.IP())
		require.False(t, c.IsFromLocal())
	}
	// Test for the case fasthttp remoteAddr is set to "2001:0db8:85a3:0000:0000:8a2e:0370:7334".
	{
		app := New()
		fastCtx := &fasthttp.RequestCtx{}
		fastCtx.SetRemoteAddr(someIPv6)
		c := app.AcquireCtx(fastCtx)
		require.Equal(t, "2001:db8:85a3::8a2e:370:7334", c.IP())
		require.False(t, c.IsFromLocal())
	}
}

<<<<<<< HEAD
// go test -run Test_Ctx_GetRespHeaders
func Test_Ctx_GetRespHeaders(t *testing.T) {
	app := New()
	c := app.NewCtx(&fasthttp.RequestCtx{})

	c.Set("test", "Hello, World 👋!")
	c.Set("foo", "bar")
	c.Response().Header.Set(HeaderContentType, "application/json")

	require.Equal(t, c.GetRespHeaders(), map[string]string{
		"Content-Type": "application/json",
		"Foo":          "bar",
		"Test":         "Hello, World 👋!",
	})
=======
// go test -run Test_Ctx_extractIPsFromHeader -v
func Test_Ctx_extractIPsFromHeader(t *testing.T) {
	app := New()
	c := app.AcquireCtx(&fasthttp.RequestCtx{})
	c.Request().Header.Set("x-forwarded-for", "1.1.1.1,8.8.8.8 , /n, \n,1.1, a.c, 6.,6., , a,,42.118.81.169,10.0.137.108")
	ips := c.IPs()
	res := ips[len(ips)-2]
	require.Equal(t, "42.118.81.169", res)
}

// go test -run Test_Ctx_extractIPsFromHeader -v
func Test_Ctx_extractIPsFromHeader_EnableValidateIp(t *testing.T) {
	app := New()
	app.config.EnableIPValidation = true
	c := app.AcquireCtx(&fasthttp.RequestCtx{})
	c.Request().Header.Set("x-forwarded-for", "1.1.1.1,8.8.8.8 , /n, \n,1.1, a.c, 6.,6., , a,,42.118.81.169,10.0.137.108")
	ips := c.IPs()
	res := ips[len(ips)-2]
	require.Equal(t, "42.118.81.169", res)
}

// go test -run Test_Ctx_GetRespHeaders
func Test_Ctx_GetRespHeaders(t *testing.T) {
	t.Parallel()
	app := New()
	c := app.AcquireCtx(&fasthttp.RequestCtx{})

	c.Set("test", "Hello, World 👋!")
	c.Set("foo", "bar")
	c.Response().Header.Set("multi", "one")
	c.Response().Header.Add("multi", "two")
	c.Response().Header.Set(HeaderContentType, "application/json")

	require.Equal(t, map[string][]string{
		"Content-Type": {"application/json"},
		"Foo":          {"bar"},
		"Multi":        {"one", "two"},
		"Test":         {"Hello, World 👋!"},
	}, c.GetRespHeaders())
}

func Benchmark_Ctx_GetRespHeaders(b *testing.B) {
	app := New()
	c := app.AcquireCtx(&fasthttp.RequestCtx{})

	c.Response().Header.Set("test", "Hello, World 👋!")
	c.Response().Header.Set("foo", "bar")
	c.Response().Header.Set(HeaderContentType, "application/json")

	b.ReportAllocs()
	b.ResetTimer()

	var headers map[string][]string
	for n := 0; n < b.N; n++ {
		headers = c.GetRespHeaders()
	}

	require.Equal(b, map[string][]string{
		"Content-Type": {"application/json"},
		"Foo":          {"bar"},
		"Test":         {"Hello, World 👋!"},
	}, headers)
>>>>>>> df1f877c
}

// go test -run Test_Ctx_GetReqHeaders
func Test_Ctx_GetReqHeaders(t *testing.T) {
<<<<<<< HEAD
	app := New()
	c := app.NewCtx(&fasthttp.RequestCtx{})

	c.Request().Header.Set("test", "Hello, World 👋!")
	c.Request().Header.Set("foo", "bar")
	c.Request().Header.Set(HeaderContentType, "application/json")

	require.Equal(t, c.GetReqHeaders(), map[string]string{
		"Content-Type": "application/json",
		"Foo":          "bar",
		"Test":         "Hello, World 👋!",
	})
}

// go test -race -run Test_Ctx_GetParams
func Test_Ctx_GetParams(t *testing.T) {
	t.Parallel()
	app := New()
	app.Get("/test/:user", func(c Ctx) error {
		require.Equal(t, map[string]string{"user": "john"}, c.GetParams())
		return nil
	})
	app.Get("/test2/*", func(c Ctx) error {
		require.Equal(t, map[string]string{"*1": "im/a/cookie"}, c.GetParams())
		return nil
	})
	app.Get("/test3/*/blafasel/*", func(c Ctx) error {
		require.Equal(t, map[string]string{"*1": "1111", "*2": "2222"}, c.GetParams())
		return nil
	})
	app.Get("/test4/:optional?", func(c Ctx) error {
		require.Equal(t, map[string]string{"optional": ""}, c.GetParams())
		return nil
	})

	resp, err := app.Test(httptest.NewRequest(MethodGet, "/test/john", nil))
	require.NoError(t, err, "app.Test(req)")
	require.Equal(t, StatusOK, resp.StatusCode, "Status code")

	resp, err = app.Test(httptest.NewRequest(MethodGet, "/test2/im/a/cookie", nil))
	require.NoError(t, err, "app.Test(req)")
	require.Equal(t, StatusOK, resp.StatusCode, "Status code")

	resp, err = app.Test(httptest.NewRequest(MethodGet, "/test3/1111/blafasel/2222", nil))
	require.NoError(t, err, "app.Test(req)")
	require.Equal(t, StatusOK, resp.StatusCode, "Status code")

	resp, err = app.Test(httptest.NewRequest(MethodGet, "/test4", nil))
	require.NoError(t, err, "app.Test(req)")
	require.Equal(t, StatusOK, resp.StatusCode, "Status code")
=======
	t.Parallel()
	app := New()
	c := app.AcquireCtx(&fasthttp.RequestCtx{})

	c.Request().Header.Set("test", "Hello, World 👋!")
	c.Request().Header.Set("foo", "bar")
	c.Request().Header.Set("multi", "one")
	c.Request().Header.Add("multi", "two")
	c.Request().Header.Set(HeaderContentType, "application/json")

	require.Equal(t, map[string][]string{
		"Content-Type": {"application/json"},
		"Foo":          {"bar"},
		"Test":         {"Hello, World 👋!"},
		"Multi":        {"one", "two"},
	}, c.GetReqHeaders())
}

func Benchmark_Ctx_GetReqHeaders(b *testing.B) {
	app := New()
	c := app.AcquireCtx(&fasthttp.RequestCtx{})

	c.Request().Header.Set("test", "Hello, World 👋!")
	c.Request().Header.Set("foo", "bar")
	c.Request().Header.Set(HeaderContentType, "application/json")

	b.ReportAllocs()
	b.ResetTimer()

	var headers map[string][]string
	for n := 0; n < b.N; n++ {
		headers = c.GetReqHeaders()
	}

	require.Equal(b, map[string][]string{
		"Content-Type": {"application/json"},
		"Foo":          {"bar"},
		"Test":         {"Hello, World 👋!"},
	}, headers)
>>>>>>> df1f877c
}<|MERGE_RESOLUTION|>--- conflicted
+++ resolved
@@ -1352,102 +1352,6 @@
 	}
 }
 
-// go test -run Test_Ctx_Parsers -v
-func Test_Ctx_Parsers(t *testing.T) {
-	t.Parallel()
-	// setup
-	app := New()
-
-	type TestStruct struct {
-		Name             string
-		Class            int
-		NameWithDefault  string `json:"name2" xml:"Name2" form:"name2" cookie:"name2" query:"name2" params:"name2" header:"Name2"`
-		ClassWithDefault int    `json:"class2" xml:"Class2" form:"class2" cookie:"class2" query:"class2" params:"class2" header:"Class2"`
-	}
-
-	withValues := func(t *testing.T, actionFn func(c Ctx, testStruct *TestStruct) error) {
-		t.Helper()
-
-		c := app.AcquireCtx(&fasthttp.RequestCtx{})
-		defer app.ReleaseCtx(c)
-		testStruct := new(TestStruct)
-
-		require.NoError(t, actionFn(c, testStruct))
-		require.Equal(t, "foo", testStruct.Name)
-		require.Equal(t, 111, testStruct.Class)
-		require.Equal(t, "bar", testStruct.NameWithDefault)
-		require.Equal(t, 222, testStruct.ClassWithDefault)
-	}
-
-	t.Run("BodyParser:xml", func(t *testing.T) {
-		t.Parallel()
-		withValues(t, func(c Ctx, testStruct *TestStruct) error {
-			c.Request().Header.SetContentType(MIMEApplicationXML)
-			c.Request().SetBody([]byte(`<TestStruct><Name>foo</Name><Class>111</Class><Name2>bar</Name2><Class2>222</Class2></TestStruct>`))
-			return c.Bind().Body(testStruct)
-		})
-	})
-	t.Run("BodyParser:form", func(t *testing.T) {
-		t.Parallel()
-		withValues(t, func(c Ctx, testStruct *TestStruct) error {
-			c.Request().Header.SetContentType(MIMEApplicationForm)
-			c.Request().SetBody([]byte(`name=foo&class=111&name2=bar&class2=222`))
-			return c.Bind().Body(testStruct)
-		})
-	})
-	t.Run("BodyParser:json", func(t *testing.T) {
-		t.Parallel()
-		withValues(t, func(c Ctx, testStruct *TestStruct) error {
-			c.Request().Header.SetContentType(MIMEApplicationJSON)
-			c.Request().SetBody([]byte(`{"name":"foo","class":111,"name2":"bar","class2":222}`))
-			return c.Bind().Body(testStruct)
-		})
-	})
-	t.Run("BodyParser:multiform", func(t *testing.T) {
-		t.Parallel()
-		withValues(t, func(c Ctx, testStruct *TestStruct) error {
-			body := []byte("--b\r\nContent-Disposition: form-data; name=\"name\"\r\n\r\nfoo\r\n--b\r\nContent-Disposition: form-data; name=\"class\"\r\n\r\n111\r\n--b\r\nContent-Disposition: form-data; name=\"name2\"\r\n\r\nbar\r\n--b\r\nContent-Disposition: form-data; name=\"class2\"\r\n\r\n222\r\n--b--")
-			c.Request().SetBody(body)
-			c.Request().Header.SetContentType(MIMEMultipartForm + `;boundary="b"`)
-			c.Request().Header.SetContentLength(len(body))
-			return c.Bind().Body(testStruct)
-		})
-	})
-	t.Run("CookieParser", func(t *testing.T) {
-		t.Parallel()
-		withValues(t, func(c Ctx, testStruct *TestStruct) error {
-			c.Request().Header.Set("Cookie", "name=foo;name2=bar;class=111;class2=222")
-			return c.Bind().Cookie(testStruct)
-		})
-	})
-	t.Run("QueryParser", func(t *testing.T) {
-		t.Parallel()
-		withValues(t, func(c Ctx, testStruct *TestStruct) error {
-			c.Request().URI().SetQueryString("name=foo&name2=bar&class=111&class2=222")
-			return c.Bind().Query(testStruct)
-		})
-	})
-	t.Run("ParamsParser", func(t *testing.T) {
-		t.Skip("ParamsParser is not ready for v3")
-		// t.Parallel()
-		// withValues(t, func(c Ctx, testStruct *TestStruct) error {
-		//	 c.route = &Route{Params: []string{"name", "name2", "class", "class2"}}
-		//	 c.values = [30]string{"foo", "bar", "111", "222"}
-		//	 return c.ParamsParser(testStruct)
-		// })
-	})
-	t.Run("ReqHeaderParser", func(t *testing.T) {
-		t.Parallel()
-		withValues(t, func(c Ctx, testStruct *TestStruct) error {
-			c.Request().Header.Add("name", "foo")
-			c.Request().Header.Add("name2", "bar")
-			c.Request().Header.Add("class", "111")
-			c.Request().Header.Add("class2", "222")
-			return c.Bind().Header(testStruct)
-		})
-	})
-}
-
 // go test -run Test_Ctx_Get
 func Test_Ctx_Get(t *testing.T) {
 	t.Parallel()
@@ -4942,22 +4846,6 @@
 	}
 }
 
-<<<<<<< HEAD
-// go test -run Test_Ctx_GetRespHeaders
-func Test_Ctx_GetRespHeaders(t *testing.T) {
-	app := New()
-	c := app.NewCtx(&fasthttp.RequestCtx{})
-
-	c.Set("test", "Hello, World 👋!")
-	c.Set("foo", "bar")
-	c.Response().Header.Set(HeaderContentType, "application/json")
-
-	require.Equal(t, c.GetRespHeaders(), map[string]string{
-		"Content-Type": "application/json",
-		"Foo":          "bar",
-		"Test":         "Hello, World 👋!",
-	})
-=======
 // go test -run Test_Ctx_extractIPsFromHeader -v
 func Test_Ctx_extractIPsFromHeader(t *testing.T) {
 	app := New()
@@ -5020,63 +4908,10 @@
 		"Foo":          {"bar"},
 		"Test":         {"Hello, World 👋!"},
 	}, headers)
->>>>>>> df1f877c
 }
 
 // go test -run Test_Ctx_GetReqHeaders
 func Test_Ctx_GetReqHeaders(t *testing.T) {
-<<<<<<< HEAD
-	app := New()
-	c := app.NewCtx(&fasthttp.RequestCtx{})
-
-	c.Request().Header.Set("test", "Hello, World 👋!")
-	c.Request().Header.Set("foo", "bar")
-	c.Request().Header.Set(HeaderContentType, "application/json")
-
-	require.Equal(t, c.GetReqHeaders(), map[string]string{
-		"Content-Type": "application/json",
-		"Foo":          "bar",
-		"Test":         "Hello, World 👋!",
-	})
-}
-
-// go test -race -run Test_Ctx_GetParams
-func Test_Ctx_GetParams(t *testing.T) {
-	t.Parallel()
-	app := New()
-	app.Get("/test/:user", func(c Ctx) error {
-		require.Equal(t, map[string]string{"user": "john"}, c.GetParams())
-		return nil
-	})
-	app.Get("/test2/*", func(c Ctx) error {
-		require.Equal(t, map[string]string{"*1": "im/a/cookie"}, c.GetParams())
-		return nil
-	})
-	app.Get("/test3/*/blafasel/*", func(c Ctx) error {
-		require.Equal(t, map[string]string{"*1": "1111", "*2": "2222"}, c.GetParams())
-		return nil
-	})
-	app.Get("/test4/:optional?", func(c Ctx) error {
-		require.Equal(t, map[string]string{"optional": ""}, c.GetParams())
-		return nil
-	})
-
-	resp, err := app.Test(httptest.NewRequest(MethodGet, "/test/john", nil))
-	require.NoError(t, err, "app.Test(req)")
-	require.Equal(t, StatusOK, resp.StatusCode, "Status code")
-
-	resp, err = app.Test(httptest.NewRequest(MethodGet, "/test2/im/a/cookie", nil))
-	require.NoError(t, err, "app.Test(req)")
-	require.Equal(t, StatusOK, resp.StatusCode, "Status code")
-
-	resp, err = app.Test(httptest.NewRequest(MethodGet, "/test3/1111/blafasel/2222", nil))
-	require.NoError(t, err, "app.Test(req)")
-	require.Equal(t, StatusOK, resp.StatusCode, "Status code")
-
-	resp, err = app.Test(httptest.NewRequest(MethodGet, "/test4", nil))
-	require.NoError(t, err, "app.Test(req)")
-	require.Equal(t, StatusOK, resp.StatusCode, "Status code")
-=======
 	t.Parallel()
 	app := New()
 	c := app.AcquireCtx(&fasthttp.RequestCtx{})
@@ -5116,5 +4951,4 @@
 		"Foo":          {"bar"},
 		"Test":         {"Hello, World 👋!"},
 	}, headers)
->>>>>>> df1f877c
 }