// ⚡️ Fiber is an Express inspired web framework written in Go with ☕️
// 🤖 Github Repository: https://github.com/gofiber/fiber
// 📌 API Documentation: https://docs.gofiber.io

package fiber

// go test -v -run=^$ -bench=Benchmark_Ctx_Accepts -benchmem -count=4
// go test -run Test_Ctx

import (
	"bufio"
	"bytes"
	"compress/gzip"
	"context"
	"errors"
	"fmt"
	"io"
	"mime/multipart"
	"net/http/httptest"
	"net/url"
	"os"
	"path/filepath"
	"reflect"
	"strconv"
	"strings"
	"testing"
	"text/template"
	"time"

	"github.com/gofiber/fiber/v3/internal/storage/memory"
	"github.com/gofiber/fiber/v3/utils"
	"github.com/valyala/bytebufferpool"
	"github.com/valyala/fasthttp"
)

// go test -run Test_Ctx_Accepts
func Test_Ctx_Accepts(t *testing.T) {
	t.Parallel()
	app := New()
	c := app.AcquireCtx(&fasthttp.RequestCtx{})
	defer app.ReleaseCtx(c)
	c.Request().Header.Set(HeaderAccept, "text/html,application/xhtml+xml,application/xml;q=0.9")
	utils.AssertEqual(t, "", c.Accepts(""))
	utils.AssertEqual(t, "", c.Accepts())
	utils.AssertEqual(t, ".xml", c.Accepts(".xml"))
	utils.AssertEqual(t, "", c.Accepts(".john"))

	c.Request().Header.Set(HeaderAccept, "text/*, application/json")
	utils.AssertEqual(t, "html", c.Accepts("html"))
	utils.AssertEqual(t, "text/html", c.Accepts("text/html"))
	utils.AssertEqual(t, "json", c.Accepts("json", "text"))
	utils.AssertEqual(t, "application/json", c.Accepts("application/json"))
	utils.AssertEqual(t, "", c.Accepts("image/png"))
	utils.AssertEqual(t, "", c.Accepts("png"))

	c.Request().Header.Set(HeaderAccept, "text/html, application/json")
	utils.AssertEqual(t, "text/*", c.Accepts("text/*"))

	c.Request().Header.Set(HeaderAccept, "*/*")
	utils.AssertEqual(t, "html", c.Accepts("html"))
}

// go test -v -run=^$ -bench=Benchmark_Ctx_Accepts -benchmem -count=4
func Benchmark_Ctx_Accepts(b *testing.B) {
	app := New()
	c := app.AcquireCtx(&fasthttp.RequestCtx{})
	defer app.ReleaseCtx(c)
	c.Request().Header.Set("Accept", "text/html,application/xhtml+xml,application/xml;q=0.9")
	var res string
	b.ReportAllocs()
	b.ResetTimer()
	for n := 0; n < b.N; n++ {
		res = c.Accepts(".xml")
	}
	utils.AssertEqual(b, ".xml", res)
}

// go test -run Test_Ctx_Accepts_EmptyAccept
func Test_Ctx_Accepts_EmptyAccept(t *testing.T) {
	t.Parallel()
	app := New()
	c := app.AcquireCtx(&fasthttp.RequestCtx{})
	defer app.ReleaseCtx(c)
	utils.AssertEqual(t, ".forwarded", c.Accepts(".forwarded"))
}

// go test -run Test_Ctx_Accepts_Wildcard
func Test_Ctx_Accepts_Wildcard(t *testing.T) {
	t.Parallel()
	app := New()
	c := app.AcquireCtx(&fasthttp.RequestCtx{})
	defer app.ReleaseCtx(c)
	c.Request().Header.Set(HeaderAccept, "*/*;q=0.9")
	utils.AssertEqual(t, "html", c.Accepts("html"))
	utils.AssertEqual(t, "foo", c.Accepts("foo"))
	utils.AssertEqual(t, ".bar", c.Accepts(".bar"))
	c.Request().Header.Set(HeaderAccept, "text/html,application/*;q=0.9")
	utils.AssertEqual(t, "xml", c.Accepts("xml"))
}

// go test -run Test_Ctx_AcceptsCharsets
func Test_Ctx_AcceptsCharsets(t *testing.T) {
	t.Parallel()
	app := New()
	c := app.AcquireCtx(&fasthttp.RequestCtx{})
	defer app.ReleaseCtx(c)
	c.Request().Header.Set(HeaderAcceptCharset, "utf-8, iso-8859-1;q=0.5")
	utils.AssertEqual(t, "utf-8", c.AcceptsCharsets("utf-8"))
}

// go test -v -run=^$ -bench=Benchmark_Ctx_AcceptsCharsets -benchmem -count=4
func Benchmark_Ctx_AcceptsCharsets(b *testing.B) {
	app := New()
	c := app.AcquireCtx(&fasthttp.RequestCtx{})
	defer app.ReleaseCtx(c)
	c.Request().Header.Set("Accept-Charset", "utf-8, iso-8859-1;q=0.5")
	var res string
	b.ReportAllocs()
	b.ResetTimer()
	for n := 0; n < b.N; n++ {
		res = c.AcceptsCharsets("utf-8")
	}
	utils.AssertEqual(b, "utf-8", res)
}

// go test -run Test_Ctx_AcceptsEncodings
func Test_Ctx_AcceptsEncodings(t *testing.T) {
	t.Parallel()
	app := New()
	c := app.AcquireCtx(&fasthttp.RequestCtx{})
	defer app.ReleaseCtx(c)
	c.Request().Header.Set(HeaderAcceptEncoding, "deflate, gzip;q=1.0, *;q=0.5")
	utils.AssertEqual(t, "gzip", c.AcceptsEncodings("gzip"))
	utils.AssertEqual(t, "abc", c.AcceptsEncodings("abc"))
}

// go test -v -run=^$ -bench=Benchmark_Ctx_AcceptsEncodings -benchmem -count=4
func Benchmark_Ctx_AcceptsEncodings(b *testing.B) {
	app := New()
	c := app.AcquireCtx(&fasthttp.RequestCtx{})
	defer app.ReleaseCtx(c)
	c.Request().Header.Set(HeaderAcceptEncoding, "deflate, gzip;q=1.0, *;q=0.5")
	var res string
	b.ReportAllocs()
	b.ResetTimer()
	for n := 0; n < b.N; n++ {
		res = c.AcceptsEncodings("gzip")
	}
	utils.AssertEqual(b, "gzip", res)
}

// go test -run Test_Ctx_AcceptsLanguages
func Test_Ctx_AcceptsLanguages(t *testing.T) {
	t.Parallel()
	app := New()
	c := app.AcquireCtx(&fasthttp.RequestCtx{})
	defer app.ReleaseCtx(c)
	c.Request().Header.Set(HeaderAcceptLanguage, "fr-CH, fr;q=0.9, en;q=0.8, de;q=0.7, *;q=0.5")
	utils.AssertEqual(t, "fr", c.AcceptsLanguages("fr"))
}

// go test -v -run=^$ -bench=Benchmark_Ctx_AcceptsLanguages -benchmem -count=4
func Benchmark_Ctx_AcceptsLanguages(b *testing.B) {
	app := New()
	c := app.AcquireCtx(&fasthttp.RequestCtx{})
	defer app.ReleaseCtx(c)
	c.Request().Header.Set(HeaderAcceptLanguage, "fr-CH, fr;q=0.9, en;q=0.8, de;q=0.7, *;q=0.5")
	var res string
	b.ReportAllocs()
	b.ResetTimer()
	for n := 0; n < b.N; n++ {
		res = c.AcceptsLanguages("fr")
	}
	utils.AssertEqual(b, "fr", res)
}

// go test -run Test_Ctx_App
func Test_Ctx_App(t *testing.T) {
	t.Parallel()
	app := New()
	app.config.BodyLimit = 1000
	c := app.AcquireCtx(&fasthttp.RequestCtx{})
	defer app.ReleaseCtx(c)
	utils.AssertEqual(t, 1000, c.App().config.BodyLimit)
}

// go test -run Test_Ctx_Append
func Test_Ctx_Append(t *testing.T) {
	t.Parallel()
	app := New()
	c := app.AcquireCtx(&fasthttp.RequestCtx{})
	defer app.ReleaseCtx(c)
	c.Append("X-Test", "Hello")
	c.Append("X-Test", "World")
	c.Append("X-Test", "Hello", "World")
	// similar value in the middle
	c.Append("X2-Test", "World")
	c.Append("X2-Test", "XHello")
	c.Append("X2-Test", "Hello", "World")
	// similar value at the start
	c.Append("X3-Test", "XHello")
	c.Append("X3-Test", "World")
	c.Append("X3-Test", "Hello", "World")
	// try it with multiple similar values
	c.Append("X4-Test", "XHello")
	c.Append("X4-Test", "Hello")
	c.Append("X4-Test", "HelloZ")
	c.Append("X4-Test", "YHello")
	c.Append("X4-Test", "Hello")
	c.Append("X4-Test", "YHello")
	c.Append("X4-Test", "HelloZ")
	c.Append("X4-Test", "XHello")
	// without append value
	c.Append("X-Custom-Header")

	utils.AssertEqual(t, "Hello, World", string(c.Response().Header.Peek("X-Test")))
	utils.AssertEqual(t, "World, XHello, Hello", string(c.Response().Header.Peek("X2-Test")))
	utils.AssertEqual(t, "XHello, World, Hello", string(c.Response().Header.Peek("X3-Test")))
	utils.AssertEqual(t, "XHello, Hello, HelloZ, YHello", string(c.Response().Header.Peek("X4-Test")))
	utils.AssertEqual(t, "", string(c.Response().Header.Peek("x-custom-header")))
}

// go test -v -run=^$ -bench=Benchmark_Ctx_Append -benchmem -count=4
func Benchmark_Ctx_Append(b *testing.B) {
	app := New()
	c := app.AcquireCtx(&fasthttp.RequestCtx{})
	defer app.ReleaseCtx(c)
	b.ReportAllocs()
	b.ResetTimer()
	for n := 0; n < b.N; n++ {
		c.Append("X-Custom-Header", "Hello")
		c.Append("X-Custom-Header", "World")
		c.Append("X-Custom-Header", "Hello")
	}
	utils.AssertEqual(b, "Hello, World", app.getString(c.Response().Header.Peek("X-Custom-Header")))
}

// go test -run Test_Ctx_Attachment
func Test_Ctx_Attachment(t *testing.T) {
	t.Parallel()
	app := New()
	c := app.AcquireCtx(&fasthttp.RequestCtx{})
	defer app.ReleaseCtx(c)
	// empty
	c.Attachment()
	utils.AssertEqual(t, `attachment`, string(c.Response().Header.Peek(HeaderContentDisposition)))
	// real filename
	c.Attachment("./static/img/logo.png")
	utils.AssertEqual(t, `attachment; filename="logo.png"`, string(c.Response().Header.Peek(HeaderContentDisposition)))
	utils.AssertEqual(t, "image/png", string(c.Response().Header.Peek(HeaderContentType)))
	// check quoting
	c.Attachment("another document.pdf\"\r\nBla: \"fasel")
	utils.AssertEqual(t, `attachment; filename="another+document.pdf%22%0D%0ABla%3A+%22fasel"`, string(c.Response().Header.Peek(HeaderContentDisposition)))
}

// go test -v -run=^$ -bench=Benchmark_Ctx_Attachment -benchmem -count=4
func Benchmark_Ctx_Attachment(b *testing.B) {
	app := New()
	c := app.AcquireCtx(&fasthttp.RequestCtx{})
	defer app.ReleaseCtx(c)
	b.ReportAllocs()
	b.ResetTimer()
	for n := 0; n < b.N; n++ {
		// example with quote params
		c.Attachment("another document.pdf\"\r\nBla: \"fasel")
	}
	utils.AssertEqual(b, `attachment; filename="another+document.pdf%22%0D%0ABla%3A+%22fasel"`, string(c.Response().Header.Peek(HeaderContentDisposition)))
}

// go test -run Test_Ctx_BaseURL
func Test_Ctx_BaseURL(t *testing.T) {
	t.Parallel()
	app := New()
	c := app.AcquireCtx(&fasthttp.RequestCtx{})
	defer app.ReleaseCtx(c)
	c.Request().SetRequestURI("http://google.com/test")
	utils.AssertEqual(t, "http://google.com", c.BaseURL())
	// Check cache
	utils.AssertEqual(t, "http://google.com", c.BaseURL())
}

// go test -v -run=^$ -bench=Benchmark_Ctx_BaseURL -benchmem
func Benchmark_Ctx_BaseURL(b *testing.B) {
	app := New()
	c := app.AcquireCtx(&fasthttp.RequestCtx{})
	defer app.ReleaseCtx(c)
	c.Request().SetHost("google.com:1337")
	c.Request().URI().SetPath("/haha/oke/lol")
	var res string
	b.ReportAllocs()
	b.ResetTimer()
	for n := 0; n < b.N; n++ {
		res = c.BaseURL()
	}
	utils.AssertEqual(b, "http://google.com:1337", res)
}

// go test -run Test_Ctx_Body
func Test_Ctx_Body(t *testing.T) {
	t.Parallel()
	app := New()
	c := app.AcquireCtx(&fasthttp.RequestCtx{})
	defer app.ReleaseCtx(c)
	c.Request().SetBody([]byte("john=doe"))
	utils.AssertEqual(t, []byte("john=doe"), c.Body())
}

// go test -run Test_Ctx_Body_With_Compression
func Test_Ctx_Body_With_Compression(t *testing.T) {
	t.Parallel()
	app := New()
	c := app.AcquireCtx(&fasthttp.RequestCtx{})
	defer app.ReleaseCtx(c)
	c.Request().Header.Set("Content-Encoding", "gzip")
	var b bytes.Buffer
	gz := gzip.NewWriter(&b)
	_, err := gz.Write([]byte("john=doe"))
	utils.AssertEqual(t, nil, err)
	err = gz.Flush()
	utils.AssertEqual(t, nil, err)
	err = gz.Close()
	utils.AssertEqual(t, nil, err)
	c.Request().SetBody(b.Bytes())
	utils.AssertEqual(t, []byte("john=doe"), c.Body())
}

// go test -v -run=^$ -bench=Benchmark_Ctx_Body_With_Compression -benchmem -count=4
func Benchmark_Ctx_Body_With_Compression(b *testing.B) {
	app := New()
	c := app.AcquireCtx(&fasthttp.RequestCtx{})
	defer app.ReleaseCtx(c)
	c.Request().Header.Set("Content-Encoding", "gzip")
	var buf bytes.Buffer
	gz := gzip.NewWriter(&buf)
	_, err := gz.Write([]byte("john=doe"))
	utils.AssertEqual(b, nil, err)
	err = gz.Flush()
	utils.AssertEqual(b, nil, err)
	err = gz.Close()
	utils.AssertEqual(b, nil, err)

	c.Request().SetBody(buf.Bytes())

	for i := 0; i < b.N; i++ {
		_ = c.Body()
	}

	utils.AssertEqual(b, []byte("john=doe"), c.Body())
}

// go test -run Test_Ctx_BodyParser
func Test_Ctx_BodyParser(t *testing.T) {
	t.Parallel()
	app := New()
	c := app.AcquireCtx(&fasthttp.RequestCtx{})
	defer app.ReleaseCtx(c)

	type Demo struct {
		Name string `json:"name" xml:"name" form:"name" query:"name"`
	}

	{
		var gzipJSON bytes.Buffer
		w := gzip.NewWriter(&gzipJSON)
		_, _ = w.Write([]byte(`{"name":"john"}`))
		_ = w.Close()

		c.Request().Header.SetContentType(MIMEApplicationJSON)
		c.Request().Header.Set(HeaderContentEncoding, "gzip")
		c.Request().SetBody(gzipJSON.Bytes())
		c.Request().Header.SetContentLength(len(gzipJSON.Bytes()))
		d := new(Demo)
		utils.AssertEqual(t, nil, c.BodyParser(d))
		utils.AssertEqual(t, "john", d.Name)
		c.Request().Header.Del(HeaderContentEncoding)
	}

	testDecodeParser := func(contentType, body string) {
		c.Request().Header.SetContentType(contentType)
		c.Request().SetBody([]byte(body))
		c.Request().Header.SetContentLength(len(body))
		d := new(Demo)
		utils.AssertEqual(t, nil, c.BodyParser(d))
		utils.AssertEqual(t, "john", d.Name)
	}

	testDecodeParser(MIMEApplicationJSON, `{"name":"john"}`)
	testDecodeParser(MIMEApplicationXML, `<Demo><name>john</name></Demo>`)
	testDecodeParser(MIMEApplicationForm, "name=john")
	testDecodeParser(MIMEMultipartForm+`;boundary="b"`, "--b\r\nContent-Disposition: form-data; name=\"name\"\r\n\r\njohn\r\n--b--")

	testDecodeParserError := func(contentType, body string) {
		c.Request().Header.SetContentType(contentType)
		c.Request().SetBody([]byte(body))
		c.Request().Header.SetContentLength(len(body))
		utils.AssertEqual(t, false, c.BodyParser(nil) == nil)
	}

	testDecodeParserError("invalid-content-type", "")
	testDecodeParserError(MIMEMultipartForm+`;boundary="b"`, "--b")

	type CollectionQuery struct {
		Data []Demo `query:"data"`
	}

	c.Request().Reset()
	c.Request().Header.SetContentType(MIMEApplicationForm)
	c.Request().SetBody([]byte("data[0][name]=john&data[1][name]=doe"))
	c.Request().Header.SetContentLength(len(c.Body()))
	cq := new(CollectionQuery)
	utils.AssertEqual(t, nil, c.BodyParser(cq))
	utils.AssertEqual(t, 2, len(cq.Data))
	utils.AssertEqual(t, "john", cq.Data[0].Name)
	utils.AssertEqual(t, "doe", cq.Data[1].Name)

	c.Request().Reset()
	c.Request().Header.SetContentType(MIMEApplicationForm)
	c.Request().SetBody([]byte("data.0.name=john&data.1.name=doe"))
	c.Request().Header.SetContentLength(len(c.Body()))
	cq = new(CollectionQuery)
	utils.AssertEqual(t, nil, c.BodyParser(cq))
	utils.AssertEqual(t, 2, len(cq.Data))
	utils.AssertEqual(t, "john", cq.Data[0].Name)
	utils.AssertEqual(t, "doe", cq.Data[1].Name)
}

// go test -run Test_Ctx_BodyParser_WithSetParserDecoder
func Test_Ctx_BodyParser_WithSetParserDecoder(t *testing.T) {
	type CustomTime time.Time

	timeConverter := func(value string) reflect.Value {
		if v, err := time.Parse("2006-01-02", value); err == nil {
			return reflect.ValueOf(v)
		}
		return reflect.Value{}
	}

	customTime := ParserType{
		Customtype: CustomTime{},
		Converter:  timeConverter,
	}

	SetParserDecoder(ParserConfig{
		IgnoreUnknownKeys: true,
		ParserType:        []ParserType{customTime},
		ZeroEmpty:         true,
		SetAliasTag:       "form",
	})

	app := New()
	c := app.AcquireCtx(&fasthttp.RequestCtx{})
	defer app.ReleaseCtx(c)

	type Demo struct {
		Date  CustomTime `form:"date"`
		Title string     `form:"title"`
		Body  string     `form:"body"`
	}

	testDecodeParser := func(contentType, body string) {
		c.Request().Header.SetContentType(contentType)
		c.Request().SetBody([]byte(body))
		c.Request().Header.SetContentLength(len(body))
		d := Demo{
			Title: "Existing title",
			Body:  "Existing Body",
		}
		utils.AssertEqual(t, nil, c.BodyParser(&d))
		date := fmt.Sprintf("%v", d.Date)
		utils.AssertEqual(t, "{0 63743587200 <nil>}", date)
		utils.AssertEqual(t, "", d.Title)
		utils.AssertEqual(t, "New Body", d.Body)
	}

	testDecodeParser(MIMEApplicationForm, "date=2020-12-15&title=&body=New Body")
	testDecodeParser(MIMEMultipartForm+`; boundary="b"`, "--b\r\nContent-Disposition: form-data; name=\"date\"\r\n\r\n2020-12-15\r\n--b\r\nContent-Disposition: form-data; name=\"title\"\r\n\r\n\r\n--b\r\nContent-Disposition: form-data; name=\"body\"\r\n\r\nNew Body\r\n--b--")
}

// go test -v -run=^$ -bench=Benchmark_Ctx_BodyParser_JSON -benchmem -count=4
func Benchmark_Ctx_BodyParser_JSON(b *testing.B) {
	app := New()
	c := app.AcquireCtx(&fasthttp.RequestCtx{})
	defer app.ReleaseCtx(c)
	type Demo struct {
		Name string `json:"name"`
	}
	body := []byte(`{"name":"john"}`)
	c.Request().SetBody(body)
	c.Request().Header.SetContentType(MIMEApplicationJSON)
	c.Request().Header.SetContentLength(len(body))
	d := new(Demo)

	b.ReportAllocs()
	b.ResetTimer()

	for n := 0; n < b.N; n++ {
		_ = c.BodyParser(d)
	}
	utils.AssertEqual(b, nil, c.BodyParser(d))
	utils.AssertEqual(b, "john", d.Name)
}

// go test -v -run=^$ -bench=Benchmark_Ctx_BodyParser_XML -benchmem -count=4
func Benchmark_Ctx_BodyParser_XML(b *testing.B) {
	app := New()
	c := app.AcquireCtx(&fasthttp.RequestCtx{})
	defer app.ReleaseCtx(c)
	type Demo struct {
		Name string `xml:"name"`
	}
	body := []byte("<Demo><name>john</name></Demo>")
	c.Request().SetBody(body)
	c.Request().Header.SetContentType(MIMEApplicationXML)
	c.Request().Header.SetContentLength(len(body))
	d := new(Demo)

	b.ReportAllocs()
	b.ResetTimer()

	for n := 0; n < b.N; n++ {
		_ = c.BodyParser(d)
	}
	utils.AssertEqual(b, nil, c.BodyParser(d))
	utils.AssertEqual(b, "john", d.Name)
}

// go test -v -run=^$ -bench=Benchmark_Ctx_BodyParser_Form -benchmem -count=4
func Benchmark_Ctx_BodyParser_Form(b *testing.B) {
	app := New()
	c := app.AcquireCtx(&fasthttp.RequestCtx{})
	defer app.ReleaseCtx(c)
	type Demo struct {
		Name string `form:"name"`
	}
	body := []byte("name=john")
	c.Request().SetBody(body)
	c.Request().Header.SetContentType(MIMEApplicationForm)
	c.Request().Header.SetContentLength(len(body))
	d := new(Demo)

	b.ReportAllocs()
	b.ResetTimer()

	for n := 0; n < b.N; n++ {
		_ = c.BodyParser(d)
	}
	utils.AssertEqual(b, nil, c.BodyParser(d))
	utils.AssertEqual(b, "john", d.Name)
}

// go test -v -run=^$ -bench=Benchmark_Ctx_BodyParser_MultipartForm -benchmem -count=4
func Benchmark_Ctx_BodyParser_MultipartForm(b *testing.B) {
	app := New()
	c := app.AcquireCtx(&fasthttp.RequestCtx{})
	defer app.ReleaseCtx(c)
	type Demo struct {
		Name string `form:"name"`
	}

	body := []byte("--b\r\nContent-Disposition: form-data; name=\"name\"\r\n\r\njohn\r\n--b--")
	c.Request().SetBody(body)
	c.Request().Header.SetContentType(MIMEMultipartForm + `;boundary="b"`)
	c.Request().Header.SetContentLength(len(body))
	d := new(Demo)

	b.ReportAllocs()
	b.ResetTimer()

	for n := 0; n < b.N; n++ {
		_ = c.BodyParser(d)
	}
	utils.AssertEqual(b, nil, c.BodyParser(d))
	utils.AssertEqual(b, "john", d.Name)
}

// go test -run Test_Ctx_Context
func Test_Ctx_Context(t *testing.T) {
	t.Parallel()
	app := New()
	c := app.AcquireCtx(&fasthttp.RequestCtx{})
	defer app.ReleaseCtx(c)

	utils.AssertEqual(t, "*fasthttp.RequestCtx", fmt.Sprintf("%T", c.Context()))
}

// go test -run Test_Ctx_UserContext
func Test_Ctx_UserContext(t *testing.T) {
	app := New()
	c := app.AcquireCtx(&fasthttp.RequestCtx{})
	defer app.ReleaseCtx(c)

	t.Run("Nil_Context", func(t *testing.T) {
		ctx := c.UserContext()
		utils.AssertEqual(t, ctx, context.Background())
	})
	t.Run("ValueContext", func(t *testing.T) {
		testKey := "Test Key"
		testValue := "Test Value"
		ctx := context.WithValue(context.Background(), testKey, testValue)
		utils.AssertEqual(t, testValue, ctx.Value(testKey))
	})
}

// go test -run Test_Ctx_SetUserContext
func Test_Ctx_SetUserContext(t *testing.T) {
	app := New()
	c := app.AcquireCtx(&fasthttp.RequestCtx{})
	defer app.ReleaseCtx(c)

	testKey := "Test Key"
	testValue := "Test Value"
	ctx := context.WithValue(context.Background(), testKey, testValue)
	c.SetUserContext(ctx)
	utils.AssertEqual(t, testValue, c.UserContext().Value(testKey))
}

// go test -run Test_Ctx_UserContext_Multiple_Requests
func Test_Ctx_UserContext_Multiple_Requests(t *testing.T) {
	testKey := "foobar-key"
	testValue := "foobar-value"

	app := New()
	app.Get("/", func(c Ctx) error {
		ctx := c.UserContext()

		if ctx.Value(testKey) != nil {
			return c.SendStatus(StatusInternalServerError)
		}

		input := utils.CopyString(c.Query("input", "NO_VALUE"))
		ctx = context.WithValue(ctx, testKey, fmt.Sprintf("%s_%s", testValue, input))
		c.SetUserContext(ctx)

		return c.Status(StatusOK).SendString(fmt.Sprintf("resp_%s_returned", input))
	})

	// Consecutive Requests
	for i := 1; i <= 10; i++ {
		t.Run(fmt.Sprintf("request_%d", i), func(t *testing.T) {
			resp, err := app.Test(httptest.NewRequest(MethodGet, fmt.Sprintf("/?input=%d", i), nil))

			utils.AssertEqual(t, nil, err, "Unexpected error from response")
			utils.AssertEqual(t, StatusOK, resp.StatusCode, "context.Context returned from c.UserContext() is reused")

			b, err := io.ReadAll(resp.Body)
			utils.AssertEqual(t, nil, err, "Unexpected error from reading response body")
			utils.AssertEqual(t, fmt.Sprintf("resp_%d_returned", i), string(b), "response text incorrect")
		})
	}
}

// go test -run Test_Ctx_Cookie
func Test_Ctx_Cookie(t *testing.T) {
	t.Parallel()
	app := New()
	c := app.AcquireCtx(&fasthttp.RequestCtx{})
	defer app.ReleaseCtx(c)
	expire := time.Now().Add(24 * time.Hour)
	var dst []byte
	dst = expire.In(time.UTC).AppendFormat(dst, time.RFC1123)
	httpdate := strings.ReplaceAll(string(dst), "UTC", "GMT")
	cookie := &Cookie{
		Name:    "username",
		Value:   "john",
		Expires: expire,
		// SameSite: CookieSameSiteStrictMode, // default is "lax"
	}
	c.Cookie(cookie)
	expect := "username=john; expires=" + httpdate + "; path=/; SameSite=Lax"
	utils.AssertEqual(t, expect, string(c.Response().Header.Peek(HeaderSetCookie)))

	expect = "username=john; expires=" + httpdate + "; path=/"
	cookie.SameSite = CookieSameSiteDisabled
	c.Cookie(cookie)
	utils.AssertEqual(t, expect, string(c.Response().Header.Peek(HeaderSetCookie)))

	expect = "username=john; expires=" + httpdate + "; path=/; SameSite=Strict"
	cookie.SameSite = CookieSameSiteStrictMode
	c.Cookie(cookie)
	utils.AssertEqual(t, expect, string(c.Response().Header.Peek(HeaderSetCookie)))

	expect = "username=john; expires=" + httpdate + "; path=/; secure; SameSite=None"
	cookie.Secure = true
	cookie.SameSite = CookieSameSiteNoneMode
	c.Cookie(cookie)
	utils.AssertEqual(t, expect, string(c.Response().Header.Peek(HeaderSetCookie)))

	expect = "username=john; path=/; secure; SameSite=None"
	// should remove expires and max-age headers
	cookie.SessionOnly = true
	cookie.Expires = expire
	cookie.MaxAge = 10000
	c.Cookie(cookie)
	utils.AssertEqual(t, expect, string(c.Response().Header.Peek(HeaderSetCookie)))
}

// go test -v -run=^$ -bench=Benchmark_Ctx_Cookie -benchmem -count=4
func Benchmark_Ctx_Cookie(b *testing.B) {
	app := New()
	c := app.AcquireCtx(&fasthttp.RequestCtx{})
	defer app.ReleaseCtx(c)
	b.ReportAllocs()
	b.ResetTimer()
	for n := 0; n < b.N; n++ {
		c.Cookie(&Cookie{
			Name:  "John",
			Value: "Doe",
		})
	}
	utils.AssertEqual(b, "John=Doe; path=/; SameSite=Lax", app.getString(c.Response().Header.Peek("Set-Cookie")))
}

// go test -run Test_Ctx_Cookies
func Test_Ctx_Cookies(t *testing.T) {
	t.Parallel()
	app := New()
	c := app.AcquireCtx(&fasthttp.RequestCtx{})
	defer app.ReleaseCtx(c)
	c.Request().Header.Set("Cookie", "john=doe")
	utils.AssertEqual(t, "doe", c.Cookies("john"))
	utils.AssertEqual(t, "default", c.Cookies("unknown", "default"))
}

// go test -run Test_Ctx_Format
func Test_Ctx_Format(t *testing.T) {
	t.Parallel()
	app := New()
	c := app.AcquireCtx(&fasthttp.RequestCtx{})
	defer app.ReleaseCtx(c)
	c.Request().Header.Set(HeaderAccept, MIMETextPlain)
	c.Format([]byte("Hello, World!"))
	utils.AssertEqual(t, "Hello, World!", string(c.Response().Body()))

	c.Request().Header.Set(HeaderAccept, MIMETextHTML)
	c.Format("Hello, World!")
	utils.AssertEqual(t, "<p>Hello, World!</p>", string(c.Response().Body()))

	c.Request().Header.Set(HeaderAccept, MIMEApplicationJSON)
	c.Format("Hello, World!")
	utils.AssertEqual(t, `"Hello, World!"`, string(c.Response().Body()))

	c.Request().Header.Set(HeaderAccept, MIMETextPlain)
	c.Format(complex(1, 1))
	utils.AssertEqual(t, "(1+1i)", string(c.Response().Body()))

	c.Request().Header.Set(HeaderAccept, MIMEApplicationXML)
	c.Format("Hello, World!")
	utils.AssertEqual(t, `<string>Hello, World!</string>`, string(c.Response().Body()))

	err := c.Format(complex(1, 1))
	utils.AssertEqual(t, true, err != nil)

	c.Request().Header.Set(HeaderAccept, MIMETextPlain)
	c.Format(Map{})
	utils.AssertEqual(t, "map[]", string(c.Response().Body()))

	type broken string
	c.Request().Header.Set(HeaderAccept, "broken/accept")
	c.Format(broken("Hello, World!"))
	utils.AssertEqual(t, `Hello, World!`, string(c.Response().Body()))
}

// go test -v -run=^$ -bench=Benchmark_Ctx_Format -benchmem -count=4
func Benchmark_Ctx_Format(b *testing.B) {
	app := New()
	c := app.AcquireCtx(&fasthttp.RequestCtx{})
	defer app.ReleaseCtx(c)
	c.Request().Header.Set("Accept", "text/plain")
	b.ReportAllocs()
	b.ResetTimer()
	for n := 0; n < b.N; n++ {
		c.Format("Hello, World!")
	}
	utils.AssertEqual(b, `Hello, World!`, string(c.Response().Body()))
}

// go test -v -run=^$ -bench=Benchmark_Ctx_Format_HTML -benchmem -count=4
func Benchmark_Ctx_Format_HTML(b *testing.B) {
	app := New()
	c := app.AcquireCtx(&fasthttp.RequestCtx{})
	defer app.ReleaseCtx(c)
	c.Request().Header.Set("Accept", "text/html")
	b.ReportAllocs()
	b.ResetTimer()
	for n := 0; n < b.N; n++ {
		c.Format("Hello, World!")
	}
	utils.AssertEqual(b, "<p>Hello, World!</p>", string(c.Response().Body()))
}

// go test -v -run=^$ -bench=Benchmark_Ctx_Format_JSON -benchmem -count=4
func Benchmark_Ctx_Format_JSON(b *testing.B) {
	app := New()
	c := app.AcquireCtx(&fasthttp.RequestCtx{})
	defer app.ReleaseCtx(c)
	c.Request().Header.Set("Accept", "application/json")
	b.ReportAllocs()
	b.ResetTimer()
	for n := 0; n < b.N; n++ {
		c.Format("Hello, World!")
	}
	utils.AssertEqual(b, `"Hello, World!"`, string(c.Response().Body()))
}

// go test -v -run=^$ -bench=Benchmark_Ctx_Format_XML -benchmem -count=4
func Benchmark_Ctx_Format_XML(b *testing.B) {
	app := New()
	c := app.AcquireCtx(&fasthttp.RequestCtx{})
	defer app.ReleaseCtx(c)
	c.Request().Header.Set("Accept", "application/xml")
	b.ReportAllocs()
	b.ResetTimer()
	for n := 0; n < b.N; n++ {
		c.Format("Hello, World!")
	}
	utils.AssertEqual(b, `<string>Hello, World!</string>`, string(c.Response().Body()))
}

// go test -run Test_Ctx_FormFile
func Test_Ctx_FormFile(t *testing.T) {
	// TODO: We should clean this up
	t.Parallel()
	app := New()

	app.Post("/test", func(c Ctx) error {
		fh, err := c.FormFile("file")
		utils.AssertEqual(t, nil, err)
		utils.AssertEqual(t, "test", fh.Filename)

		f, err := fh.Open()
		utils.AssertEqual(t, nil, err)

		b := new(bytes.Buffer)
		_, err = io.Copy(b, f)
		utils.AssertEqual(t, nil, err)

		f.Close()
		utils.AssertEqual(t, "hello world", b.String())
		return nil
	})

	body := &bytes.Buffer{}
	writer := multipart.NewWriter(body)

	ioWriter, err := writer.CreateFormFile("file", "test")
	utils.AssertEqual(t, nil, err)

	_, err = ioWriter.Write([]byte("hello world"))
	utils.AssertEqual(t, nil, err)

	writer.Close()

	req := httptest.NewRequest(MethodPost, "/test", body)
	req.Header.Set(HeaderContentType, writer.FormDataContentType())
	req.Header.Set(HeaderContentLength, strconv.Itoa(len(body.Bytes())))

	resp, err := app.Test(req)
	utils.AssertEqual(t, nil, err, "app.Test(req)")
	utils.AssertEqual(t, StatusOK, resp.StatusCode, "Status code")
}

// go test -run Test_Ctx_FormValue
func Test_Ctx_FormValue(t *testing.T) {
	t.Parallel()
	app := New()

	app.Post("/test", func(c Ctx) error {
		utils.AssertEqual(t, "john", c.FormValue("name"))
		return nil
	})

	body := &bytes.Buffer{}
	writer := multipart.NewWriter(body)

	utils.AssertEqual(t, nil, writer.WriteField("name", "john"))

	writer.Close()
	req := httptest.NewRequest(MethodPost, "/test", body)
	req.Header.Set("Content-Type", fmt.Sprintf("multipart/form-data; boundary=%s", writer.Boundary()))
	req.Header.Set("Content-Length", strconv.Itoa(len(body.Bytes())))

	resp, err := app.Test(req)
	utils.AssertEqual(t, nil, err, "app.Test(req)")
	utils.AssertEqual(t, StatusOK, resp.StatusCode, "Status code")
}

// go test -v -run=^$ -bench=Benchmark_Ctx_Fresh_StaleEtag -benchmem -count=4
func Benchmark_Ctx_Fresh_StaleEtag(b *testing.B) {
	app := New()
	c := app.AcquireCtx(&fasthttp.RequestCtx{})
	defer app.ReleaseCtx(c)

	for n := 0; n < b.N; n++ {
		c.Request().Header.Set(HeaderIfNoneMatch, "a, b, c, d")
		c.Request().Header.Set(HeaderCacheControl, "c")
		c.Fresh()

		c.Request().Header.Set(HeaderIfNoneMatch, "a, b, c, d")
		c.Request().Header.Set(HeaderCacheControl, "e")
		c.Fresh()
	}
}

// go test -run Test_Ctx_Fresh
func Test_Ctx_Fresh(t *testing.T) {
	t.Parallel()
	app := New()
	c := app.AcquireCtx(&fasthttp.RequestCtx{})
	defer app.ReleaseCtx(c)
	utils.AssertEqual(t, false, c.Fresh())

	c.Request().Header.Set(HeaderIfNoneMatch, "*")
	c.Request().Header.Set(HeaderCacheControl, "no-cache")
	utils.AssertEqual(t, false, c.Fresh())

	c.Request().Header.Set(HeaderIfNoneMatch, "*")
	c.Request().Header.Set(HeaderCacheControl, ",no-cache,")
	utils.AssertEqual(t, false, c.Fresh())

	c.Request().Header.Set(HeaderIfNoneMatch, "*")
	c.Request().Header.Set(HeaderCacheControl, "aa,no-cache,")
	utils.AssertEqual(t, false, c.Fresh())

	c.Request().Header.Set(HeaderIfNoneMatch, "*")
	c.Request().Header.Set(HeaderCacheControl, ",no-cache,bb")
	utils.AssertEqual(t, false, c.Fresh())

	c.Request().Header.Set(HeaderIfNoneMatch, "675af34563dc-tr34")
	c.Request().Header.Set(HeaderCacheControl, "public")
	utils.AssertEqual(t, false, c.Fresh())

	c.Request().Header.Set(HeaderIfNoneMatch, "a, b")
	c.Response().Header.Set(HeaderETag, "c")
	utils.AssertEqual(t, false, c.Fresh())

	c.Response().Header.Set(HeaderETag, "a")
	utils.AssertEqual(t, true, c.Fresh())

	c.Request().Header.Set(HeaderIfModifiedSince, "xxWed, 21 Oct 2015 07:28:00 GMT")
	c.Response().Header.Set(HeaderLastModified, "xxWed, 21 Oct 2015 07:28:00 GMT")
	utils.AssertEqual(t, false, c.Fresh())

	c.Response().Header.Set(HeaderLastModified, "Wed, 21 Oct 2015 07:28:00 GMT")
	utils.AssertEqual(t, false, c.Fresh())

	c.Request().Header.Set(HeaderIfModifiedSince, "Wed, 21 Oct 2015 07:28:00 GMT")
	utils.AssertEqual(t, false, c.Fresh())
}

// go test -v -run=^$ -bench=Benchmark_Ctx_Fresh_WithNoCache -benchmem -count=4
func Benchmark_Ctx_Fresh_WithNoCache(b *testing.B) {
	app := New()
	c := app.AcquireCtx(&fasthttp.RequestCtx{})
	defer app.ReleaseCtx(c)

	c.Request().Header.Set(HeaderIfNoneMatch, "*")
	c.Request().Header.Set(HeaderCacheControl, "no-cache")
	for n := 0; n < b.N; n++ {
		c.Fresh()
	}
}

// go test -run Test_Ctx_Get
func Test_Ctx_Get(t *testing.T) {
	t.Parallel()
	app := New()
	c := app.AcquireCtx(&fasthttp.RequestCtx{})
	defer app.ReleaseCtx(c)
	c.Request().Header.Set(HeaderAcceptCharset, "utf-8, iso-8859-1;q=0.5")
	c.Request().Header.Set(HeaderReferer, "Monster")
	utils.AssertEqual(t, "utf-8, iso-8859-1;q=0.5", c.Get(HeaderAcceptCharset))
	utils.AssertEqual(t, "Monster", c.Get(HeaderReferer))
	utils.AssertEqual(t, "default", c.Get("unknown", "default"))
}

// go test -run Test_Ctx_Hostname
func Test_Ctx_Hostname(t *testing.T) {
	t.Parallel()
	app := New()
	c := app.AcquireCtx(&fasthttp.RequestCtx{})
	defer app.ReleaseCtx(c)
	c.Request().SetRequestURI("http://google.com/test")
	utils.AssertEqual(t, "google.com", c.Hostname())
}

// go test -run Test_Ctx_Hostname_Untrusted
func Test_Ctx_Hostname_UntrustedProxy(t *testing.T) {
	t.Parallel()
	// Don't trust any proxy
	{
		app := New(Config{EnableTrustedProxyCheck: true, TrustedProxies: []string{}})
		c := app.AcquireCtx(&fasthttp.RequestCtx{})
		c.Request().SetRequestURI("http://google.com/test")
		c.Request().Header.Set(HeaderXForwardedHost, "google1.com")
		utils.AssertEqual(t, "google.com", c.Hostname())
		app.ReleaseCtx(c)
	}
	// Trust to specific proxy list
	{
		app := New(Config{EnableTrustedProxyCheck: true, TrustedProxies: []string{"0.8.0.0", "0.8.0.1"}})
		c := app.AcquireCtx(&fasthttp.RequestCtx{})
		c.Request().SetRequestURI("http://google.com/test")
		c.Request().Header.Set(HeaderXForwardedHost, "google1.com")
		utils.AssertEqual(t, "google.com", c.Hostname())
		app.ReleaseCtx(c)
	}
}

// go test -run Test_Ctx_Hostname_Trusted
func Test_Ctx_Hostname_TrustedProxy(t *testing.T) {
	t.Parallel()
	{
		app := New(Config{EnableTrustedProxyCheck: true, TrustedProxies: []string{"0.0.0.0", "0.8.0.1"}})
		c := app.AcquireCtx(&fasthttp.RequestCtx{})
		c.Request().SetRequestURI("http://google.com/test")
		c.Request().Header.Set(HeaderXForwardedHost, "google1.com")
		utils.AssertEqual(t, "google1.com", c.Hostname())
		app.ReleaseCtx(c)
	}
}

// go test -run Test_Ctx_Hostname_UntrustedProxyRange
func Test_Ctx_Hostname_TrustedProxyRange(t *testing.T) {
	t.Parallel()

	app := New(Config{EnableTrustedProxyCheck: true, TrustedProxies: []string{"0.0.0.0/30"}})
	c := app.AcquireCtx(&fasthttp.RequestCtx{})
	c.Request().SetRequestURI("http://google.com/test")
	c.Request().Header.Set(HeaderXForwardedHost, "google1.com")
	utils.AssertEqual(t, "google1.com", c.Hostname())
	app.ReleaseCtx(c)
}

// go test -run Test_Ctx_Hostname_UntrustedProxyRange
func Test_Ctx_Hostname_UntrustedProxyRange(t *testing.T) {
	t.Parallel()

	app := New(Config{EnableTrustedProxyCheck: true, TrustedProxies: []string{"1.0.0.0/30"}})
	c := app.AcquireCtx(&fasthttp.RequestCtx{})
	c.Request().SetRequestURI("http://google.com/test")
	c.Request().Header.Set(HeaderXForwardedHost, "google1.com")
	utils.AssertEqual(t, "google.com", c.Hostname())
	app.ReleaseCtx(c)
}

// go test -run Test_Ctx_Port
func Test_Ctx_Port(t *testing.T) {
	t.Parallel()
	app := New()
	c := app.AcquireCtx(&fasthttp.RequestCtx{})
	defer app.ReleaseCtx(c)
	utils.AssertEqual(t, "0", c.Port())
}

// go test -run Test_Ctx_PortInHandler
func Test_Ctx_PortInHandler(t *testing.T) {
	t.Parallel()
	app := New()

	app.Get("/port", func(c Ctx) error {
		return c.SendString(c.Port())
	})

	resp, err := app.Test(httptest.NewRequest(MethodGet, "/port", nil))
	utils.AssertEqual(t, nil, err, "app.Test(req)")
	utils.AssertEqual(t, StatusOK, resp.StatusCode, "Status code")

	body, err := io.ReadAll(resp.Body)
	utils.AssertEqual(t, nil, err)
	utils.AssertEqual(t, "0", string(body))
}

// go test -run Test_Ctx_IP
func Test_Ctx_IP(t *testing.T) {
	t.Parallel()
	app := New()
	c := app.AcquireCtx(&fasthttp.RequestCtx{})
	defer app.ReleaseCtx(c)
	utils.AssertEqual(t, "0.0.0.0", c.IP())
}

// go test -run Test_Ctx_IP_ProxyHeader
func Test_Ctx_IP_ProxyHeader(t *testing.T) {
	t.Parallel()
	app := New(Config{ProxyHeader: "Real-Ip"})
	c := app.AcquireCtx(&fasthttp.RequestCtx{})
	defer app.ReleaseCtx(c)
	utils.AssertEqual(t, "", c.IP())
}

// go test -run Test_Ctx_IP_UntrustedProxy
func Test_Ctx_IP_UntrustedProxy(t *testing.T) {
	t.Parallel()
	app := New(Config{EnableTrustedProxyCheck: true, TrustedProxies: []string{"0.8.0.1"}, ProxyHeader: HeaderXForwardedFor})
	c := app.AcquireCtx(&fasthttp.RequestCtx{})
	c.Request().Header.Set(HeaderXForwardedFor, "0.0.0.1")
	defer app.ReleaseCtx(c)
	utils.AssertEqual(t, "0.0.0.0", c.IP())
}

// go test -run Test_Ctx_IP_TrustedProxy
func Test_Ctx_IP_TrustedProxy(t *testing.T) {
	t.Parallel()
	app := New(Config{EnableTrustedProxyCheck: true, TrustedProxies: []string{"0.0.0.0"}, ProxyHeader: HeaderXForwardedFor})
	c := app.AcquireCtx(&fasthttp.RequestCtx{})
	c.Request().Header.Set(HeaderXForwardedFor, "0.0.0.1")
	defer app.ReleaseCtx(c)
	utils.AssertEqual(t, "0.0.0.1", c.IP())
}

// go test -run Test_Ctx_IPs  -parallel
func Test_Ctx_IPs(t *testing.T) {
	t.Parallel()
	app := New()
	c := app.AcquireCtx(&fasthttp.RequestCtx{})
	defer app.ReleaseCtx(c)
	c.Request().Header.Set(HeaderXForwardedFor, "127.0.0.1, 127.0.0.2, 127.0.0.3")
	utils.AssertEqual(t, []string{"127.0.0.1", "127.0.0.2", "127.0.0.3"}, c.IPs())

	c.Request().Header.Set(HeaderXForwardedFor, "127.0.0.1,127.0.0.2  ,127.0.0.3")
	utils.AssertEqual(t, []string{"127.0.0.1", "127.0.0.2", "127.0.0.3"}, c.IPs())

	c.Request().Header.Set(HeaderXForwardedFor, "")
	utils.AssertEqual(t, 0, len(c.IPs()))
}

// go test -v -run=^$ -bench=Benchmark_Ctx_IPs -benchmem -count=4
func Benchmark_Ctx_IPs(b *testing.B) {
	app := New()
	c := app.AcquireCtx(&fasthttp.RequestCtx{})
	defer app.ReleaseCtx(c)
	c.Request().Header.Set(HeaderXForwardedFor, "127.0.0.1, 127.0.0.1, 127.0.0.1")
	var res []string
	b.ReportAllocs()
	b.ResetTimer()
	for n := 0; n < b.N; n++ {
		res = c.IPs()
	}
	utils.AssertEqual(b, []string{"127.0.0.1", "127.0.0.1", "127.0.0.1"}, res)
}

// go test -run Test_Ctx_Is
func Test_Ctx_Is(t *testing.T) {
	t.Parallel()
	app := New()
	c := app.AcquireCtx(&fasthttp.RequestCtx{})
	defer app.ReleaseCtx(c)
	c.Request().Header.Set(HeaderContentType, MIMETextHTML+"; boundary=something")
	utils.AssertEqual(t, true, c.Is(".html"))
	utils.AssertEqual(t, true, c.Is("html"))
	utils.AssertEqual(t, false, c.Is("json"))
	utils.AssertEqual(t, false, c.Is(".json"))
	utils.AssertEqual(t, false, c.Is(""))
	utils.AssertEqual(t, false, c.Is(".foooo"))

	c.Request().Header.Set(HeaderContentType, MIMEApplicationJSONCharsetUTF8)
	utils.AssertEqual(t, false, c.Is("html"))
	utils.AssertEqual(t, true, c.Is("json"))
	utils.AssertEqual(t, true, c.Is(".json"))

	c.Request().Header.Set(HeaderContentType, " application/json;charset=UTF-8")
	utils.AssertEqual(t, false, c.Is("html"))
	utils.AssertEqual(t, true, c.Is("json"))
	utils.AssertEqual(t, true, c.Is(".json"))

	c.Request().Header.Set(HeaderContentType, MIMEApplicationXMLCharsetUTF8)
	utils.AssertEqual(t, false, c.Is("html"))
	utils.AssertEqual(t, true, c.Is("xml"))
	utils.AssertEqual(t, true, c.Is(".xml"))

	c.Request().Header.Set(HeaderContentType, MIMETextPlain)
	utils.AssertEqual(t, false, c.Is("html"))
	utils.AssertEqual(t, true, c.Is("txt"))
	utils.AssertEqual(t, true, c.Is(".txt"))
}

// go test -v -run=^$ -bench=Benchmark_Ctx_Is -benchmem -count=4
func Benchmark_Ctx_Is(b *testing.B) {
	app := New()
	c := app.AcquireCtx(&fasthttp.RequestCtx{})
	defer app.ReleaseCtx(c)
	c.Request().Header.Set(HeaderContentType, MIMEApplicationJSON)
	var res bool
	b.ReportAllocs()
	b.ResetTimer()
	for n := 0; n < b.N; n++ {
		_ = c.Is(".json")
		res = c.Is("json")
	}
	utils.AssertEqual(b, true, res)
}

// go test -run Test_Ctx_Locals
func Test_Ctx_Locals(t *testing.T) {
	app := New()
	app.Use(func(c Ctx) error {
		c.Locals("john", "doe")
		return c.Next()
	})
	app.Get("/test", func(c Ctx) error {
		utils.AssertEqual(t, "doe", c.Locals("john"))
		return nil
	})
	resp, err := app.Test(httptest.NewRequest(MethodGet, "/test", nil))
	utils.AssertEqual(t, nil, err, "app.Test(req)")
	utils.AssertEqual(t, StatusOK, resp.StatusCode, "Status code")
}

// go test -run Test_Ctx_Method
func Test_Ctx_Method(t *testing.T) {
	t.Parallel()
	fctx := &fasthttp.RequestCtx{}
	fctx.Request.Header.SetMethod(MethodGet)
	app := New()
	c := app.AcquireCtx(fctx)
	defer app.ReleaseCtx(c)
	utils.AssertEqual(t, MethodGet, c.Method())
	c.Method(MethodPost)
	utils.AssertEqual(t, MethodPost, c.Method())

	c.Method("MethodInvalid")
	utils.AssertEqual(t, MethodPost, c.Method())
}

// go test -run Test_Ctx_InvalidMethod
func Test_Ctx_InvalidMethod(t *testing.T) {
	t.Parallel()
	app := New()
	app.Get("/", func(c Ctx) error {
		return nil
	})

	fctx := &fasthttp.RequestCtx{}
	fctx.Request.Header.SetMethod("InvalidMethod")
	fctx.Request.SetRequestURI("/")

	app.Handler()(fctx)

	utils.AssertEqual(t, 400, fctx.Response.StatusCode())
	utils.AssertEqual(t, []byte("Invalid http method"), fctx.Response.Body())
}

// go test -run Test_Ctx_MultipartForm
func Test_Ctx_MultipartForm(t *testing.T) {
	t.Parallel()
	app := New()

	app.Post("/test", func(c Ctx) error {
		result, err := c.MultipartForm()
		utils.AssertEqual(t, nil, err)
		utils.AssertEqual(t, "john", result.Value["name"][0])
		return nil
	})

	body := &bytes.Buffer{}
	writer := multipart.NewWriter(body)

	utils.AssertEqual(t, nil, writer.WriteField("name", "john"))

	writer.Close()
	req := httptest.NewRequest(MethodPost, "/test", body)
	req.Header.Set(HeaderContentType, fmt.Sprintf("multipart/form-data; boundary=%s", writer.Boundary()))
	req.Header.Set(HeaderContentLength, strconv.Itoa(len(body.Bytes())))

	resp, err := app.Test(req)
	utils.AssertEqual(t, nil, err, "app.Test(req)")
	utils.AssertEqual(t, StatusOK, resp.StatusCode, "Status code")
}

// go test -v -run=^$ -bench=Benchmark_Ctx_MultipartForm -benchmem -count=4
func Benchmark_Ctx_MultipartForm(b *testing.B) {
	app := New()

	app.Post("/", func(c Ctx) error {
		_, _ = c.MultipartForm()
		return nil
	})

	c := &fasthttp.RequestCtx{}

	body := []byte("--b\r\nContent-Disposition: form-data; name=\"name\"\r\n\r\njohn\r\n--b--")
	c.Request.SetBody(body)
	c.Request.Header.SetContentType(MIMEMultipartForm + `;boundary="b"`)
	c.Request.Header.SetContentLength(len(body))

	h := app.Handler()

	b.ReportAllocs()
	b.ResetTimer()

	for n := 0; n < b.N; n++ {
		h(c)
	}
}

// go test -run Test_Ctx_OriginalURL
func Test_Ctx_OriginalURL(t *testing.T) {
	t.Parallel()
	app := New()
	c := app.AcquireCtx(&fasthttp.RequestCtx{})
	defer app.ReleaseCtx(c)
	c.Request().Header.SetRequestURI("http://google.com/test?search=demo")
	utils.AssertEqual(t, "http://google.com/test?search=demo", c.OriginalURL())
}

// go test -race -run Test_Ctx_Params
func Test_Ctx_Params(t *testing.T) {
	t.Parallel()
	app := New()
	app.Get("/test/:user", func(c Ctx) error {
		utils.AssertEqual(t, "john", c.Params("user"))
		return nil
	})
	app.Get("/test2/*", func(c Ctx) error {
		utils.AssertEqual(t, "im/a/cookie", c.Params("*"))
		return nil
	})
	app.Get("/test3/*/blafasel/*", func(c Ctx) error {
		utils.AssertEqual(t, "1111", c.Params("*1"))
		utils.AssertEqual(t, "2222", c.Params("*2"))
		utils.AssertEqual(t, "1111", c.Params("*"))
		return nil
	})
	app.Get("/test4/:optional?", func(c Ctx) error {
		utils.AssertEqual(t, "", c.Params("optional"))
		return nil
	})
	resp, err := app.Test(httptest.NewRequest(MethodGet, "/test/john", nil))
	utils.AssertEqual(t, nil, err, "app.Test(req)")
	utils.AssertEqual(t, StatusOK, resp.StatusCode, "Status code")

	resp, err = app.Test(httptest.NewRequest(MethodGet, "/test2/im/a/cookie", nil))
	utils.AssertEqual(t, nil, err, "app.Test(req)")
	utils.AssertEqual(t, StatusOK, resp.StatusCode, "Status code")

	resp, err = app.Test(httptest.NewRequest(MethodGet, "/test3/1111/blafasel/2222", nil))
	utils.AssertEqual(t, nil, err, "app.Test(req)")
	utils.AssertEqual(t, StatusOK, resp.StatusCode, "Status code")

	resp, err = app.Test(httptest.NewRequest(MethodGet, "/test4", nil))
	utils.AssertEqual(t, nil, err, "app.Test(req)")
	utils.AssertEqual(t, StatusOK, resp.StatusCode, "Status code")
}

// go test -race -run Test_Ctx_AllParams
func Test_Ctx_AllParams(t *testing.T) {
	t.Parallel()
	app := New()
	app.Get("/test/:user", func(c Ctx) error {
		utils.AssertEqual(t, map[string]string{"user": "john"}, c.AllParams())
		return nil
	})
	app.Get("/test2/*", func(c Ctx) error {
		utils.AssertEqual(t, map[string]string{"*1": "im/a/cookie"}, c.AllParams())
		return nil
	})
	app.Get("/test3/*/blafasel/*", func(c Ctx) error {
		utils.AssertEqual(t, map[string]string{"*1": "1111", "*2": "2222"}, c.AllParams())
		return nil
	})
	app.Get("/test4/:optional?", func(c Ctx) error {
		utils.AssertEqual(t, map[string]string{"optional": ""}, c.AllParams())
		return nil
	})

	resp, err := app.Test(httptest.NewRequest(MethodGet, "/test/john", nil))
	utils.AssertEqual(t, nil, err, "app.Test(req)")
	utils.AssertEqual(t, StatusOK, resp.StatusCode, "Status code")

	resp, err = app.Test(httptest.NewRequest(MethodGet, "/test2/im/a/cookie", nil))
	utils.AssertEqual(t, nil, err, "app.Test(req)")
	utils.AssertEqual(t, StatusOK, resp.StatusCode, "Status code")

	resp, err = app.Test(httptest.NewRequest(MethodGet, "/test3/1111/blafasel/2222", nil))
	utils.AssertEqual(t, nil, err, "app.Test(req)")
	utils.AssertEqual(t, StatusOK, resp.StatusCode, "Status code")

	resp, err = app.Test(httptest.NewRequest(MethodGet, "/test4", nil))
	utils.AssertEqual(t, nil, err, "app.Test(req)")
	utils.AssertEqual(t, StatusOK, resp.StatusCode, "Status code")
}

// go test -v -run=^$ -bench=Benchmark_Ctx_Params -benchmem -count=4
func Benchmark_Ctx_Params(b *testing.B) {
	app := New()
	c := app.AcquireCtx(&fasthttp.RequestCtx{})
	defer app.ReleaseCtx(c)
	c.route = &Route{
		Params: []string{
			"param1", "param2", "param3", "param4",
		},
	}
	c.values = [maxParams]string{
		"john", "doe", "is", "awesome",
	}
	var res string
	b.ReportAllocs()
	b.ResetTimer()
	for n := 0; n < b.N; n++ {
		_ = c.Params("param1")
		_ = c.Params("param2")
		_ = c.Params("param3")
		res = c.Params("param4")
	}
	utils.AssertEqual(b, "awesome", res)
}

// go test -v -run=^$ -bench=Benchmark_Ctx_AllParams -benchmem -count=4
func Benchmark_Ctx_AllParams(b *testing.B) {
	app := New()
	c := app.AcquireCtx(&fasthttp.RequestCtx{})
	defer app.ReleaseCtx(c)
	c.route = &Route{
		Params: []string{
			"param1", "param2", "param3", "param4",
		},
	}
	c.values = [maxParams]string{
		"john", "doe", "is", "awesome",
	}
	var res map[string]string
	b.ReportAllocs()
	b.ResetTimer()
	for n := 0; n < b.N; n++ {
		res = c.AllParams()
	}
	utils.AssertEqual(b, map[string]string{"param1": "john",
		"param2": "doe",
		"param3": "is",
		"param4": "awesome"},
		res)
}

// go test -run Test_Ctx_Path
func Test_Ctx_Path(t *testing.T) {
	t.Parallel()
	app := New(Config{UnescapePath: true})
	app.Get("/test/:user", func(c Ctx) error {
		utils.AssertEqual(t, "/Test/John", c.Path())
		// not strict && case insensitive
		utils.AssertEqual(t, "/ABC/", c.Path("/ABC/"))
		utils.AssertEqual(t, "/test/john/", c.Path("/test/john/"))
		return nil
	})

	// test with special chars
	app.Get("/specialChars/:name", func(c Ctx) error {
		utils.AssertEqual(t, "/specialChars/créer", c.Path())
		// unescape is also working if you set the path afterwards
		utils.AssertEqual(t, "/اختبار/", c.Path("/%D8%A7%D8%AE%D8%AA%D8%A8%D8%A7%D8%B1/"))
		return nil
	})
	resp, err := app.Test(httptest.NewRequest(MethodGet, "/specialChars/cr%C3%A9er", nil))
	utils.AssertEqual(t, nil, err, "app.Test(req)")
	utils.AssertEqual(t, StatusOK, resp.StatusCode, "Status code")
}

// go test -run Test_Ctx_Protocol
func Test_Ctx_Protocol(t *testing.T) {
	app := New()

	freq := &fasthttp.RequestCtx{}
	freq.Request.Header.Set("X-Forwarded", "invalid")

	c := app.AcquireCtx(freq)
	defer app.ReleaseCtx(c)
	c.Request().Header.Set(HeaderXForwardedProto, "https")
	utils.AssertEqual(t, "https", c.Protocol())
	c.Request().Header.Reset()

	c.Request().Header.Set(HeaderXForwardedProtocol, "https")
	utils.AssertEqual(t, "https", c.Protocol())
	c.Request().Header.Reset()

	c.Request().Header.Set(HeaderXForwardedSsl, "on")
	utils.AssertEqual(t, "https", c.Protocol())
	c.Request().Header.Reset()

	c.Request().Header.Set(HeaderXUrlScheme, "https")
	utils.AssertEqual(t, "https", c.Protocol())
	c.Request().Header.Reset()

	utils.AssertEqual(t, "http", c.Protocol())
}

// go test -v -run=^$ -bench=Benchmark_Ctx_Protocol -benchmem -count=4
func Benchmark_Ctx_Protocol(b *testing.B) {
	app := New()
	c := app.AcquireCtx(&fasthttp.RequestCtx{})
	defer app.ReleaseCtx(c)
	var res string
	b.ReportAllocs()
	b.ResetTimer()
	for n := 0; n < b.N; n++ {
		res = c.Protocol()
	}
	utils.AssertEqual(b, "http", res)
}

// go test -run Test_Ctx_Protocol_TrustedProxy
func Test_Ctx_Protocol_TrustedProxy(t *testing.T) {
	t.Parallel()
	app := New(Config{EnableTrustedProxyCheck: true, TrustedProxies: []string{"0.0.0.0"}})
	c := app.AcquireCtx(&fasthttp.RequestCtx{})
	defer app.ReleaseCtx(c)

	c.Request().Header.Set(HeaderXForwardedProto, "https")
	utils.AssertEqual(t, "https", c.Protocol())
	c.Request().Header.Reset()

	c.Request().Header.Set(HeaderXForwardedProtocol, "https")
	utils.AssertEqual(t, "https", c.Protocol())
	c.Request().Header.Reset()

	c.Request().Header.Set(HeaderXForwardedSsl, "on")
	utils.AssertEqual(t, "https", c.Protocol())
	c.Request().Header.Reset()

	c.Request().Header.Set(HeaderXUrlScheme, "https")
	utils.AssertEqual(t, "https", c.Protocol())
	c.Request().Header.Reset()

	utils.AssertEqual(t, "http", c.Protocol())
}

// go test -run Test_Ctx_Protocol_TrustedProxyRange
func Test_Ctx_Protocol_TrustedProxyRange(t *testing.T) {
	t.Parallel()
	app := New(Config{EnableTrustedProxyCheck: true, TrustedProxies: []string{"0.0.0.0/30"}})
	c := app.AcquireCtx(&fasthttp.RequestCtx{})
	defer app.ReleaseCtx(c)

	c.Request().Header.Set(HeaderXForwardedProto, "https")
	utils.AssertEqual(t, "https", c.Protocol())
	c.Request().Header.Reset()

	c.Request().Header.Set(HeaderXForwardedProtocol, "https")
	utils.AssertEqual(t, "https", c.Protocol())
	c.Request().Header.Reset()

	c.Request().Header.Set(HeaderXForwardedSsl, "on")
	utils.AssertEqual(t, "https", c.Protocol())
	c.Request().Header.Reset()

	c.Request().Header.Set(HeaderXUrlScheme, "https")
	utils.AssertEqual(t, "https", c.Protocol())
	c.Request().Header.Reset()

	utils.AssertEqual(t, "http", c.Protocol())
}

// go test -run Test_Ctx_Protocol_UntrustedProxyRange
func Test_Ctx_Protocol_UntrustedProxyRange(t *testing.T) {
	t.Parallel()
	app := New(Config{EnableTrustedProxyCheck: true, TrustedProxies: []string{"1.1.1.1/30"}})
	c := app.AcquireCtx(&fasthttp.RequestCtx{})
	defer app.ReleaseCtx(c)

	c.Request().Header.Set(HeaderXForwardedProto, "https")
	utils.AssertEqual(t, "http", c.Protocol())
	c.Request().Header.Reset()

	c.Request().Header.Set(HeaderXForwardedProtocol, "https")
	utils.AssertEqual(t, "http", c.Protocol())
	c.Request().Header.Reset()

	c.Request().Header.Set(HeaderXForwardedSsl, "on")
	utils.AssertEqual(t, "http", c.Protocol())
	c.Request().Header.Reset()

	c.Request().Header.Set(HeaderXUrlScheme, "https")
	utils.AssertEqual(t, "http", c.Protocol())
	c.Request().Header.Reset()

	utils.AssertEqual(t, "http", c.Protocol())
}

// go test -run Test_Ctx_Protocol_UnTrustedProxy
func Test_Ctx_Protocol_UnTrustedProxy(t *testing.T) {
	t.Parallel()
	app := New(Config{EnableTrustedProxyCheck: true, TrustedProxies: []string{"0.8.0.1"}})
	c := app.AcquireCtx(&fasthttp.RequestCtx{})
	defer app.ReleaseCtx(c)

	c.Request().Header.Set(HeaderXForwardedProto, "https")
	utils.AssertEqual(t, "http", c.Protocol())
	c.Request().Header.Reset()

	c.Request().Header.Set(HeaderXForwardedProtocol, "https")
	utils.AssertEqual(t, "http", c.Protocol())
	c.Request().Header.Reset()

	c.Request().Header.Set(HeaderXForwardedSsl, "on")
	utils.AssertEqual(t, "http", c.Protocol())
	c.Request().Header.Reset()

	c.Request().Header.Set(HeaderXUrlScheme, "https")
	utils.AssertEqual(t, "http", c.Protocol())
	c.Request().Header.Reset()

	utils.AssertEqual(t, "http", c.Protocol())
}

// go test -run Test_Ctx_Query
func Test_Ctx_Query(t *testing.T) {
	t.Parallel()
	app := New()
	c := app.AcquireCtx(&fasthttp.RequestCtx{})
	defer app.ReleaseCtx(c)
	c.Request().URI().SetQueryString("search=john&age=20")
	utils.AssertEqual(t, "john", c.Query("search"))
	utils.AssertEqual(t, "20", c.Query("age"))
	utils.AssertEqual(t, "default", c.Query("unknown", "default"))
}

// go test -run Test_Ctx_Range
func Test_Ctx_Range(t *testing.T) {
	t.Parallel()
	app := New()
	c := app.AcquireCtx(&fasthttp.RequestCtx{})
	defer app.ReleaseCtx(c)

	var (
		result Range
		err    error
	)

	_, err = c.Range(1000)
	utils.AssertEqual(t, true, err != nil)

	c.Request().Header.Set(HeaderRange, "bytes=500")
	_, err = c.Range(1000)
	utils.AssertEqual(t, true, err != nil)

	c.Request().Header.Set(HeaderRange, "bytes=500=")
	_, err = c.Range(1000)
	utils.AssertEqual(t, true, err != nil)

	c.Request().Header.Set(HeaderRange, "bytes=500-300")
	_, err = c.Range(1000)
	utils.AssertEqual(t, true, err != nil)

	testRange := func(header string, start, end int) {
		c.Request().Header.Set(HeaderRange, header)
		result, err = c.Range(1000)
		utils.AssertEqual(t, nil, err)
		utils.AssertEqual(t, "bytes", result.Type)
		utils.AssertEqual(t, start, result.Ranges[0].Start)
		utils.AssertEqual(t, end, result.Ranges[0].End)
	}

	testRange("bytes=a-700", 300, 999)
	testRange("bytes=500-b", 500, 999)
	testRange("bytes=500-1000", 500, 999)
	testRange("bytes=500-700", 500, 700)
}

// go test -run Test_Ctx_Route
func Test_Ctx_Route(t *testing.T) {
	t.Parallel()
	app := New()
	app.Get("/test", func(c Ctx) error {
		utils.AssertEqual(t, "/test", c.Route().Path)
		return nil
	})
	resp, err := app.Test(httptest.NewRequest(MethodGet, "/test", nil))
	utils.AssertEqual(t, nil, err, "app.Test(req)")
	utils.AssertEqual(t, StatusOK, resp.StatusCode, "Status code")

	c := app.AcquireCtx(&fasthttp.RequestCtx{})
	defer app.ReleaseCtx(c)

	utils.AssertEqual(t, "/", c.Route().Path)
	utils.AssertEqual(t, MethodGet, c.Route().Method)
	utils.AssertEqual(t, 0, len(c.Route().Handlers))
}

// go test -run Test_Ctx_RouteNormalized
func Test_Ctx_RouteNormalized(t *testing.T) {
	t.Parallel()
	app := New()
	app.Get("/test", func(c Ctx) error {
		utils.AssertEqual(t, "/test", c.Route().Path)
		return nil
	})
	resp, err := app.Test(httptest.NewRequest(MethodGet, "//test", nil))
	utils.AssertEqual(t, nil, err, "app.Test(req)")
	utils.AssertEqual(t, StatusNotFound, resp.StatusCode, "Status code")
}

// go test -run Test_Ctx_SaveFile
func Test_Ctx_SaveFile(t *testing.T) {
	// TODO We should clean this up
	t.Parallel()
	app := New()

	app.Post("/test", func(c Ctx) error {
		fh, err := c.FormFile("file")
		utils.AssertEqual(t, nil, err)

		tempFile, err := os.CreateTemp(os.TempDir(), "test-")
		utils.AssertEqual(t, nil, err)

		defer os.Remove(tempFile.Name())
		err = c.SaveFile(fh, tempFile.Name())
		utils.AssertEqual(t, nil, err)

		bs, err := os.ReadFile(tempFile.Name())
		utils.AssertEqual(t, nil, err)
		utils.AssertEqual(t, "hello world", string(bs))
		return nil
	})

	body := &bytes.Buffer{}
	writer := multipart.NewWriter(body)

	ioWriter, err := writer.CreateFormFile("file", "test")
	utils.AssertEqual(t, nil, err)

	_, err = ioWriter.Write([]byte("hello world"))
	utils.AssertEqual(t, nil, err)
	writer.Close()

	req := httptest.NewRequest(MethodPost, "/test", body)
	req.Header.Set("Content-Type", writer.FormDataContentType())
	req.Header.Set("Content-Length", strconv.Itoa(len(body.Bytes())))

	resp, err := app.Test(req)
	utils.AssertEqual(t, nil, err, "app.Test(req)")
	utils.AssertEqual(t, StatusOK, resp.StatusCode, "Status code")
}

// go test -run Test_Ctx_SaveFileToStorage
func Test_Ctx_SaveFileToStorage(t *testing.T) {
	t.Parallel()
	app := New()
	storage := memory.New()

	app.Post("/test", func(c Ctx) error {
		fh, err := c.FormFile("file")
		utils.AssertEqual(t, nil, err)

		err = c.SaveFileToStorage(fh, "test", storage)
		utils.AssertEqual(t, nil, err)

		file, err := storage.Get("test")
		utils.AssertEqual(t, []byte("hello world"), file)
		utils.AssertEqual(t, nil, err)

		err = storage.Delete("test")
		utils.AssertEqual(t, nil, err)

		return nil
	})

	body := &bytes.Buffer{}
	writer := multipart.NewWriter(body)

	ioWriter, err := writer.CreateFormFile("file", "test")
	utils.AssertEqual(t, nil, err)

	_, err = ioWriter.Write([]byte("hello world"))
	utils.AssertEqual(t, nil, err)
	writer.Close()

	req := httptest.NewRequest(MethodPost, "/test", body)
	req.Header.Set("Content-Type", writer.FormDataContentType())
	req.Header.Set("Content-Length", strconv.Itoa(len(body.Bytes())))

	resp, err := app.Test(req)
	utils.AssertEqual(t, nil, err, "app.Test(req)")
	utils.AssertEqual(t, StatusOK, resp.StatusCode, "Status code")
}

// go test -run Test_Ctx_Secure
func Test_Ctx_Secure(t *testing.T) {
	t.Parallel()
	app := New()
	c := app.AcquireCtx(&fasthttp.RequestCtx{})
	defer app.ReleaseCtx(c)
	// TODO Add TLS conn
	utils.AssertEqual(t, false, c.Secure())
}

// go test -run Test_Ctx_Stale
func Test_Ctx_Stale(t *testing.T) {
	t.Parallel()
	app := New()
	c := app.AcquireCtx(&fasthttp.RequestCtx{})
	defer app.ReleaseCtx(c)
	utils.AssertEqual(t, true, c.Stale())
}

// go test -run Test_Ctx_Subdomains
func Test_Ctx_Subdomains(t *testing.T) {
	t.Parallel()
	app := New()
	c := app.AcquireCtx(&fasthttp.RequestCtx{})
	defer app.ReleaseCtx(c)
	c.Request().URI().SetHost("john.doe.is.awesome.google.com")
	utils.AssertEqual(t, []string{"john", "doe"}, c.Subdomains(4))

	c.Request().URI().SetHost("localhost:3000")
	utils.AssertEqual(t, []string{"localhost:3000"}, c.Subdomains())
}

// go test -v -run=^$ -bench=Benchmark_Ctx_Subdomains -benchmem -count=4
func Benchmark_Ctx_Subdomains(b *testing.B) {
	app := New()
	c := app.AcquireCtx(&fasthttp.RequestCtx{})
	defer app.ReleaseCtx(c)
	c.Request().SetRequestURI("http://john.doe.google.com")
	var res []string
	b.ReportAllocs()
	b.ResetTimer()
	for n := 0; n < b.N; n++ {
		res = c.Subdomains()
	}
	utils.AssertEqual(b, []string{"john", "doe"}, res)
}

// go test -run Test_Ctx_ClearCookie
func Test_Ctx_ClearCookie(t *testing.T) {
	t.Parallel()
	app := New()
	c := app.AcquireCtx(&fasthttp.RequestCtx{})
	defer app.ReleaseCtx(c)
	c.Request().Header.Set(HeaderCookie, "john=doe")
	c.ClearCookie("john")
	utils.AssertEqual(t, true, strings.HasPrefix(string(c.Response().Header.Peek(HeaderSetCookie)), "john=; expires="))

	c.Request().Header.Set(HeaderCookie, "test1=dummy")
	c.Request().Header.Set(HeaderCookie, "test2=dummy")
	c.ClearCookie()
	utils.AssertEqual(t, true, strings.Contains(string(c.Response().Header.Peek(HeaderSetCookie)), "test1=; expires="))
	utils.AssertEqual(t, true, strings.Contains(string(c.Response().Header.Peek(HeaderSetCookie)), "test2=; expires="))
}

// go test -race -run Test_Ctx_Download
func Test_Ctx_Download(t *testing.T) {
	t.Parallel()
	app := New()
	c := app.AcquireCtx(&fasthttp.RequestCtx{})
	defer app.ReleaseCtx(c)

	c.Download("ctx.go", "Awesome File!")

	f, err := os.Open("./ctx.go")
	utils.AssertEqual(t, nil, err)
	defer f.Close()

	expect, err := io.ReadAll(f)
	utils.AssertEqual(t, nil, err)
	utils.AssertEqual(t, expect, c.Response().Body())
	utils.AssertEqual(t, `attachment; filename="Awesome+File%21"`, string(c.Response().Header.Peek(HeaderContentDisposition)))

	c.Download("ctx.go")
	utils.AssertEqual(t, `attachment; filename="ctx.go"`, string(c.Response().Header.Peek(HeaderContentDisposition)))
}

// go test -race -run Test_Ctx_SendFile
func Test_Ctx_SendFile(t *testing.T) {
	t.Parallel()
	app := New()

	// fetch file content
	f, err := os.Open("./ctx.go")
	utils.AssertEqual(t, nil, err)
	defer f.Close()
	expectFileContent, err := io.ReadAll(f)
	utils.AssertEqual(t, nil, err)
	// fetch file info for the not modified test case
	fI, err := os.Stat("./ctx.go")
	utils.AssertEqual(t, nil, err)

	// simple test case
	c := app.AcquireCtx(&fasthttp.RequestCtx{})
	err = c.SendFile("ctx.go")
	// check expectation
	utils.AssertEqual(t, nil, err)
	utils.AssertEqual(t, expectFileContent, c.Response().Body())
	utils.AssertEqual(t, StatusOK, c.Response().StatusCode())
	app.ReleaseCtx(c)

	// test with custom error code
	c = app.AcquireCtx(&fasthttp.RequestCtx{})
	err = c.Status(StatusInternalServerError).SendFile("ctx.go")
	// check expectation
	utils.AssertEqual(t, nil, err)
	utils.AssertEqual(t, expectFileContent, c.Response().Body())
	utils.AssertEqual(t, StatusInternalServerError, c.Response().StatusCode())
	app.ReleaseCtx(c)

	// test not modified
	c = app.AcquireCtx(&fasthttp.RequestCtx{})
	c.Request().Header.Set(HeaderIfModifiedSince, fI.ModTime().Format(time.RFC1123))
	err = c.SendFile("ctx.go")
	// check expectation
	utils.AssertEqual(t, nil, err)
	utils.AssertEqual(t, StatusNotModified, c.Response().StatusCode())
	utils.AssertEqual(t, []byte(nil), c.Response().Body())
	app.ReleaseCtx(c)
}

// go test -race -run Test_Ctx_SendFile_404
func Test_Ctx_SendFile_404(t *testing.T) {
	t.Parallel()
	app := New()
	app.Get("/", func(c Ctx) error {
		err := c.SendFile(filepath.FromSlash("john_dow.go/"))
		utils.AssertEqual(t, false, err == nil)
		return err
	})

	resp, err := app.Test(httptest.NewRequest("GET", "/", nil))
	utils.AssertEqual(t, nil, err)
	utils.AssertEqual(t, StatusNotFound, resp.StatusCode)
}

// go test -race -run Test_Ctx_SendFile_Immutable
func Test_Ctx_SendFile_Immutable(t *testing.T) {
	t.Parallel()
	app := New()
	var endpointsForTest []string
	addEndpoint := func(file, endpoint string) {
		endpointsForTest = append(endpointsForTest, endpoint)
		app.Get(endpoint, func(c Ctx) error {
			if err := c.SendFile(file); err != nil {
				utils.AssertEqual(t, nil, err)
				return err
			}
			return c.SendStatus(200)
		})
	}

	// relative paths
	addEndpoint("./.github/index.html", "/relativeWithDot")
	addEndpoint(filepath.FromSlash("./.github/index.html"), "/relativeOSWithDot")
	addEndpoint(".github/index.html", "/relative")
	addEndpoint(filepath.FromSlash(".github/index.html"), "/relativeOS")

	// absolute paths
	if path, err := filepath.Abs(".github/index.html"); err != nil {
		utils.AssertEqual(t, nil, err)
	} else {
		addEndpoint(path, "/absolute")
		addEndpoint(filepath.FromSlash(path), "/absoluteOS") // os related
	}

	for _, endpoint := range endpointsForTest {
		t.Run(endpoint, func(t *testing.T) {
			// 1st try
			resp, err := app.Test(httptest.NewRequest("GET", endpoint, nil))
			utils.AssertEqual(t, nil, err)
			utils.AssertEqual(t, StatusOK, resp.StatusCode)
			// 2nd try
			resp, err = app.Test(httptest.NewRequest("GET", endpoint, nil))
			utils.AssertEqual(t, nil, err)
			utils.AssertEqual(t, StatusOK, resp.StatusCode)
		})
	}
}

// go test -race -run Test_Ctx_SendFile_RestoreOriginalURL
func Test_Ctx_SendFile_RestoreOriginalURL(t *testing.T) {
	t.Parallel()
	app := New()
	app.Get("/", func(c Ctx) error {
		originalURL := utils.CopyString(c.OriginalURL())
		err := c.SendFile("ctx.go")
		utils.AssertEqual(t, originalURL, c.OriginalURL())
		return err
	})

	_, err1 := app.Test(httptest.NewRequest("GET", "/?test=true", nil))
	// second request required to confirm with zero allocation
	_, err2 := app.Test(httptest.NewRequest("GET", "/?test=true", nil))

	utils.AssertEqual(t, nil, err1)
	utils.AssertEqual(t, nil, err2)
}

// go test -run Test_Ctx_JSON
func Test_Ctx_JSON(t *testing.T) {
	t.Parallel()
	app := New()
	c := app.AcquireCtx(&fasthttp.RequestCtx{})
	defer app.ReleaseCtx(c)

	utils.AssertEqual(t, true, c.JSON(complex(1, 1)) != nil)

	c.JSON(Map{ // map has no order
		"Name": "Grame",
		"Age":  20,
	})
	utils.AssertEqual(t, `{"Age":20,"Name":"Grame"}`, string(c.Response().Body()))
	utils.AssertEqual(t, "application/json", string(c.Response().Header.Peek("content-type")))

	testEmpty := func(v any, r string) {
		err := c.JSON(v)
		utils.AssertEqual(t, nil, err)
		utils.AssertEqual(t, r, string(c.Response().Body()))
	}

	testEmpty(nil, "null")
	testEmpty("", `""`)
	testEmpty(0, "0")
	testEmpty([]int{}, "[]")
}

// go test -run=^$ -bench=Benchmark_Ctx_JSON -benchmem -count=4
func Benchmark_Ctx_JSON(b *testing.B) {
	app := New()
	c := app.AcquireCtx(&fasthttp.RequestCtx{})
	defer app.ReleaseCtx(c)
	type SomeStruct struct {
		Name string
		Age  uint8
	}
	data := SomeStruct{
		Name: "Grame",
		Age:  20,
	}
	var err error
	b.ReportAllocs()
	b.ResetTimer()
	for n := 0; n < b.N; n++ {
		err = c.JSON(data)
	}
	utils.AssertEqual(b, nil, err)
	utils.AssertEqual(b, `{"Name":"Grame","Age":20}`, string(c.Response().Body()))
}

// go test -run Test_Ctx_JSONP
func Test_Ctx_JSONP(t *testing.T) {
	t.Parallel()
	app := New()
	c := app.AcquireCtx(&fasthttp.RequestCtx{})
	defer app.ReleaseCtx(c)

	utils.AssertEqual(t, true, c.JSONP(complex(1, 1)) != nil)

	c.JSONP(Map{
		"Name": "Grame",
		"Age":  20,
	})
	utils.AssertEqual(t, `callback({"Age":20,"Name":"Grame"});`, string(c.Response().Body()))
	utils.AssertEqual(t, "application/javascript; charset=utf-8", string(c.Response().Header.Peek("content-type")))

	c.JSONP(Map{
		"Name": "Grame",
		"Age":  20,
	}, "john")
	utils.AssertEqual(t, `john({"Age":20,"Name":"Grame"});`, string(c.Response().Body()))
	utils.AssertEqual(t, "application/javascript; charset=utf-8", string(c.Response().Header.Peek("content-type")))
}

// go test -v  -run=^$ -bench=Benchmark_Ctx_JSONP -benchmem -count=4
func Benchmark_Ctx_JSONP(b *testing.B) {
	app := New()
	c := app.AcquireCtx(&fasthttp.RequestCtx{})
	defer app.ReleaseCtx(c)
	type SomeStruct struct {
		Name string
		Age  uint8
	}
	data := SomeStruct{
		Name: "Grame",
		Age:  20,
	}
	callback := "emit"
	var err error
	b.ReportAllocs()
	b.ResetTimer()
	for n := 0; n < b.N; n++ {
		err = c.JSONP(data, callback)
	}
	utils.AssertEqual(b, nil, err)
	utils.AssertEqual(b, `emit({"Name":"Grame","Age":20});`, string(c.Response().Body()))
}

// go test -run Test_Ctx_Links
func Test_Ctx_Links(t *testing.T) {
	t.Parallel()
	app := New()
	c := app.AcquireCtx(&fasthttp.RequestCtx{})
	defer app.ReleaseCtx(c)

	c.Links()
	utils.AssertEqual(t, "", string(c.Response().Header.Peek(HeaderLink)))

	c.Links(
		"http://api.example.com/users?page=2", "next",
		"http://api.example.com/users?page=5", "last",
	)
	utils.AssertEqual(t, `<http://api.example.com/users?page=2>; rel="next",<http://api.example.com/users?page=5>; rel="last"`, string(c.Response().Header.Peek(HeaderLink)))
}

// go test -v  -run=^$ -bench=Benchmark_Ctx_Links -benchmem -count=4
func Benchmark_Ctx_Links(b *testing.B) {
	app := New()
	c := app.AcquireCtx(&fasthttp.RequestCtx{})
	defer app.ReleaseCtx(c)
	b.ReportAllocs()
	b.ResetTimer()
	for n := 0; n < b.N; n++ {
		c.Links(
			"http://api.example.com/users?page=2", "next",
			"http://api.example.com/users?page=5", "last",
		)
	}
}

// go test -run Test_Ctx_Location
func Test_Ctx_Location(t *testing.T) {
	t.Parallel()
	app := New()
	c := app.AcquireCtx(&fasthttp.RequestCtx{})
	defer app.ReleaseCtx(c)
	c.Location("http://example.com")
	utils.AssertEqual(t, "http://example.com", string(c.Response().Header.Peek(HeaderLocation)))
}

// go test -run Test_Ctx_Next
func Test_Ctx_Next(t *testing.T) {
	app := New()
	app.Use("/", func(c Ctx) error {
		return c.Next()
	})
	app.Get("/test", func(c Ctx) error {
		c.Set("X-Next-Result", "Works")
		return nil
	})
	resp, err := app.Test(httptest.NewRequest(MethodGet, "http://example.com/test", nil))
	utils.AssertEqual(t, nil, err, "app.Test(req)")
	utils.AssertEqual(t, StatusOK, resp.StatusCode, "Status code")
	utils.AssertEqual(t, "Works", resp.Header.Get("X-Next-Result"))
}

// go test -run Test_Ctx_Next_Error
func Test_Ctx_Next_Error(t *testing.T) {
	app := New()
	app.Use("/", func(c Ctx) error {
		c.Set("X-Next-Result", "Works")
		return ErrNotFound
	})

	resp, err := app.Test(httptest.NewRequest(MethodGet, "http://example.com/test", nil))
	utils.AssertEqual(t, nil, err, "app.Test(req)")
	utils.AssertEqual(t, StatusNotFound, resp.StatusCode, "Status code")
	utils.AssertEqual(t, "Works", resp.Header.Get("X-Next-Result"))
}

// go test -run Test_Ctx_Redirect
func Test_Ctx_Redirect(t *testing.T) {
	t.Parallel()
	app := New()
	c := app.AcquireCtx(&fasthttp.RequestCtx{})
	defer app.ReleaseCtx(c)

	c.Redirect("http://default.com")
	utils.AssertEqual(t, 302, c.Response().StatusCode())
	utils.AssertEqual(t, "http://default.com", string(c.Response().Header.Peek(HeaderLocation)))

	c.Redirect("http://example.com", 301)
	utils.AssertEqual(t, 301, c.Response().StatusCode())
	utils.AssertEqual(t, "http://example.com", string(c.Response().Header.Peek(HeaderLocation)))
}

// go test -run Test_Ctx_RedirectToRouteWithParams
func Test_Ctx_RedirectToRouteWithParams(t *testing.T) {
	t.Parallel()
	app := New()
	app.Get("/user/:name", func(c Ctx) error {
		return c.JSON(c.Params("name"))
	}).Name("user")
	c := app.AcquireCtx(&fasthttp.RequestCtx{})
	defer app.ReleaseCtx(c)

	c.RedirectToRoute("user", Map{
		"name": "fiber",
	})
	utils.AssertEqual(t, 302, c.Response().StatusCode())
	utils.AssertEqual(t, "/user/fiber", string(c.Response().Header.Peek(HeaderLocation)))
}

// go test -run Test_Ctx_RedirectToRouteWithParams
func Test_Ctx_RedirectToRouteWithQueries(t *testing.T) {
	t.Parallel()
	app := New()
	app.Get("/user/:name", func(c Ctx) error {
		return c.JSON(c.Params("name"))
	}).Name("user")
	c := app.AcquireCtx(&fasthttp.RequestCtx{})
	defer app.ReleaseCtx(c)

	c.RedirectToRoute("user", Map{
		"name":    "fiber",
		"queries": map[string]string{"data[0][name]": "john", "data[0][age]": "10", "test": "doe"},
	})
	utils.AssertEqual(t, 302, c.Response().StatusCode())
	// analysis of query parameters with url parsing, since a map pass is always randomly ordered
	location, err := url.Parse(string(c.Response().Header.Peek(HeaderLocation)))
	utils.AssertEqual(t, nil, err, "url.Parse(location)")
	utils.AssertEqual(t, "/user/fiber", location.Path)
	utils.AssertEqual(t, url.Values{"data[0][name]": []string{"john"}, "data[0][age]": []string{"10"}, "test": []string{"doe"}}, location.Query())
}

// go test -run Test_Ctx_RedirectToRouteWithOptionalParams
func Test_Ctx_RedirectToRouteWithOptionalParams(t *testing.T) {
	t.Parallel()
	app := New()
	app.Get("/user/:name?", func(c Ctx) error {
		return c.JSON(c.Params("name"))
	}).Name("user")
	c := app.AcquireCtx(&fasthttp.RequestCtx{})
	defer app.ReleaseCtx(c)

	c.RedirectToRoute("user", Map{
		"name": "fiber",
	})
	utils.AssertEqual(t, 302, c.Response().StatusCode())
	utils.AssertEqual(t, "/user/fiber", string(c.Response().Header.Peek(HeaderLocation)))
}

// go test -run Test_Ctx_RedirectToRouteWithOptionalParamsWithoutValue
func Test_Ctx_RedirectToRouteWithOptionalParamsWithoutValue(t *testing.T) {
	t.Parallel()
	app := New()
	app.Get("/user/:name?", func(c Ctx) error {
		return c.JSON(c.Params("name"))
	}).Name("user")
	c := app.AcquireCtx(&fasthttp.RequestCtx{})
	defer app.ReleaseCtx(c)

	c.RedirectToRoute("user", Map{})
	utils.AssertEqual(t, 302, c.Response().StatusCode())
	utils.AssertEqual(t, "/user/", string(c.Response().Header.Peek(HeaderLocation)))
}

// go test -run Test_Ctx_RedirectToRouteWithGreedyParameters
func Test_Ctx_RedirectToRouteWithGreedyParameters(t *testing.T) {
	t.Parallel()
	app := New()
	app.Get("/user/+", func(c Ctx) error {
		return c.JSON(c.Params("+"))
	}).Name("user")
	c := app.AcquireCtx(&fasthttp.RequestCtx{})
	defer app.ReleaseCtx(c)

	c.RedirectToRoute("user", Map{
		"+": "test/routes",
	})
	utils.AssertEqual(t, 302, c.Response().StatusCode())
	utils.AssertEqual(t, "/user/test/routes", string(c.Response().Header.Peek(HeaderLocation)))
}

// go test -run Test_Ctx_RedirectBack
func Test_Ctx_RedirectBack(t *testing.T) {
	t.Parallel()
	app := New()
	app.Get("/", func(c Ctx) error {
		return c.JSON("Home")
	}).Name("home")
	c := app.AcquireCtx(&fasthttp.RequestCtx{})
	defer app.ReleaseCtx(c)
	c.RedirectBack("/")
	utils.AssertEqual(t, 302, c.Response().StatusCode())
	utils.AssertEqual(t, "/", string(c.Response().Header.Peek(HeaderLocation)))
}

// go test -run Test_Ctx_RedirectBackWithReferer
func Test_Ctx_RedirectBackWithReferer(t *testing.T) {
	t.Parallel()
	app := New()
	app.Get("/", func(c Ctx) error {
		return c.JSON("Home")
	}).Name("home")
	app.Get("/back", func(c Ctx) error {
		return c.JSON("Back")
	}).Name("back")
	c := app.AcquireCtx(&fasthttp.RequestCtx{})
	defer app.ReleaseCtx(c)
	c.Request().Header.Set(HeaderReferer, "/back")
	c.RedirectBack("/")
	utils.AssertEqual(t, 302, c.Response().StatusCode())
	utils.AssertEqual(t, "/back", c.Get(HeaderReferer))
	utils.AssertEqual(t, "/back", string(c.Response().Header.Peek(HeaderLocation)))
}

// go test -run Test_Ctx_Render
func Test_Ctx_Render(t *testing.T) {
	t.Parallel()
	app := New()
	c := app.AcquireCtx(&fasthttp.RequestCtx{})
	defer app.ReleaseCtx(c)
	err := c.Render("./.github/testdata/index.tmpl", Map{
		"Title": "Hello, World!",
	})

	buf := bytebufferpool.Get()
	_, _ = buf.WriteString("overwrite")
	defer bytebufferpool.Put(buf)

	utils.AssertEqual(t, nil, err)
	utils.AssertEqual(t, "<h1>Hello, World!</h1>", string(c.Response().Body()))

	err = c.Render("./.github/testdata/template-non-exists.html", nil)
	utils.AssertEqual(t, false, err == nil)

	err = c.Render("./.github/testdata/template-invalid.html", nil)
	utils.AssertEqual(t, false, err == nil)
}

// go test -run Test_Ctx_Render_Mount
func Test_Ctx_Render_Mount(t *testing.T) {
	t.Parallel()

	engine := &testTemplateEngine{}
	engine.Load()

	sub := New(Config{
		Views: engine,
	})

<<<<<<< HEAD
	sub.Get("/:name", func(c Ctx) error {
		return c.Render("hello_world", Map{
			"Name": c.Params("name"),
=======
	sub.Get("/:name", func(ctx *Ctx) error {
		return ctx.Render("hello_world.tmpl", Map{
			"Name": ctx.Params("name"),
>>>>>>> 9490b727
		})
	})

	app := New()
	app.Mount("/hello", sub)

	resp, err := app.Test(httptest.NewRequest(MethodGet, "/hello/a", nil))
	utils.AssertEqual(t, StatusOK, resp.StatusCode, "Status code")
	utils.AssertEqual(t, nil, err, "app.Test(req)")

	body, err := io.ReadAll(resp.Body)
	utils.AssertEqual(t, nil, err)
	utils.AssertEqual(t, "<h1>Hello a!</h1>", string(body))
}

func Test_Ctx_Render_MountGroup(t *testing.T) {
	t.Parallel()

	engine := &testTemplateEngine{}
	engine.Load()

	micro := New(Config{
		Views: engine,
	})

<<<<<<< HEAD
	

	micro.Get("/doe", func(c Ctx) error {
		return c.Render("hello_world", Map{
=======
	micro.Get("/doe", func(c *Ctx) error {
		return c.Render("hello_world.tmpl", Map{
>>>>>>> 9490b727
			"Name": "doe",
		})
	})

	app := New()
	v1 := app.Group("/v1")
	v1.Mount("/john", micro)

	resp, err := app.Test(httptest.NewRequest(MethodGet, "/v1/john/doe", nil))
	utils.AssertEqual(t, nil, err, "app.Test(req)")
	utils.AssertEqual(t, 200, resp.StatusCode, "Status code")

	body, err := io.ReadAll(resp.Body)
	utils.AssertEqual(t, nil, err)
	utils.AssertEqual(t, "<h1>Hello doe!</h1>", string(body))
}

func Test_Ctx_RenderWithoutLocals(t *testing.T) {
	t.Parallel()
	app := New(Config{
		PassLocalsToViews: false,
	})
	c := app.AcquireCtx(&fasthttp.RequestCtx{})

	c.Locals("Title", "Hello, World!")
	defer app.ReleaseCtx(c)
	err := c.Render("./.github/testdata/index.tmpl", Map{})

	buf := bytebufferpool.Get()
	_, _ = buf.WriteString("overwrite")
	defer bytebufferpool.Put(buf)

	utils.AssertEqual(t, nil, err)
	utils.AssertEqual(t, "<h1><no value></h1>", string(c.Response().Body()))
}

func Test_Ctx_RenderWithLocals(t *testing.T) {
	t.Parallel()
	app := New(Config{
		PassLocalsToViews: true,
	})
	c := app.AcquireCtx(&fasthttp.RequestCtx{})

	c.Locals("Title", "Hello, World!")
	defer app.ReleaseCtx(c)
	err := c.Render("./.github/testdata/index.tmpl", Map{})

	buf := bytebufferpool.Get()
	_, _ = buf.WriteString("overwrite")
	defer bytebufferpool.Put(buf)

	utils.AssertEqual(t, nil, err)
	utils.AssertEqual(t, "<h1>Hello, World!</h1>", string(c.Response().Body()))

}

func Test_Ctx_RenderWithBind(t *testing.T) {
	t.Parallel()

	app := New()
	c := app.AcquireCtx(&fasthttp.RequestCtx{})

	c.Bind(Map{
		"Title": "Hello, World!",
	})
	defer app.ReleaseCtx(c)
	err := c.Render("./.github/testdata/index.tmpl", Map{})

	buf := bytebufferpool.Get()
	_, _ = buf.WriteString("overwrite")
	defer bytebufferpool.Put(buf)

	utils.AssertEqual(t, nil, err)
	utils.AssertEqual(t, "<h1>Hello, World!</h1>", string(c.Response().Body()))

}

func Test_Ctx_RenderWithBindLocals(t *testing.T) {
	t.Parallel()

	app := New(Config{
		PassLocalsToViews: true,
	})

	c := app.AcquireCtx(&fasthttp.RequestCtx{})

	c.Bind(Map{
		"Title": "Hello, World!",
	})

	c.Locals("Summary", "Test")

	defer app.ReleaseCtx(c)
	err := c.Render("./.github/testdata/template.tmpl", Map{})

	utils.AssertEqual(t, nil, err)
	utils.AssertEqual(t, "<h1>Hello, World! Test</h1>", string(c.Response().Body()))

}

func Test_Ctx_RenderWithLocalsAndBinding(t *testing.T) {
	t.Parallel()
	engine := &testTemplateEngine{}
	err := engine.Load()
	app := New(Config{
		PassLocalsToViews: true,
		Views:             engine,
	})
	c := app.AcquireCtx(&fasthttp.RequestCtx{})

	c.Locals("Title", "This is a test.")
	defer app.ReleaseCtx(c)
	err = c.Render("index.tmpl", Map{
		"Title": "Hello, World!",
	})

	utils.AssertEqual(t, nil, err)
	utils.AssertEqual(t, "<h1>Hello, World!</h1>", string(c.Response().Body()))
}

func Benchmark_Ctx_RenderWithLocalsAndBinding(b *testing.B) {
	engine := &testTemplateEngine{}
	err := engine.Load()
	utils.AssertEqual(b, nil, err)
	app := New(Config{
		PassLocalsToViews: true,
		Views:             engine,
	})
	c := app.AcquireCtx(&fasthttp.RequestCtx{})

	c.Bind(Map{
		"Title": "Hello, World!",
	})
	c.Locals("Summary", "Test")

	defer app.ReleaseCtx(c)

	b.ReportAllocs()
	b.ResetTimer()

	for n := 0; n < b.N; n++ {
		err = c.Render("template.tmpl", Map{})
	}

	utils.AssertEqual(b, nil, err)
	utils.AssertEqual(b, "<h1>Hello, World! Test</h1>", string(c.Response().Body()))
}

func Benchmark_Ctx_RedirectToRoute(b *testing.B) {
	app := New()
	app.Get("/user/:name", func(c Ctx) error {
		return c.JSON(c.Params("name"))
	}).Name("user")

	c := app.AcquireCtx(&fasthttp.RequestCtx{})
	defer app.ReleaseCtx(c)

	b.ReportAllocs()
	b.ResetTimer()

	for n := 0; n < b.N; n++ {
		c.RedirectToRoute("user", Map{
			"name": "fiber",
		})
	}

	utils.AssertEqual(b, 302, c.Response().StatusCode())
	utils.AssertEqual(b, "/user/fiber", string(c.Response().Header.Peek(HeaderLocation)))
}

func Benchmark_Ctx_RedirectToRouteWithQueries(b *testing.B) {
	app := New()
	app.Get("/user/:name", func(c Ctx) error {
		return c.JSON(c.Params("name"))
	}).Name("user")

	c := app.AcquireCtx(&fasthttp.RequestCtx{})
	defer app.ReleaseCtx(c)

	b.ReportAllocs()
	b.ResetTimer()

	for n := 0; n < b.N; n++ {
		c.RedirectToRoute("user", Map{
			"name":    "fiber",
			"queries": map[string]string{"a": "a", "b": "b"},
		})
	}

	utils.AssertEqual(b, 302, c.Response().StatusCode())
	// analysis of query parameters with url parsing, since a map pass is always randomly ordered
	location, err := url.Parse(string(c.Response().Header.Peek(HeaderLocation)))
	utils.AssertEqual(b, nil, err, "url.Parse(location)")
	utils.AssertEqual(b, "/user/fiber", location.Path)
	utils.AssertEqual(b, url.Values{"a": []string{"a"}, "b": []string{"b"}}, location.Query())
}

func Benchmark_Ctx_RenderLocals(b *testing.B) {
	engine := &testTemplateEngine{}
	err := engine.Load()
	utils.AssertEqual(b, nil, err)
	app := New(Config{
		PassLocalsToViews: true,
	})
	app.config.Views = engine
	c := app.AcquireCtx(&fasthttp.RequestCtx{})

	c.Locals("Title", "Hello, World!")

	defer app.ReleaseCtx(c)

	b.ReportAllocs()
	b.ResetTimer()

	for n := 0; n < b.N; n++ {
		err = c.Render("index.tmpl", Map{})
	}

	utils.AssertEqual(b, nil, err)
	utils.AssertEqual(b, "<h1>Hello, World!</h1>", string(c.Response().Body()))
}

func Benchmark_Ctx_RenderBind(b *testing.B) {
	engine := &testTemplateEngine{}
	err := engine.Load()
	utils.AssertEqual(b, nil, err)
	app := New()
	app.config.Views = engine
	c := app.AcquireCtx(&fasthttp.RequestCtx{})

	c.Bind(Map{
		"Title": "Hello, World!",
	})

	defer app.ReleaseCtx(c)

	b.ReportAllocs()
	b.ResetTimer()

	for n := 0; n < b.N; n++ {
		err = c.Render("index.tmpl", Map{})
	}

	utils.AssertEqual(b, nil, err)
	utils.AssertEqual(b, "<h1>Hello, World!</h1>", string(c.Response().Body()))
}

// go test -run Test_Ctx_RestartRouting
func Test_Ctx_RestartRouting(t *testing.T) {
	app := New()
	calls := 0
	app.Get("/", func(c Ctx) error {
		calls++
		if calls < 3 {
			return c.RestartRouting()
		}
		return nil
	})
	resp, err := app.Test(httptest.NewRequest(MethodGet, "http://example.com/", nil))
	utils.AssertEqual(t, nil, err, "app.Test(req)")
	utils.AssertEqual(t, StatusOK, resp.StatusCode, "Status code")
	utils.AssertEqual(t, 3, calls, "Number of calls")
}

// go test -run Test_Ctx_RestartRoutingWithChangedPath
func Test_Ctx_RestartRoutingWithChangedPath(t *testing.T) {
	app := New()
	executedOldHandler := false
	executedNewHandler := false

	app.Get("/old", func(c Ctx) error {
		c.Path("/new")
		return c.RestartRouting()
	})
	app.Get("/old", func(c Ctx) error {
		executedOldHandler = true
		return nil
	})
	app.Get("/new", func(c Ctx) error {
		executedNewHandler = true
		return nil
	})

	resp, err := app.Test(httptest.NewRequest(MethodGet, "http://example.com/old", nil))
	utils.AssertEqual(t, nil, err, "app.Test(req)")
	utils.AssertEqual(t, StatusOK, resp.StatusCode, "Status code")
	utils.AssertEqual(t, false, executedOldHandler, "Executed old handler")
	utils.AssertEqual(t, true, executedNewHandler, "Executed new handler")
}

// go test -run Test_Ctx_RestartRoutingWithChangedPathAnd404
func Test_Ctx_RestartRoutingWithChangedPathAndCatchAll(t *testing.T) {
	app := New()
	app.Get("/new", func(c Ctx) error {
		return nil
	})
	app.Use(func(c Ctx) error {
		c.Path("/new")
		// c.Next() would fail this test as a 404 is returned from the next handler
		return c.RestartRouting()
	})
	app.Use(func(c Ctx) error {
		return ErrNotFound
	})

	resp, err := app.Test(httptest.NewRequest(MethodGet, "http://example.com/old", nil))
	utils.AssertEqual(t, nil, err, "app.Test(req)")
	utils.AssertEqual(t, StatusOK, resp.StatusCode, "Status code")
}

type testTemplateEngine struct {
	templates *template.Template
}

func (t *testTemplateEngine) Render(w io.Writer, name string, bind any, layout ...string) error {
	if len(layout) == 0 {
		return t.templates.ExecuteTemplate(w, name, bind)
	}
	_ = t.templates.ExecuteTemplate(w, name, bind)
	return t.templates.ExecuteTemplate(w, layout[0], bind)
}

func (t *testTemplateEngine) Load() error {
	t.templates = template.Must(template.ParseGlob("./.github/testdata/*.tmpl"))
	return nil
}

// go test -run Test_Ctx_Render_Engine
func Test_Ctx_Render_Engine(t *testing.T) {
	engine := &testTemplateEngine{}
	engine.Load()
	app := New()
	app.config.Views = engine
	c := app.AcquireCtx(&fasthttp.RequestCtx{})
	defer app.ReleaseCtx(c)
	err := c.Render("index.tmpl", Map{
		"Title": "Hello, World!",
	})
	utils.AssertEqual(t, nil, err)
	utils.AssertEqual(t, "<h1>Hello, World!</h1>", string(c.Response().Body()))
}

// go test -run Test_Ctx_Render_Engine_With_View_Layout
func Test_Ctx_Render_Engine_With_View_Layout(t *testing.T) {
	engine := &testTemplateEngine{}
	engine.Load()
	app := New(Config{ViewsLayout: "main.tmpl"})
	app.config.Views = engine
	c := app.AcquireCtx(&fasthttp.RequestCtx{})
	defer app.ReleaseCtx(c)
	err := c.Render("index.tmpl", Map{
		"Title": "Hello, World!",
	})
	utils.AssertEqual(t, nil, err)
	utils.AssertEqual(t, "<h1>Hello, World!</h1><h1>I'm main</h1>", string(c.Response().Body()))
}

// go test -v -run=^$ -bench=Benchmark_Ctx_Render_Engine -benchmem -count=4
func Benchmark_Ctx_Render_Engine(b *testing.B) {
	engine := &testTemplateEngine{}
	err := engine.Load()
	utils.AssertEqual(b, nil, err)
	app := New()
	app.config.Views = engine
	c := app.AcquireCtx(&fasthttp.RequestCtx{})
	defer app.ReleaseCtx(c)
	b.ReportAllocs()
	b.ResetTimer()
	for n := 0; n < b.N; n++ {
		err = c.Render("index.tmpl", Map{
			"Title": "Hello, World!",
		})
	}
	utils.AssertEqual(b, nil, err)
	utils.AssertEqual(b, "<h1>Hello, World!</h1>", string(c.Response().Body()))
}

// go test -v -run=^$ -bench=Benchmark_Ctx_Get_Location_From_Route -benchmem -count=4
func Benchmark_Ctx_Get_Location_From_Route(b *testing.B) {
	app := New()
	c := app.AcquireCtx(&fasthttp.RequestCtx{})
	defer app.ReleaseCtx(c)
	app.Get("/user/:name", func(c Ctx) error {
		return c.SendString(c.Params("name"))
	}).Name("User")
	for n := 0; n < b.N; n++ {
		c.getLocationFromRoute(app.GetRoute("User"), Map{"name": "fiber"})
	}
}

// go test -run Test_Ctx_Get_Location_From_Route_name
func Test_Ctx_Get_Location_From_Route_name(t *testing.T) {
	app := New()
	c := app.AcquireCtx(&fasthttp.RequestCtx{})
	defer app.ReleaseCtx(c)
	app.Get("/user/:name", func(c Ctx) error {
		return c.SendString(c.Params("name"))
	}).Name("User")

	location, err := c.GetRouteURL("User", Map{"name": "fiber"})
	utils.AssertEqual(t, nil, err)
	utils.AssertEqual(t, "/user/fiber", location)
}

// go test -run Test_Ctx_Get_Location_From_Route_name_Optional_greedy
func Test_Ctx_Get_Location_From_Route_name_Optional_greedy(t *testing.T) {
	app := New()
	c := app.AcquireCtx(&fasthttp.RequestCtx{})
	defer app.ReleaseCtx(c)
	app.Get("/:phone/*/send/*", func(c Ctx) error {
		return c.SendString("Phone: " + c.Params("phone") + "\nFirst Param: " + c.Params("*1") + "\nSecond Param: " + c.Params("*2"))
	}).Name("SendSms")

	location, err := c.GetRouteURL("SendSms", Map{
		"phone": "23456789",
		"*1":    "sms",
		"*2":    "test-msg",
	})
	utils.AssertEqual(t, nil, err)
	utils.AssertEqual(t, "/23456789/sms/send/test-msg", location)
}

// go test -run Test_Ctx_Get_Location_From_Route_name_Optional_greedy_one_param
func Test_Ctx_Get_Location_From_Route_name_Optional_greedy_one_param(t *testing.T) {
	app := New()
	c := app.AcquireCtx(&fasthttp.RequestCtx{})
	defer app.ReleaseCtx(c)
	app.Get("/:phone/*/send", func(c Ctx) error {
		return c.SendString("Phone: " + c.Params("phone") + "\nFirst Param: " + c.Params("*1"))
	}).Name("SendSms")

	location, err := c.GetRouteURL("SendSms", Map{
		"phone": "23456789",
		"*":     "sms",
	})
	utils.AssertEqual(t, nil, err)
	utils.AssertEqual(t, "/23456789/sms/send", location)
}

type errorTemplateEngine struct{}

func (t errorTemplateEngine) Render(w io.Writer, name string, bind any, layout ...string) error {
	return errors.New("errorTemplateEngine")
}

func (t errorTemplateEngine) Load() error { return nil }

// go test -run Test_Ctx_Render_Engine_Error
func Test_Ctx_Render_Engine_Error(t *testing.T) {
	app := New()
	app.config.Views = errorTemplateEngine{}
	c := app.AcquireCtx(&fasthttp.RequestCtx{})
	defer app.ReleaseCtx(c)
	err := c.Render("index.tmpl", nil)
	utils.AssertEqual(t, false, err == nil)
}

// go test -run Test_Ctx_Render_Go_Template
func Test_Ctx_Render_Go_Template(t *testing.T) {
	t.Parallel()

	file, err := os.CreateTemp(os.TempDir(), "fiber")
	utils.AssertEqual(t, nil, err)
	defer os.Remove(file.Name())

	_, err = file.Write([]byte("template"))
	utils.AssertEqual(t, nil, err)

	err = file.Close()
	utils.AssertEqual(t, nil, err)

	app := New()

	c := app.AcquireCtx(&fasthttp.RequestCtx{})
	defer app.ReleaseCtx(c)

	err = c.Render(file.Name(), nil)
	utils.AssertEqual(t, nil, err)
	utils.AssertEqual(t, "template", string(c.Response().Body()))
}

// go test -run Test_Ctx_Send
func Test_Ctx_Send(t *testing.T) {
	t.Parallel()
	app := New()
	c := app.AcquireCtx(&fasthttp.RequestCtx{})
	defer app.ReleaseCtx(c)
	c.Send([]byte("Hello, World"))
	c.Send([]byte("Don't crash please"))
	c.Send([]byte("1337"))
	utils.AssertEqual(t, "1337", string(c.Response().Body()))
}

// go test -v  -run=^$ -bench=Benchmark_Ctx_Send -benchmem -count=4
func Benchmark_Ctx_Send(b *testing.B) {
	app := New()
	c := app.AcquireCtx(&fasthttp.RequestCtx{})
	defer app.ReleaseCtx(c)
	byt := []byte("Hello, World!")
	b.ReportAllocs()
	b.ResetTimer()
	for n := 0; n < b.N; n++ {
		c.Send(byt)
	}
	utils.AssertEqual(b, "Hello, World!", string(c.Response().Body()))
}

// go test -run Test_Ctx_SendStatus
func Test_Ctx_SendStatus(t *testing.T) {
	t.Parallel()
	app := New()
	c := app.AcquireCtx(&fasthttp.RequestCtx{})
	defer app.ReleaseCtx(c)
	c.SendStatus(415)
	utils.AssertEqual(t, 415, c.Response().StatusCode())
	utils.AssertEqual(t, "Unsupported Media Type", string(c.Response().Body()))
}

// go test -run Test_Ctx_SendString
func Test_Ctx_SendString(t *testing.T) {
	t.Parallel()
	app := New()
	c := app.AcquireCtx(&fasthttp.RequestCtx{})
	defer app.ReleaseCtx(c)
	c.SendString("Don't crash please")
	utils.AssertEqual(t, "Don't crash please", string(c.Response().Body()))
}

// go test -run Test_Ctx_SendStream
func Test_Ctx_SendStream(t *testing.T) {
	t.Parallel()
	app := New()
	c := app.AcquireCtx(&fasthttp.RequestCtx{})
	defer app.ReleaseCtx(c)

	c.SendStream(bytes.NewReader([]byte("Don't crash please")))
	utils.AssertEqual(t, "Don't crash please", string(c.Response().Body()))

	c.SendStream(bytes.NewReader([]byte("Don't crash please")), len([]byte("Don't crash please")))
	utils.AssertEqual(t, "Don't crash please", string(c.Response().Body()))

	c.SendStream(bufio.NewReader(bytes.NewReader([]byte("Hello bufio"))))
	utils.AssertEqual(t, "Hello bufio", string(c.Response().Body()))

	file, err := os.Open("./.github/index.html")
	utils.AssertEqual(t, nil, err)
	c.SendStream(bufio.NewReader(file))
	utils.AssertEqual(t, true, (c.Response().Header.ContentLength() > 200))
}

// go test -run Test_Ctx_Set
func Test_Ctx_Set(t *testing.T) {
	t.Parallel()
	app := New()
	c := app.AcquireCtx(&fasthttp.RequestCtx{})
	defer app.ReleaseCtx(c)
	c.Set("X-1", "1")
	c.Set("X-2", "2")
	c.Set("X-3", "3")
	c.Set("X-3", "1337")
	utils.AssertEqual(t, "1", string(c.Response().Header.Peek("x-1")))
	utils.AssertEqual(t, "2", string(c.Response().Header.Peek("x-2")))
	utils.AssertEqual(t, "1337", string(c.Response().Header.Peek("x-3")))
}

// go test -run Test_Ctx_Set_Splitter
func Test_Ctx_Set_Splitter(t *testing.T) {
	t.Parallel()
	app := New()
	c := app.AcquireCtx(&fasthttp.RequestCtx{})
	defer app.ReleaseCtx(c)

	c.Set("Location", "foo\r\nSet-Cookie:%20SESSIONID=MaliciousValue\r\n")
	h := string(c.Response().Header.Peek("Location"))
	utils.AssertEqual(t, false, strings.Contains(h, "\r\n"), h)

	c.Set("Location", "foo\nSet-Cookie:%20SESSIONID=MaliciousValue\n")
	h = string(c.Response().Header.Peek("Location"))
	utils.AssertEqual(t, false, strings.Contains(h, "\n"), h)
}

// go test -v  -run=^$ -bench=Benchmark_Ctx_Set -benchmem -count=4
func Benchmark_Ctx_Set(b *testing.B) {
	app := New()
	c := app.AcquireCtx(&fasthttp.RequestCtx{})
	defer app.ReleaseCtx(c)
	val := "1431-15132-3423"
	b.ReportAllocs()
	b.ResetTimer()
	for n := 0; n < b.N; n++ {
		c.Set(HeaderXRequestID, val)
	}
}

// go test -run Test_Ctx_Status
func Test_Ctx_Status(t *testing.T) {
	t.Parallel()
	app := New()
	c := app.AcquireCtx(&fasthttp.RequestCtx{})
	defer app.ReleaseCtx(c)
	c.Status(400)
	utils.AssertEqual(t, 400, c.Response().StatusCode())
	c.Status(415).Send([]byte("Hello, World"))
	utils.AssertEqual(t, 415, c.Response().StatusCode())
	utils.AssertEqual(t, "Hello, World", string(c.Response().Body()))
}

// go test -run Test_Ctx_Type
func Test_Ctx_Type(t *testing.T) {
	t.Parallel()
	app := New()
	c := app.AcquireCtx(&fasthttp.RequestCtx{})
	defer app.ReleaseCtx(c)
	c.Type(".json")
	utils.AssertEqual(t, "application/json", string(c.Response().Header.Peek("Content-Type")))

	c.Type("json", "utf-8")
	utils.AssertEqual(t, "application/json; charset=utf-8", string(c.Response().Header.Peek("Content-Type")))

	c.Type(".html")
	utils.AssertEqual(t, "text/html", string(c.Response().Header.Peek("Content-Type")))

	c.Type("html", "utf-8")
	utils.AssertEqual(t, "text/html; charset=utf-8", string(c.Response().Header.Peek("Content-Type")))
}

// go test -v  -run=^$ -bench=Benchmark_Ctx_Type -benchmem -count=4
func Benchmark_Ctx_Type(b *testing.B) {
	app := New()
	c := app.AcquireCtx(&fasthttp.RequestCtx{})
	defer app.ReleaseCtx(c)
	b.ReportAllocs()
	b.ResetTimer()
	for n := 0; n < b.N; n++ {
		c.Type(".json")
		c.Type("json")
	}
}

// go test -v  -run=^$ -bench=Benchmark_Ctx_Type_Charset -benchmem -count=4
func Benchmark_Ctx_Type_Charset(b *testing.B) {
	app := New()
	c := app.AcquireCtx(&fasthttp.RequestCtx{})
	defer app.ReleaseCtx(c)
	b.ReportAllocs()
	b.ResetTimer()
	for n := 0; n < b.N; n++ {
		c.Type(".json", "utf-8")
		c.Type("json", "utf-8")
	}
}

// go test -run Test_Ctx_Vary
func Test_Ctx_Vary(t *testing.T) {
	t.Parallel()
	app := New()
	c := app.AcquireCtx(&fasthttp.RequestCtx{})
	defer app.ReleaseCtx(c)
	c.Vary("Origin")
	c.Vary("User-Agent")
	c.Vary("Accept-Encoding", "Accept")
	utils.AssertEqual(t, "Origin, User-Agent, Accept-Encoding, Accept", string(c.Response().Header.Peek("Vary")))
}

// go test -v  -run=^$ -bench=Benchmark_Ctx_Vary -benchmem -count=4
func Benchmark_Ctx_Vary(b *testing.B) {
	app := New()
	c := app.AcquireCtx(&fasthttp.RequestCtx{})
	defer app.ReleaseCtx(c)
	b.ReportAllocs()
	b.ResetTimer()
	for n := 0; n < b.N; n++ {
		c.Vary("Origin", "User-Agent")
	}
}

// go test -run Test_Ctx_Write
func Test_Ctx_Write(t *testing.T) {
	t.Parallel()
	app := New()
	c := app.AcquireCtx(&fasthttp.RequestCtx{})
	defer app.ReleaseCtx(c)
	c.Write([]byte("Hello, "))
	c.Write([]byte("World!"))
	utils.AssertEqual(t, "Hello, World!", string(c.Response().Body()))
}

// go test -v -run=^$ -bench=Benchmark_Ctx_Write -benchmem -count=4
func Benchmark_Ctx_Write(b *testing.B) {
	app := New()
	c := app.AcquireCtx(&fasthttp.RequestCtx{})
	defer app.ReleaseCtx(c)
	byt := []byte("Hello, World!")
	b.ReportAllocs()
	b.ResetTimer()
	for n := 0; n < b.N; n++ {
		c.Write(byt)
	}
}

// go test -run Test_Ctx_Writef
func Test_Ctx_Writef(t *testing.T) {
	t.Parallel()
	app := New()
	c := app.AcquireCtx(&fasthttp.RequestCtx{})
	defer app.ReleaseCtx(c)
	world := "World!"
	c.Writef("Hello, %s", world)
	utils.AssertEqual(t, "Hello, World!", string(c.Response().Body()))
}

// go test -v -run=^$ -bench=Benchmark_Ctx_Writef -benchmem -count=4
func Benchmark_Ctx_Writef(b *testing.B) {
	app := New()
	c := app.AcquireCtx(&fasthttp.RequestCtx{})
	defer app.ReleaseCtx(c)
	world := "World!"
	b.ReportAllocs()
	b.ResetTimer()
	for n := 0; n < b.N; n++ {
		c.Writef("Hello, %s", world)
	}
}

// go test -run Test_Ctx_WriteString
func Test_Ctx_WriteString(t *testing.T) {
	t.Parallel()
	app := New()
	c := app.AcquireCtx(&fasthttp.RequestCtx{})
	defer app.ReleaseCtx(c)
	c.WriteString("Hello, ")
	c.WriteString("World!")
	utils.AssertEqual(t, "Hello, World!", string(c.Response().Body()))
}

// go test -run Test_Ctx_XHR
func Test_Ctx_XHR(t *testing.T) {
	t.Parallel()
	app := New()
	c := app.AcquireCtx(&fasthttp.RequestCtx{})
	defer app.ReleaseCtx(c)
	c.Request().Header.Set(HeaderXRequestedWith, "XMLHttpRequest")
	utils.AssertEqual(t, true, c.XHR())
}

// go test -run=^$ -bench=Benchmark_Ctx_XHR -benchmem -count=4
func Benchmark_Ctx_XHR(b *testing.B) {
	app := New()
	c := app.AcquireCtx(&fasthttp.RequestCtx{})
	defer app.ReleaseCtx(c)
	c.Request().Header.Set(HeaderXRequestedWith, "XMLHttpRequest")
	var equal bool
	b.ReportAllocs()
	b.ResetTimer()
	for n := 0; n < b.N; n++ {
		equal = c.XHR()
	}
	utils.AssertEqual(b, true, equal)
}

// go test -v  -run=^$ -bench=Benchmark_Ctx_SendString_B -benchmem -count=4
func Benchmark_Ctx_SendString_B(b *testing.B) {
	app := New()
	c := app.AcquireCtx(&fasthttp.RequestCtx{})
	defer app.ReleaseCtx(c)
	body := "Hello, world!"
	b.ReportAllocs()
	b.ResetTimer()
	for n := 0; n < b.N; n++ {
		c.SendString(body)
	}
	utils.AssertEqual(b, []byte("Hello, world!"), c.Response().Body())
}

// go test -run Test_Ctx_QueryParser -v
func Test_Ctx_QueryParser(t *testing.T) {
	t.Parallel()
	app := New()
	c := app.AcquireCtx(&fasthttp.RequestCtx{})
	defer app.ReleaseCtx(c)
	type Query struct {
		ID    int
		Name  string
		Hobby []string
	}
	c.Request().SetBody([]byte(``))
	c.Request().Header.SetContentType("")
	c.Request().URI().SetQueryString("id=1&name=tom&hobby=basketball&hobby=football")
	q := new(Query)
	utils.AssertEqual(t, nil, c.QueryParser(q))
	utils.AssertEqual(t, 2, len(q.Hobby))

	c.Request().URI().SetQueryString("id=1&name=tom&hobby=basketball,football")
	q = new(Query)
	utils.AssertEqual(t, nil, c.QueryParser(q))
	utils.AssertEqual(t, 2, len(q.Hobby))

	c.Request().URI().SetQueryString("id=1&name=tom&hobby=scoccer&hobby=basketball,football")
	q = new(Query)
	utils.AssertEqual(t, nil, c.QueryParser(q))
	utils.AssertEqual(t, 3, len(q.Hobby))

	empty := new(Query)
	c.Request().URI().SetQueryString("")
	utils.AssertEqual(t, nil, c.QueryParser(empty))
	utils.AssertEqual(t, 0, len(empty.Hobby))

	type Query2 struct {
		Bool            bool
		ID              int
		Name            string
		Hobby           string
		FavouriteDrinks []string
		Empty           []string
		Alloc           []string
		No              []int64
	}

	c.Request().URI().SetQueryString("id=1&name=tom&hobby=basketball,football&favouriteDrinks=milo,coke,pepsi&alloc=&no=1")
	q2 := new(Query2)
	q2.Bool = true
	q2.Name = "hello world"
	utils.AssertEqual(t, nil, c.QueryParser(q2))
	utils.AssertEqual(t, "basketball,football", q2.Hobby)
	utils.AssertEqual(t, true, q2.Bool)
	utils.AssertEqual(t, "tom", q2.Name) // check value get overwritten
	utils.AssertEqual(t, []string{"milo", "coke", "pepsi"}, q2.FavouriteDrinks)
	var nilSlice []string
	utils.AssertEqual(t, nilSlice, q2.Empty)
	utils.AssertEqual(t, []string{""}, q2.Alloc)
	utils.AssertEqual(t, []int64{1}, q2.No)

	type RequiredQuery struct {
		Name string `query:"name,required"`
	}
	rq := new(RequiredQuery)
	c.Request().URI().SetQueryString("")
	utils.AssertEqual(t, "name is empty", c.QueryParser(rq).Error())

	type ArrayQuery struct {
		Data []string
	}
	aq := new(ArrayQuery)
	c.Request().URI().SetQueryString("data[]=john&data[]=doe")
	utils.AssertEqual(t, nil, c.QueryParser(aq))
	utils.AssertEqual(t, 2, len(aq.Data))
}

// go test -run Test_Ctx_QueryParser_WithSetParserDecoder -v
func Test_Ctx_QueryParser_WithSetParserDecoder(t *testing.T) {
	type NonRFCTime time.Time

	NonRFCConverter := func(value string) reflect.Value {
		if v, err := time.Parse("2006-01-02", value); err == nil {
			return reflect.ValueOf(v)
		}
		return reflect.Value{}
	}

	nonRFCTime := ParserType{
		Customtype: NonRFCTime{},
		Converter:  NonRFCConverter,
	}

	SetParserDecoder(ParserConfig{
		IgnoreUnknownKeys: true,
		ParserType:        []ParserType{nonRFCTime},
		ZeroEmpty:         true,
		SetAliasTag:       "query",
	})

	app := New()
	c := app.AcquireCtx(&fasthttp.RequestCtx{})
	defer app.ReleaseCtx(c)

	type NonRFCTimeInput struct {
		Date  NonRFCTime `query:"date"`
		Title string     `query:"title"`
		Body  string     `query:"body"`
	}

	c.Request().SetBody([]byte(``))
	c.Request().Header.SetContentType("")
	q := new(NonRFCTimeInput)

	c.Request().URI().SetQueryString("date=2021-04-10&title=CustomDateTest&Body=October")
	utils.AssertEqual(t, nil, c.QueryParser(q))
	fmt.Println(q.Date, "q.Date")
	utils.AssertEqual(t, "CustomDateTest", q.Title)
	date := fmt.Sprintf("%v", q.Date)
	utils.AssertEqual(t, "{0 63753609600 <nil>}", date)
	utils.AssertEqual(t, "October", q.Body)

	c.Request().URI().SetQueryString("date=2021-04-10&title&Body=October")
	q = &NonRFCTimeInput{
		Title: "Existing title",
		Body:  "Existing Body",
	}
	utils.AssertEqual(t, nil, c.QueryParser(q))
	utils.AssertEqual(t, "", q.Title)
}

// go test -run Test_Ctx_QueryParser_Schema -v
func Test_Ctx_QueryParser_Schema(t *testing.T) {
	t.Parallel()
	app := New()
	c := app.AcquireCtx(&fasthttp.RequestCtx{})
	defer app.ReleaseCtx(c)
	type Query1 struct {
		Name   string `query:"name,required"`
		Nested struct {
			Age int `query:"age"`
		} `query:"nested,required"`
	}
	c.Request().SetBody([]byte(``))
	c.Request().Header.SetContentType("")
	c.Request().URI().SetQueryString("name=tom&nested.age=10")
	q := new(Query1)
	utils.AssertEqual(t, nil, c.QueryParser(q))

	c.Request().URI().SetQueryString("namex=tom&nested.age=10")
	q = new(Query1)
	utils.AssertEqual(t, "name is empty", c.QueryParser(q).Error())

	c.Request().URI().SetQueryString("name=tom&nested.agex=10")
	q = new(Query1)
	utils.AssertEqual(t, nil, c.QueryParser(q))

	c.Request().URI().SetQueryString("name=tom&test.age=10")
	q = new(Query1)
	utils.AssertEqual(t, "nested is empty", c.QueryParser(q).Error())

	type Query2 struct {
		Name   string `query:"name"`
		Nested struct {
			Age int `query:"age,required"`
		} `query:"nested"`
	}
	c.Request().URI().SetQueryString("name=tom&nested.age=10")
	q2 := new(Query2)
	utils.AssertEqual(t, nil, c.QueryParser(q2))

	c.Request().URI().SetQueryString("nested.age=10")
	q2 = new(Query2)
	utils.AssertEqual(t, nil, c.QueryParser(q2))

	c.Request().URI().SetQueryString("nested.agex=10")
	q2 = new(Query2)
	utils.AssertEqual(t, "nested.age is empty", c.QueryParser(q2).Error())

	c.Request().URI().SetQueryString("nested.agex=10")
	q2 = new(Query2)
	utils.AssertEqual(t, "nested.age is empty", c.QueryParser(q2).Error())

	type Node struct {
		Value int   `query:"val,required"`
		Next  *Node `query:"next,required"`
	}
	c.Request().URI().SetQueryString("val=1&next.val=3")
	n := new(Node)
	utils.AssertEqual(t, nil, c.QueryParser(n))
	utils.AssertEqual(t, 1, n.Value)
	utils.AssertEqual(t, 3, n.Next.Value)

	c.Request().URI().SetQueryString("next.val=2")
	n = new(Node)
	utils.AssertEqual(t, "val is empty", c.QueryParser(n).Error())

	c.Request().URI().SetQueryString("val=3&next.value=2")
	n = new(Node)
	n.Next = new(Node)
	utils.AssertEqual(t, nil, c.QueryParser(n))
	utils.AssertEqual(t, 3, n.Value)
	utils.AssertEqual(t, 0, n.Next.Value)

	type Person struct {
		Name string `query:"name"`
		Age  int    `query:"age"`
	}

	type CollectionQuery struct {
		Data []Person `query:"data"`
	}

	c.Request().URI().SetQueryString("data[0][name]=john&data[0][age]=10&data[1][name]=doe&data[1][age]=12")
	cq := new(CollectionQuery)
	utils.AssertEqual(t, nil, c.QueryParser(cq))
	utils.AssertEqual(t, 2, len(cq.Data))
	utils.AssertEqual(t, "john", cq.Data[0].Name)
	utils.AssertEqual(t, 10, cq.Data[0].Age)
	utils.AssertEqual(t, "doe", cq.Data[1].Name)
	utils.AssertEqual(t, 12, cq.Data[1].Age)

	c.Request().URI().SetQueryString("data.0.name=john&data.0.age=10&data.1.name=doe&data.1.age=12")
	cq = new(CollectionQuery)
	utils.AssertEqual(t, nil, c.QueryParser(cq))
	utils.AssertEqual(t, 2, len(cq.Data))
	utils.AssertEqual(t, "john", cq.Data[0].Name)
	utils.AssertEqual(t, 10, cq.Data[0].Age)
	utils.AssertEqual(t, "doe", cq.Data[1].Name)
	utils.AssertEqual(t, 12, cq.Data[1].Age)
}

// go test -run Test_Ctx_ReqHeaderParser -v
func Test_Ctx_ReqHeaderParser(t *testing.T) {
	t.Parallel()
	app := New()
	c := app.AcquireCtx(&fasthttp.RequestCtx{})
	defer app.ReleaseCtx(c)
	type Header struct {
		ID    int
		Name  string
		Hobby []string
	}
	c.Request().SetBody([]byte(``))
	c.Request().Header.SetContentType("")

	c.Request().Header.Add("id", "1")
	c.Request().Header.Add("Name", "John Doe")
	c.Request().Header.Add("Hobby", "golang,fiber")
	q := new(Header)
	utils.AssertEqual(t, nil, c.ReqHeaderParser(q))
	utils.AssertEqual(t, 2, len(q.Hobby))

	c.Request().Header.Del("hobby")
	c.Request().Header.Add("Hobby", "golang,fiber,go")
	q = new(Header)
	utils.AssertEqual(t, nil, c.ReqHeaderParser(q))
	utils.AssertEqual(t, 3, len(q.Hobby))

	empty := new(Header)
	c.Request().Header.Del("hobby")
	utils.AssertEqual(t, nil, c.QueryParser(empty))
	utils.AssertEqual(t, 0, len(empty.Hobby))

	type Header2 struct {
		Bool            bool
		ID              int
		Name            string
		Hobby           string
		FavouriteDrinks []string
		Empty           []string
		Alloc           []string
		No              []int64
	}

	c.Request().Header.Add("id", "2")
	c.Request().Header.Add("Name", "Jane Doe")
	c.Request().Header.Del("hobby")
	c.Request().Header.Add("Hobby", "go,fiber")
	c.Request().Header.Add("favouriteDrinks", "milo,coke,pepsi")
	c.Request().Header.Add("alloc", "")
	c.Request().Header.Add("no", "1")

	h2 := new(Header2)
	h2.Bool = true
	h2.Name = "hello world"
	utils.AssertEqual(t, nil, c.ReqHeaderParser(h2))
	utils.AssertEqual(t, "go,fiber", h2.Hobby)
	utils.AssertEqual(t, true, h2.Bool)
	utils.AssertEqual(t, "Jane Doe", h2.Name) // check value get overwritten
	utils.AssertEqual(t, []string{"milo", "coke", "pepsi"}, h2.FavouriteDrinks)
	var nilSlice []string
	utils.AssertEqual(t, nilSlice, h2.Empty)
	utils.AssertEqual(t, []string{""}, h2.Alloc)
	utils.AssertEqual(t, []int64{1}, h2.No)

	type RequiredHeader struct {
		Name string `reqHeader:"name,required"`
	}
	rh := new(RequiredHeader)
	c.Request().Header.Del("name")
	utils.AssertEqual(t, "name is empty", c.ReqHeaderParser(rh).Error())
}

// go test -run Test_Ctx_ReqHeaderParser_WithSetParserDecoder -v
func Test_Ctx_ReqHeaderParser_WithSetParserDecoder(t *testing.T) {
	type NonRFCTime time.Time

	NonRFCConverter := func(value string) reflect.Value {
		if v, err := time.Parse("2006-01-02", value); err == nil {
			return reflect.ValueOf(v)
		}
		return reflect.Value{}
	}

	nonRFCTime := ParserType{
		Customtype: NonRFCTime{},
		Converter:  NonRFCConverter,
	}

	SetParserDecoder(ParserConfig{
		IgnoreUnknownKeys: true,
		ParserType:        []ParserType{nonRFCTime},
		ZeroEmpty:         true,
		SetAliasTag:       "req",
	})

	app := New()
	c := app.AcquireCtx(&fasthttp.RequestCtx{})
	defer app.ReleaseCtx(c)

	type NonRFCTimeInput struct {
		Date  NonRFCTime `req:"date"`
		Title string     `req:"title"`
		Body  string     `req:"body"`
	}

	c.Request().SetBody([]byte(``))
	c.Request().Header.SetContentType("")
	r := new(NonRFCTimeInput)

	c.Request().Header.Add("Date", "2021-04-10")
	c.Request().Header.Add("Title", "CustomDateTest")
	c.Request().Header.Add("Body", "October")

	utils.AssertEqual(t, nil, c.ReqHeaderParser(r))
	fmt.Println(r.Date, "q.Date")
	utils.AssertEqual(t, "CustomDateTest", r.Title)
	date := fmt.Sprintf("%v", r.Date)
	utils.AssertEqual(t, "{0 63753609600 <nil>}", date)
	utils.AssertEqual(t, "October", r.Body)

	c.Request().Header.Add("Title", "")
	r = &NonRFCTimeInput{
		Title: "Existing title",
		Body:  "Existing Body",
	}
	utils.AssertEqual(t, nil, c.ReqHeaderParser(r))
	utils.AssertEqual(t, "", r.Title)
}

// go test -run Test_Ctx_ReqHeaderParser_Schema -v
func Test_Ctx_ReqHeaderParser_Schema(t *testing.T) {
	t.Parallel()
	app := New()
	c := app.AcquireCtx(&fasthttp.RequestCtx{})
	defer app.ReleaseCtx(c)
	type Header1 struct {
		Name   string `reqHeader:"Name,required"`
		Nested struct {
			Age int `reqHeader:"Age"`
		} `reqHeader:"Nested,required"`
	}
	c.Request().SetBody([]byte(``))
	c.Request().Header.SetContentType("")

	c.Request().Header.Add("Name", "tom")
	c.Request().Header.Add("Nested.Age", "10")
	q := new(Header1)
	utils.AssertEqual(t, nil, c.ReqHeaderParser(q))

	c.Request().Header.Del("Name")
	q = new(Header1)
	utils.AssertEqual(t, "Name is empty", c.ReqHeaderParser(q).Error())

	c.Request().Header.Add("Name", "tom")
	c.Request().Header.Del("Nested.Age")
	c.Request().Header.Add("Nested.Agex", "10")
	q = new(Header1)
	utils.AssertEqual(t, nil, c.ReqHeaderParser(q))

	c.Request().Header.Del("Nested.Agex")
	q = new(Header1)
	utils.AssertEqual(t, "Nested is empty", c.ReqHeaderParser(q).Error())

	c.Request().Header.Del("Nested.Agex")
	c.Request().Header.Del("Name")

	type Header2 struct {
		Name   string `reqHeader:"Name"`
		Nested struct {
			Age int `reqHeader:"age,required"`
		} `reqHeader:"Nested"`
	}

	c.Request().Header.Add("Name", "tom")
	c.Request().Header.Add("Nested.Age", "10")

	h2 := new(Header2)
	utils.AssertEqual(t, nil, c.ReqHeaderParser(h2))

	c.Request().Header.Del("Name")
	h2 = new(Header2)
	utils.AssertEqual(t, nil, c.ReqHeaderParser(h2))

	c.Request().Header.Del("Name")
	c.Request().Header.Del("Nested.Age")
	c.Request().Header.Add("Nested.Agex", "10")
	h2 = new(Header2)
	utils.AssertEqual(t, "Nested.age is empty", c.ReqHeaderParser(h2).Error())

	type Node struct {
		Value int   `reqHeader:"Val,required"`
		Next  *Node `reqHeader:"Next,required"`
	}
	c.Request().Header.Add("Val", "1")
	c.Request().Header.Add("Next.Val", "3")
	n := new(Node)
	utils.AssertEqual(t, nil, c.ReqHeaderParser(n))
	utils.AssertEqual(t, 1, n.Value)
	utils.AssertEqual(t, 3, n.Next.Value)

	c.Request().Header.Del("Val")
	n = new(Node)
	utils.AssertEqual(t, "Val is empty", c.ReqHeaderParser(n).Error())

	c.Request().Header.Add("Val", "3")
	c.Request().Header.Del("Next.Val")
	c.Request().Header.Add("Next.Value", "2")
	n = new(Node)
	n.Next = new(Node)
	utils.AssertEqual(t, nil, c.ReqHeaderParser(n))
	utils.AssertEqual(t, 3, n.Value)
	utils.AssertEqual(t, 0, n.Next.Value)
}

func Test_Ctx_EqualFieldType(t *testing.T) {
	var out int
	utils.AssertEqual(t, false, equalFieldType(&out, reflect.Int, "key"))

	var dummy struct{ f string }
	utils.AssertEqual(t, false, equalFieldType(&dummy, reflect.String, "key"))

	var dummy2 struct{ f string }
	utils.AssertEqual(t, false, equalFieldType(&dummy2, reflect.String, "f"))

	var user struct {
		Name    string
		Address string `query:"address"`
		Age     int    `query:"AGE"`
	}
	utils.AssertEqual(t, true, equalFieldType(&user, reflect.String, "name"))
	utils.AssertEqual(t, true, equalFieldType(&user, reflect.String, "Name"))
	utils.AssertEqual(t, true, equalFieldType(&user, reflect.String, "address"))
	utils.AssertEqual(t, true, equalFieldType(&user, reflect.String, "Address"))
	utils.AssertEqual(t, true, equalFieldType(&user, reflect.Int, "AGE"))
	utils.AssertEqual(t, true, equalFieldType(&user, reflect.Int, "age"))
}

// go test -v  -run=^$ -bench=Benchmark_Ctx_QueryParser -benchmem -count=4
func Benchmark_Ctx_QueryParser(b *testing.B) {
	app := New()
	c := app.AcquireCtx(&fasthttp.RequestCtx{})
	defer app.ReleaseCtx(c)
	type Query struct {
		ID    int
		Name  string
		Hobby []string
	}
	c.Request().SetBody([]byte(``))
	c.Request().Header.SetContentType("")
	c.Request().URI().SetQueryString("id=1&name=tom&hobby=basketball&hobby=football")
	q := new(Query)
	b.ReportAllocs()
	b.ResetTimer()
	for n := 0; n < b.N; n++ {
		c.QueryParser(q)
	}
	utils.AssertEqual(b, nil, c.QueryParser(q))
}

// go test -v  -run=^$ -bench=Benchmark_Ctx_parseQuery -benchmem -count=4
func Benchmark_Ctx_parseQuery(b *testing.B) {
	app := New()
	c := app.AcquireCtx(&fasthttp.RequestCtx{})
	defer app.ReleaseCtx(c)
	type Person struct {
		Name string `query:"name"`
		Age  int    `query:"age"`
	}

	type CollectionQuery struct {
		Data []Person `query:"data"`
	}

	c.Request().SetBody([]byte(``))
	c.Request().Header.SetContentType("")
	c.Request().URI().SetQueryString("data[0][name]=john&data[0][age]=10")
	cq := new(CollectionQuery)

	b.ReportAllocs()
	b.ResetTimer()
	for n := 0; n < b.N; n++ {
		c.QueryParser(cq)
	}

	utils.AssertEqual(b, nil, c.QueryParser(cq))
}

// go test -v  -run=^$ -bench=Benchmark_Ctx_QueryParser_Comma -benchmem -count=4
func Benchmark_Ctx_QueryParser_Comma(b *testing.B) {
	app := New()
	c := app.AcquireCtx(&fasthttp.RequestCtx{})
	defer app.ReleaseCtx(c)
	type Query struct {
		ID    int
		Name  string
		Hobby []string
	}
	c.Request().SetBody([]byte(``))
	c.Request().Header.SetContentType("")
	// c.Request().URI().SetQueryString("id=1&name=tom&hobby=basketball&hobby=football")
	c.Request().URI().SetQueryString("id=1&name=tom&hobby=basketball,football")
	q := new(Query)
	b.ReportAllocs()
	b.ResetTimer()
	for n := 0; n < b.N; n++ {
		c.QueryParser(q)
	}
	utils.AssertEqual(b, nil, c.QueryParser(q))
}

// go test -v  -run=^$ -bench=Benchmark_Ctx_ReqHeaderParser -benchmem -count=4
func Benchmark_Ctx_ReqHeaderParser(b *testing.B) {
	app := New()
	c := app.AcquireCtx(&fasthttp.RequestCtx{})
	defer app.ReleaseCtx(c)
	type ReqHeader struct {
		ID    int
		Name  string
		Hobby []string
	}
	c.Request().SetBody([]byte(``))
	c.Request().Header.SetContentType("")

	c.Request().Header.Add("id", "1")
	c.Request().Header.Add("Name", "John Doe")
	c.Request().Header.Add("Hobby", "golang,fiber")

	q := new(ReqHeader)
	b.ReportAllocs()
	b.ResetTimer()
	for n := 0; n < b.N; n++ {
		c.ReqHeaderParser(q)
	}
	utils.AssertEqual(b, nil, c.ReqHeaderParser(q))
}

// go test -run Test_Ctx_BodyStreamWriter
func Test_Ctx_BodyStreamWriter(t *testing.T) {
	t.Parallel()

	ctx := &fasthttp.RequestCtx{}

	ctx.SetBodyStreamWriter(func(w *bufio.Writer) {
		fmt.Fprintf(w, "body writer line 1\n")
		if err := w.Flush(); err != nil {
			t.Errorf("unexpected error: %s", err)
		}
		fmt.Fprintf(w, "body writer line 2\n")
	})
	if !ctx.IsBodyStream() {
		t.Fatal("IsBodyStream must return true")
	}

	s := ctx.Response.String()
	br := bufio.NewReader(bytes.NewBufferString(s))
	var resp fasthttp.Response
	if err := resp.Read(br); err != nil {
		t.Fatalf("Error when reading response: %s", err)
	}
	body := string(resp.Body())
	expectedBody := "body writer line 1\nbody writer line 2\n"
	if body != expectedBody {
		t.Fatalf("unexpected body: %q. Expecting %q", body, expectedBody)
	}
}

// go test -v  -run=^$ -bench=Benchmark_Ctx_BodyStreamWriter -benchmem -count=4
func Benchmark_Ctx_BodyStreamWriter(b *testing.B) {
	ctx := &fasthttp.RequestCtx{}
	user := []byte(`{"name":"john"}`)
	b.ReportAllocs()
	b.ResetTimer()
	for n := 0; n < b.N; n++ {
		ctx.ResetBody()
		ctx.SetBodyStreamWriter(func(w *bufio.Writer) {
			for i := 0; i < 10; i++ {
				w.Write(user)
				if err := w.Flush(); err != nil {
					return
				}
			}
		})
	}
}

func Test_Ctx_String(t *testing.T) {
	t.Parallel()

	app := New()
	c := app.AcquireCtx(&fasthttp.RequestCtx{})
	defer app.ReleaseCtx(c)

	utils.AssertEqual(t, "#0000000000000000 - 0.0.0.0:0 <-> 0.0.0.0:0 - GET http:///", c.String())
}

func TestCtx_ParamsInt(t *testing.T) {
	// Create a test context and set some strings (or params)

	// create a fake app to be used within this test
	app := New()

	// Create some test endpoints

	// For the user id I will use the number 1111, so I should be able to get the number
	// 1111 from the Ctx
	app.Get("/test/:user", func(c Ctx) error {
		// utils.AssertEqual(t, "john", c.Params("user"))

		num, err := c.ParamsInt("user")

		// Check the number matches
		if num != 1111 {
			t.Fatalf("Expected number 1111 from the path, got %d", num)
		}

		// Check no errors are returned, because we want NO errors in this one
		if err != nil {
			t.Fatalf("Expected nil error for 1111 test, got " + err.Error())
		}

		return nil
	})

	// In this test case, there will be a bad request where the expected number is NOT
	// a number in the path
	app.Get("/testnoint/:user", func(c Ctx) error {
		// utils.AssertEqual(t, "john", c.Params("user"))

		num, err := c.ParamsInt("user")

		// Check the number matches
		if num != 0 {
			t.Fatalf("Expected number 0 from the path, got %d", num)
		}

		// Check an error is returned, because we want NO errors in this one
		if err == nil {
			t.Fatal("Expected non nil error for bad req test, got nil")
		}

		return nil
	})

	// For the user id I will use the number 2222, so I should be able to get the number
	// 2222 from the Ctx even when the default value is specified
	app.Get("/testignoredefault/:user", func(c Ctx) error {
		// utils.AssertEqual(t, "john", c.Params("user"))

		num, err := c.ParamsInt("user", 1111)

		// Check the number matches
		if num != 2222 {
			t.Fatalf("Expected number 2222 from the path, got %d", num)
		}

		// Check no errors are returned, because we want NO errors in this one
		if err != nil {
			t.Fatalf("Expected nil error for 2222 test, got " + err.Error())
		}

		return nil
	})

	// In this test case, there will be a bad request where the expected number is NOT
	// a number in the path, default value of 1111 should be used instead
	app.Get("/testdefault/:user", func(c Ctx) error {
		// utils.AssertEqual(t, "john", c.Params("user"))

		num, err := c.ParamsInt("user", 1111)

		// Check the number matches
		if num != 1111 {
			t.Fatalf("Expected number 1111 from the path, got %d", num)
		}

		// Check an error is returned, because we want NO errors in this one
		if err != nil {
			t.Fatalf("Expected nil error for 1111 test, got " + err.Error())
		}

		return nil
	})

	app.Test(httptest.NewRequest(MethodGet, "/test/1111", nil))
	app.Test(httptest.NewRequest(MethodGet, "/testnoint/xd", nil))
	app.Test(httptest.NewRequest(MethodGet, "/testignoredefault/2222", nil))
	app.Test(httptest.NewRequest(MethodGet, "/testdefault/xd", nil))
}

// go test -run Test_Ctx_GetRespHeader
func Test_Ctx_GetRespHeader(t *testing.T) {
	app := New()
	c := app.AcquireCtx(&fasthttp.RequestCtx{})
	defer app.ReleaseCtx(c)

	c.Set("test", "Hello, World 👋!")
	c.Response().Header.Set(HeaderContentType, "application/json")
	utils.AssertEqual(t, c.GetRespHeader("test"), "Hello, World 👋!")
	utils.AssertEqual(t, c.GetRespHeader(HeaderContentType), "application/json")
}

// go test -run Test_Ctx_GetRespHeaders
func Test_Ctx_GetRespHeaders(t *testing.T) {
	app := New()
	c := app.AcquireCtx(&fasthttp.RequestCtx{})
	defer app.ReleaseCtx(c)

	c.Set("test", "Hello, World 👋!")
	c.Set("foo", "bar")
	c.Response().Header.Set(HeaderContentType, "application/json")

	utils.AssertEqual(t, c.GetRespHeaders(), map[string]string{
		"Content-Type": "application/json",
		"Foo":          "bar",
		"Test":         "Hello, World 👋!",
	})
}

// go test -run Test_Ctx_GetReqHeaders
func Test_Ctx_GetReqHeaders(t *testing.T) {
	app := New()
	c := app.AcquireCtx(&fasthttp.RequestCtx{})
	defer app.ReleaseCtx(c)

	c.Request().Header.Set("test", "Hello, World 👋!")
	c.Request().Header.Set("foo", "bar")
	c.Request().Header.Set(HeaderContentType, "application/json")

	utils.AssertEqual(t, c.GetReqHeaders(), map[string]string{
		"Content-Type": "application/json",
		"Foo":          "bar",
		"Test":         "Hello, World 👋!",
	})
}

// go test -run Test_Ctx_IsFromLocal
func Test_Ctx_IsFromLocal(t *testing.T) {
	t.Parallel()
	// Test "0.0.0.0", "127.0.0.1" and "::1".
	{
		app := New()
		c := app.AcquireCtx(&fasthttp.RequestCtx{})
		defer app.ReleaseCtx(c)
		utils.AssertEqual(t, true, c.IsFromLocal())
	}
	// This is a test for "0.0.0.0"
	{
		app := New()
		c := app.AcquireCtx(&fasthttp.RequestCtx{})
		c.Request().Header.Set(HeaderXForwardedFor, "0.0.0.0")
		defer app.ReleaseCtx(c)
		utils.AssertEqual(t, true, c.IsFromLocal())
	}

	// This is a test for "127.0.0.1"
	{
		app := New()
		c := app.AcquireCtx(&fasthttp.RequestCtx{})
		c.Request().Header.Set(HeaderXForwardedFor, "127.0.0.1")
		defer app.ReleaseCtx(c)
		utils.AssertEqual(t, true, c.IsFromLocal())
	}

	// This is a test for "localhost"
	{
		app := New()
		c := app.AcquireCtx(&fasthttp.RequestCtx{})
		defer app.ReleaseCtx(c)
		utils.AssertEqual(t, true, c.IsFromLocal())
	}

	// This is testing "::1", it is the compressed format IPV6 loopback address 0:0:0:0:0:0:0:1.
	// It is the equivalent of the IPV4 address 127.0.0.1.
	{
		app := New()
		c := app.AcquireCtx(&fasthttp.RequestCtx{})
		c.Request().Header.Set(HeaderXForwardedFor, "::1")
		defer app.ReleaseCtx(c)
		utils.AssertEqual(t, true, c.IsFromLocal())
	}

	{
		app := New()
		c := app.AcquireCtx(&fasthttp.RequestCtx{})
		c.Request().Header.Set(HeaderXForwardedFor, "93.46.8.90")
		defer app.ReleaseCtx(c)
		utils.AssertEqual(t, false, c.IsFromLocal())
	}
}<|MERGE_RESOLUTION|>--- conflicted
+++ resolved
@@ -2323,15 +2323,9 @@
 		Views: engine,
 	})
 
-<<<<<<< HEAD
 	sub.Get("/:name", func(c Ctx) error {
-		return c.Render("hello_world", Map{
+		return c.Render("hello_world.tmpl", Map{
 			"Name": c.Params("name"),
-=======
-	sub.Get("/:name", func(ctx *Ctx) error {
-		return ctx.Render("hello_world.tmpl", Map{
-			"Name": ctx.Params("name"),
->>>>>>> 9490b727
 		})
 	})
 
@@ -2357,15 +2351,8 @@
 		Views: engine,
 	})
 
-<<<<<<< HEAD
-	
-
 	micro.Get("/doe", func(c Ctx) error {
-		return c.Render("hello_world", Map{
-=======
-	micro.Get("/doe", func(c *Ctx) error {
 		return c.Render("hello_world.tmpl", Map{
->>>>>>> 9490b727
 			"Name": "doe",
 		})
 	})
