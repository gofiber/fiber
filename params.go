// ⚡️ Fiber is an Express inspired web framework written in Go with ☕️
// 📝 Github Repository: https://github.com/gofiber/fiber
// 📌 API Documentation: https://docs.gofiber.io
// ⚠️ This path parser was based on urlpath by @ucarion (MIT License).
// 💖 Modified for the Fiber router by @renanbastos93 & @renewerner87
// 🤖 ucarion/urlpath - renanbastos93/fastpath - renewerner87/fastpath

package fiber

import (
	"strings"
)

// paramsParser holds the path segments and param names
type parsedParams struct {
	Segs []paramSeg
	Keys []string
}

// paramsSeg holds the segment metadata
type paramSeg struct {
	Param      string
	Const      string
	IsParam    bool
	IsOptional bool
	IsLast     bool
}

<<<<<<< HEAD
// dummy slice with string, we use it to avoid the slice creation
=======
>>>>>>> d2a66020
var paramsDummy = make([]string, 100, 100)

// New ...
func parseParams(pattern string) (p parsedParams) {
	var patternCount int
	aPattern := []string{""}
	if pattern != "" {
		aPattern = strings.Split(pattern, "/")[1:] // every route starts with an "/"
	}
	patternCount = len(aPattern)

	var out = make([]paramSeg, patternCount)
	var params []string
	var segIndex int
	for i := 0; i < patternCount; i++ {
		partLen := len(aPattern[i])
		if partLen == 0 { // skip empty parts
			continue
		}
		// is parameter ?
		if aPattern[i][0] == '*' || aPattern[i][0] == ':' {
			out[segIndex] = paramSeg{
				Param:      paramTrimmer(aPattern[i]),
				IsParam:    true,
				IsOptional: aPattern[i] == "*" || aPattern[i][partLen-1] == '?',
			}
			params = append(params, out[segIndex].Param)
		} else {
			// combine const segments
			if segIndex > 0 && out[segIndex-1].IsParam == false {
				segIndex--
				out[segIndex].Const += "/" + aPattern[i]
				// create new const segment
			} else {
				out[segIndex] = paramSeg{
					Const: aPattern[i],
				}
			}
		}
		segIndex++
	}
	if segIndex == 0 {
		segIndex++
	}
	out[segIndex-1].IsLast = true

	p = parsedParams{Segs: out[:segIndex:segIndex], Keys: params}
	return
}

// Match ...
func (p *parsedParams) matchParams(s string) ([]string, bool) {
	lenKeys := len(p.Keys)
	params := paramsDummy[0:lenKeys:lenKeys]
	var i, j, paramsIterator, partLen int
	if len(s) > 0 {
		s = s[1:]
	}
	for index, segment := range p.Segs {
		partLen = len(s)
		// check parameter
		if segment.IsParam {
			// determine parameter length
			if segment.IsLast {
				i = partLen
			} else if segment.Param == "*" {
				// for the expressjs behavior -> "/api/*/:param" - "/api/joker/batman/robin/1" -> "joker/batman/robin", "1"
				i = findCharPos(s, '/', strings.Count(s, "/")-(len(p.Segs)-(index+1))+1)
			} else {
				i = strings.IndexByte(s, '/')
			}
			if i == -1 {
				i = partLen
			}

			if false == segment.IsOptional && i == 0 {
				return nil, false
			}

			params[paramsIterator] = s[:i]
			paramsIterator++
		} else {
			// check const segment
			i = len(segment.Const)
			if partLen < i || (i == 0 && partLen > 0) || s[:i] != segment.Const || (partLen > i && s[i] != '/') {
				return nil, false
			}
		}

		// reduce founded part from the string
		if partLen > 0 {
			j = i + 1
			if segment.IsLast || partLen < j {
				j = i
			}

			s = s[j:]
		}
	}

	return params, true
}

func paramTrimmer(param string) string {
	start := 0
	end := len(param)

	if param[start] != ':' { // is not a param
		return param
	}
	start++
	if param[end-1] == '?' { // is ?
		end--
	}

	return param[start:end]
}
func findCharPos(s string, char byte, matchCount int) int {
	if matchCount == 0 {
		matchCount = 1
	}
	endPos, pos := 0, 0
	for matchCount > 0 && pos != -1 {
		if pos > 0 {
			s = s[pos+1:]
			endPos++
		}
		pos = strings.IndexByte(s, char)
		endPos += pos
		matchCount--
	}
	return endPos
}<|MERGE_RESOLUTION|>--- conflicted
+++ resolved
@@ -26,10 +26,6 @@
 	IsLast     bool
 }
 
-<<<<<<< HEAD
-// dummy slice with string, we use it to avoid the slice creation
-=======
->>>>>>> d2a66020
 var paramsDummy = make([]string, 100, 100)
 
 // New ...
