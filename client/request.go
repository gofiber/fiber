--- conflicted
+++ resolved
@@ -1016,22 +1016,14 @@
 	filePool.Put(f)
 }
 
-<<<<<<< HEAD
 // SetValWithStruct sets values using a struct. The struct's fields are examined via reflection.
 // `p` is a type that implements WithStruct. `tagName` defines the struct tag to look for.
 // `v` is the struct containing data.
 //
-// Only simple types are supported; nested structs are not currently supported.
-=======
-// SetValWithStruct stores the fields of `v` into `p`.
-// `tagName` specifies the key used to store into `p`. If not specified,
-// the field name is used by default.
-// `v` is a struct or a pointer to a struct containing some data.
 // Fields in `v` should be string, int, int8, int16, int32, int64, uint,
 // uint8, uint16, uint32, uint64, float32, float64, complex64,
 // complex128 or bool. Arrays or slices are inserted sequentially with the
 // same key. Other types are ignored.
->>>>>>> 1134e1f4
 func SetValWithStruct(p WithStruct, tagName string, v any) {
 	valueOfV := reflect.ValueOf(v)
 	typeOfV := reflect.TypeOf(v)
@@ -1044,11 +1036,7 @@
 		return
 	}
 
-<<<<<<< HEAD
 	// A helper function to set values.
-=======
-	// Boring type judge.
->>>>>>> 1134e1f4
 	var setVal func(name string, val reflect.Value)
 	setVal = func(name string, val reflect.Value) {
 		switch val.Kind() {
@@ -1073,11 +1061,8 @@
 				setVal(name, val.Index(i))
 			}
 		default:
-<<<<<<< HEAD
 			// Unsupported type is ignored.
-=======
 			return
->>>>>>> 1134e1f4
 		}
 	}
 
@@ -1092,14 +1077,10 @@
 			name = field.Name
 		}
 		val := valueOfV.Field(i)
-<<<<<<< HEAD
 		if val.IsZero() {
 			continue
 		}
 		// Clear existing value before adding a new one.
-=======
-		// To cover slice and array, we delete the val then add it.
->>>>>>> 1134e1f4
 		p.Del(name)
 		setVal(name, val)
 	}
