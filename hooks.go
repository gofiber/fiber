--- conflicted
+++ resolved
@@ -6,26 +6,15 @@
 
 // OnRouteHandler Handlers define a function to create hooks for Fiber.
 type (
-<<<<<<< HEAD
-	OnRouteHandler[TCtx CtxGeneric[TCtx]]     = func(Route[TCtx]) error
-	OnNameHandler[TCtx CtxGeneric[TCtx]]      = OnRouteHandler[TCtx]
-	OnGroupHandler[TCtx CtxGeneric[TCtx]]     = func(Group[TCtx]) error
-	OnGroupNameHandler[TCtx CtxGeneric[TCtx]] = OnGroupHandler[TCtx]
+	OnRouteHandler   [TCtx CtxGeneric[TCtx]]     = func(Route[TCtx]) error
+	OnNameHandler   [TCtx CtxGeneric[TCtx]]      = OnRouteHandler[TCtx]
+	OnGroupHandler   [TCtx CtxGeneric[TCtx]]     = func(Group[TCtx]) error
+	OnGroupNameHandler   [TCtx CtxGeneric[TCtx]] = OnGroupHandler[TCtx]
 	OnListenHandler                           = func(ListenData) error
-	OnShutdownHandler                         = func() error
+	OnPreShutdownHandler                         = func() error
+	OnPostShutdownHandler = func(error)error
 	OnForkHandler                             = func(int) error
 	OnMountHandler[TCtx CtxGeneric[TCtx]]     = func(*App[TCtx]) error
-=======
-	OnRouteHandler        = func(Route) error
-	OnNameHandler         = OnRouteHandler
-	OnGroupHandler        = func(Group) error
-	OnGroupNameHandler    = OnGroupHandler
-	OnListenHandler       = func(ListenData) error
-	OnPreShutdownHandler  = func() error
-	OnPostShutdownHandler = func(error) error
-	OnForkHandler         = func(int) error
-	OnMountHandler        = func(*App) error
->>>>>>> bc4c920e
 )
 
 // Hooks is a struct to use it with App.
@@ -34,26 +23,15 @@
 	app *App[TCtx]
 
 	// Hooks
-<<<<<<< HEAD
-	onRoute     []OnRouteHandler[TCtx]
-	onName      []OnNameHandler[TCtx]
-	onGroup     []OnGroupHandler[TCtx]
-	onGroupName []OnGroupNameHandler[TCtx]
-	onListen    []OnListenHandler
-	onShutdown  []OnShutdownHandler
-	onFork      []OnForkHandler
-	onMount     []OnMountHandler[TCtx]
-=======
-	onRoute        []OnRouteHandler
-	onName         []OnNameHandler
-	onGroup        []OnGroupHandler
-	onGroupName    []OnGroupNameHandler
+	onRoute        []OnRouteHandler[TCtx]
+	onName         []OnNameHandler[TCtx]
+	onGroup        []OnGroupHandler[TCtx]
+	onGroupName    []OnGroupNameHandler[TCtx]
 	onListen       []OnListenHandler
 	onPreShutdown  []OnPreShutdownHandler
 	onPostShutdown []OnPostShutdownHandler
 	onFork         []OnForkHandler
-	onMount        []OnMountHandler
->>>>>>> bc4c920e
+	onMount        []OnMountHandler[TCtx]
 }
 
 // ListenData is a struct to use it with OnListenHandler
@@ -63,32 +41,18 @@
 	TLS  bool
 }
 
-<<<<<<< HEAD
 func newHooks[TCtx CtxGeneric[TCtx]](app *App[TCtx]) *Hooks[TCtx] {
 	return &Hooks[TCtx]{
-		app:         app,
-		onRoute:     make([]OnRouteHandler[TCtx], 0),
-		onGroup:     make([]OnGroupHandler[TCtx], 0),
-		onGroupName: make([]OnGroupNameHandler[TCtx], 0),
-		onName:      make([]OnNameHandler[TCtx], 0),
-		onListen:    make([]OnListenHandler, 0),
-		onShutdown:  make([]OnShutdownHandler, 0),
-		onFork:      make([]OnForkHandler, 0),
-		onMount:     make([]OnMountHandler[TCtx], 0),
-=======
-func newHooks(app *App) *Hooks {
-	return &Hooks{
 		app:            app,
-		onRoute:        make([]OnRouteHandler, 0),
-		onGroup:        make([]OnGroupHandler, 0),
-		onGroupName:    make([]OnGroupNameHandler, 0),
-		onName:         make([]OnNameHandler, 0),
+		onRoute:        make([]OnRouteHandler[TCtx], 0),
+		onGroup:        make([]OnGroupHandler[TCtx], 0),
+		onGroupName:    make([]OnGroupNameHandler[TCtx], 0),
+		onName:         make([]OnNameHandler[TCtx], 0),
 		onListen:       make([]OnListenHandler, 0),
 		onPreShutdown:  make([]OnPreShutdownHandler, 0),
 		onPostShutdown: make([]OnPostShutdownHandler, 0),
 		onFork:         make([]OnForkHandler, 0),
-		onMount:        make([]OnMountHandler, 0),
->>>>>>> bc4c920e
+		onMount:        make([]OnMountHandler[TCtx], 0),
 	}
 }
 
@@ -135,20 +99,15 @@
 	h.app.mutex.Unlock()
 }
 
-<<<<<<< HEAD
-// OnShutdown is a hook to execute user functions after Shutdown.
-func (h *Hooks[TCtx]) OnShutdown(handler ...OnShutdownHandler) {
-=======
 // OnPreShutdown is a hook to execute user functions before Shutdown.
 func (h *Hooks) OnPreShutdown(handler ...OnPreShutdownHandler) {
->>>>>>> bc4c920e
 	h.app.mutex.Lock()
 	h.onPreShutdown = append(h.onPreShutdown, handler...)
 	h.app.mutex.Unlock()
 }
 
 // OnPostShutdown is a hook to execute user functions after Shutdown.
-func (h *Hooks) OnPostShutdown(handler ...OnPostShutdownHandler) {
+func (h *Hooks[TCtx]) OnPostShutdown(handler ...OnPostShutdownHandler) {
 	h.app.mutex.Lock()
 	h.onPostShutdown = append(h.onPostShutdown, handler...)
 	h.app.mutex.Unlock()
@@ -242,13 +201,8 @@
 	return nil
 }
 
-<<<<<<< HEAD
-func (h *Hooks[TCtx]) executeOnShutdownHooks() {
-	for _, v := range h.onShutdown {
-=======
-func (h *Hooks) executeOnPreShutdownHooks() {
+func (h *Hooks[TCtx]) executeOnPreShutdownHooks() {
 	for _, v := range h.onPreShutdown {
->>>>>>> bc4c920e
 		if err := v(); err != nil {
 			log.Errorf("failed to call pre shutdown hook: %v", err)
 		}
